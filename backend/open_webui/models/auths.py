import logging
import uuid
from typing import Optional

from open_webui.internal.db import Base, get_db
from open_webui.models.users import UserModel, Users
from open_webui.env import SRC_LOG_LEVELS
from pydantic import BaseModel
from sqlalchemy import Boolean, Column, String, Text

log = logging.getLogger(__name__)
log.setLevel(SRC_LOG_LEVELS["MODELS"])

####################
# DB MODEL
####################


class Auth(Base):
    __tablename__ = "auth"

    id = Column(String, primary_key=True, unique=True)
    email = Column(String)
    password = Column(Text)
    active = Column(Boolean)


class AuthModel(BaseModel):
    id: str
    email: str
    password: str
    active: bool = True


####################
# Forms
####################


class Token(BaseModel):
    token: str
    token_type: str


class ApiKey(BaseModel):
    api_key: Optional[str] = None


class UserResponse(BaseModel):
    id: str
    email: str
    name: str
    role: str
    profile_image_url: str


class SigninResponse(Token, UserResponse):
    pass


class SigninForm(BaseModel):
    email: str
    password: str


class LdapForm(BaseModel):
    user: str
    password: str


class ProfileImageUrlForm(BaseModel):
    profile_image_url: str


class UpdatePasswordForm(BaseModel):
    password: str
    new_password: str


class SignupForm(BaseModel):
    name: str
    email: str
    password: str
    profile_image_url: Optional[str] = "/user.png"


class AddUserForm(SignupForm):
    role: Optional[str] = "pending"


class AuthsTable:
    def insert_new_auth(
        self,
        email: str,
        password: str,
        name: str,
        profile_image_url: str = "/user.png",
        role: str = "pending",
        oauth_sub: Optional[str] = None,
    ) -> Optional[UserModel]:
        with get_db() as db:
            log.info("insert_new_auth")

            id = str(uuid.uuid4())

            auth = AuthModel(
                **{"id": id, "email": email, "password": password, "active": True}
            )
            result = Auth(**auth.model_dump())
            db.add(result)

            user = Users.insert_new_user(
                id, name, email, profile_image_url, role, oauth_sub
            )

            db.commit()
            db.refresh(result)

            if result and user:
                return user
            else:
                return None

<<<<<<< HEAD
    def authenticate_user(self, email: str, password: str) -> Optional[UserModel]:
        # to avoid cycle-import error
        from open_webui.utils.auth import verify_password

=======
    def authenticate_user(
        self, email: str, verify_password: callable
    ) -> Optional[UserModel]:
>>>>>>> fc05e0a6
        log.info(f"authenticate_user: {email}")

        user = Users.get_user_by_email(email)
        if not user:
            return None

        try:
            with get_db() as db:
                auth = db.query(Auth).filter_by(id=user.id, active=True).first()
                if auth:
                    if verify_password(auth.password):
                        return user
                    else:
                        return None
                else:
                    return None
        except Exception:
            return None

    def authenticate_user_by_api_key(self, api_key: str) -> Optional[UserModel]:
        log.info(f"authenticate_user_by_api_key: {api_key}")
        # if no api_key, return None
        if not api_key:
            return None

        try:
            user = Users.get_user_by_api_key(api_key)
            return user if user else None
        except Exception:
            return False

    def authenticate_user_by_email(self, email: str) -> Optional[UserModel]:
        log.info(f"authenticate_user_by_email: {email}")
        try:
            with get_db() as db:
                auth = db.query(Auth).filter_by(email=email, active=True).first()
                if auth:
                    user = Users.get_user_by_id(auth.id)
                    return user
        except Exception:
            return None

    def update_user_password_by_id(self, id: str, new_password: str) -> bool:
        try:
            with get_db() as db:
                result = (
                    db.query(Auth).filter_by(id=id).update({"password": new_password})
                )
                db.commit()
                return True if result == 1 else False
        except Exception:
            return False

    def update_email_by_id(self, id: str, email: str) -> bool:
        try:
            with get_db() as db:
                result = db.query(Auth).filter_by(id=id).update({"email": email})
                db.commit()
                return True if result == 1 else False
        except Exception:
            return False

    def delete_auth_by_id(self, id: str) -> bool:
        try:
            with get_db() as db:
                # Delete User
                result = Users.delete_user_by_id(id)

                if result:
                    db.query(Auth).filter_by(id=id).delete()
                    db.commit()

                    return True
                else:
                    return False
        except Exception:
            return False


Auths = AuthsTable()<|MERGE_RESOLUTION|>--- conflicted
+++ resolved
@@ -121,16 +121,9 @@
             else:
                 return None
 
-<<<<<<< HEAD
-    def authenticate_user(self, email: str, password: str) -> Optional[UserModel]:
-        # to avoid cycle-import error
-        from open_webui.utils.auth import verify_password
-
-=======
     def authenticate_user(
         self, email: str, verify_password: callable
     ) -> Optional[UserModel]:
->>>>>>> fc05e0a6
         log.info(f"authenticate_user: {email}")
 
         user = Users.get_user_by_email(email)
