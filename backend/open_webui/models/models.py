import logging
import time
from typing import Optional

from open_webui.internal.db import Base, JSONField, get_db
from open_webui.env import SRC_LOG_LEVELS

from open_webui.models.groups import Groups
from open_webui.models.users import User, UserModel, Users, UserResponse

from pydantic import BaseModel, ConfigDict, Field

from sqlalchemy import String, cast, or_, and_, func
from sqlalchemy.dialects import postgresql, sqlite
from sqlalchemy import BigInteger, Column, Text, JSON, Boolean

from open_webui.utils.access_control import has_access

log = logging.getLogger(__name__)
log.setLevel(SRC_LOG_LEVELS["MODELS"])


####################
# Models DB Schema
####################


# ModelParams is a model for the data stored in the params field of the Model table
class ModelParams(BaseModel):
    model_config = ConfigDict(extra="allow")
    pass


# ModelMeta is a model for the data stored in the meta field of the Model table
class ModelMeta(BaseModel):
    profile_image_url: Optional[str] = "/static/favicon.png"

    description: Optional[str] = None
    """
        User-facing description of the model.
    """

    capabilities: Optional[dict] = None

    model_config = ConfigDict(extra="allow")

    pass


class Model(Base):
    __tablename__ = "model"

    id = Column(Text, primary_key=True)
    """
        The model's id as used in the API. If set to an existing model, it will override the model.
    """
    user_id = Column(Text)

    base_model_id = Column(Text, nullable=True)
    """
        An optional pointer to the actual model that should be used when proxying requests.
    """

    name = Column(Text)
    """
        The human-readable display name of the model.
    """

    params = Column(JSONField)
    """
        Holds a JSON encoded blob of parameters, see `ModelParams`.
    """

    meta = Column(JSONField)
    """
        Holds a JSON encoded blob of metadata, see `ModelMeta`.
    """

    access_control = Column(JSON, nullable=True)  # Controls data access levels.
    # Defines access control rules for this entry.
    # - `None`: Public access, available to all users with the "user" role.
    # - `{}`: Private access, restricted exclusively to the owner.
    # - Custom permissions: Specific access control for reading and writing;
    #   Can specify group or user-level restrictions:
    #   {
    #      "read": {
    #          "group_ids": ["group_id1", "group_id2"],
    #          "user_ids":  ["user_id1", "user_id2"]
    #      },
    #      "write": {
    #          "group_ids": ["group_id1", "group_id2"],
    #          "user_ids":  ["user_id1", "user_id2"]
    #      }
    #   }

    price = Column(JSON, nullable=True)

    is_active = Column(Boolean, default=True)

    updated_at = Column(BigInteger)
    created_at = Column(BigInteger)


class ModelModel(BaseModel):
    id: str
    user_id: str
    base_model_id: Optional[str] = None

    name: str
    params: ModelParams
    meta: ModelMeta

    access_control: Optional[dict] = None

    price: Optional[dict] = None

    is_active: bool
    updated_at: int  # timestamp in epoch
    created_at: int  # timestamp in epoch

    model_config = ConfigDict(from_attributes=True)


####################
# Forms
####################


class ModelUserResponse(ModelModel):
    user: Optional[UserResponse] = None


class ModelResponse(ModelModel):
    pass


<<<<<<< HEAD
class ModelPriceForm(BaseModel):
    prompt_price: float = Field(
        default=0, description="prompt token price for 1m tokens", ge=0
    )
    completion_price: float = Field(
        default=0, description="completion token price for 1m tokens", ge=0
    )
    prompt_long_ctx_tokens: int = Field(
        default=200000, description="number of long context tokens for prompt", ge=0
    )
    prompt_long_ctx_price: float = Field(
        default=0, description="prompt long context token price for 1m tokens", ge=0
    )
    completion_long_ctx_tokens: int = Field(
        default=200000, description="number of long context tokens for completion", ge=0
    )
    completion_long_ctx_price: float = Field(
        default=0, description="completion long context token price for 1m tokens", ge=0
    )
    prompt_cache_price: float = Field(
        default=0, description="prompt cache token price for 1m tokens", ge=0
    )
    prompt_long_ctx_cache_price: float = Field(
        default=0,
        description="prompt long context cache token price for 1m tokens",
        ge=0,
    )
    request_price: float = Field(default=0, description="price for 1m request", ge=0)
    minimum_credit: float = Field(
        default=0, description="min credit required for this model", ge=0
    )
=======
class ModelListResponse(BaseModel):
    items: list[ModelUserResponse]
    total: int
>>>>>>> fc05e0a6


class ModelForm(BaseModel):
    id: str
    base_model_id: Optional[str] = None
    name: str
    meta: ModelMeta
    params: ModelParams
    access_control: Optional[dict] = None
    price: Optional[ModelPriceForm] = None
    is_active: bool = True


class ModelsTable:
    def insert_new_model(
        self, form_data: ModelForm, user_id: str
    ) -> Optional[ModelModel]:
        model = ModelModel(
            **{
                **form_data.model_dump(),
                "user_id": user_id,
                "created_at": int(time.time()),
                "updated_at": int(time.time()),
            }
        )
        try:
            with get_db() as db:
                result = Model(**model.model_dump())
                db.add(result)
                db.commit()
                db.refresh(result)

                if result:
                    return ModelModel.model_validate(result)
                else:
                    return None
        except Exception as e:
            log.exception(f"Failed to insert a new model: {e}")
            return None

    def get_all_models(self) -> list[ModelModel]:
        with get_db() as db:
            return [ModelModel.model_validate(model) for model in db.query(Model).all()]

    def get_models(self) -> list[ModelUserResponse]:
        with get_db() as db:
            all_models = db.query(Model).filter(Model.base_model_id != None).all()

            user_ids = list(set(model.user_id for model in all_models))

            users = Users.get_users_by_user_ids(user_ids) if user_ids else []
            users_dict = {user.id: user for user in users}

            models = []
            for model in all_models:
                user = users_dict.get(model.user_id)
                models.append(
                    ModelUserResponse.model_validate(
                        {
                            **ModelModel.model_validate(model).model_dump(),
                            "user": user.model_dump() if user else None,
                        }
                    )
                )
            return models

    def get_base_models(self) -> list[ModelModel]:
        with get_db() as db:
            return [
                ModelModel.model_validate(model)
                for model in db.query(Model).filter(Model.base_model_id == None).all()
            ]

    def get_models_by_user_id(
        self, user_id: str, permission: str = "write"
    ) -> list[ModelUserResponse]:
        models = self.get_models()
        user_group_ids = {group.id for group in Groups.get_groups_by_member_id(user_id)}
        return [
            model
            for model in models
            if model.user_id == user_id
            or has_access(user_id, permission, model.access_control, user_group_ids)
        ]

    def search_models(
        self, user_id: str, filter: dict = {}, skip: int = 0, limit: int = 30
    ) -> ModelListResponse:
        with get_db() as db:
            # Join GroupMember so we can order by group_id when requested
            query = db.query(Model, User).outerjoin(User, User.id == Model.user_id)
            query = query.filter(Model.base_model_id != None)

            if filter:
                query_key = filter.get("query")
                if query_key:
                    query = query.filter(
                        or_(
                            Model.name.ilike(f"%{query_key}%"),
                            Model.base_model_id.ilike(f"%{query_key}%"),
                        )
                    )

                if filter.get("user_id"):
                    query = query.filter(Model.user_id == filter.get("user_id"))

                view_option = filter.get("view_option")

                if view_option == "created":
                    query = query.filter(Model.user_id == user_id)
                elif view_option == "shared":
                    query = query.filter(Model.user_id != user_id)

                tag = filter.get("tag")
                if tag:
                    # TODO: This is a simple implementation and should be improved for performance
                    like_pattern = f'%"{tag.lower()}"%'  # `"tag"` inside JSON array
                    meta_text = func.lower(cast(Model.meta, String))

                    query = query.filter(meta_text.like(like_pattern))

                order_by = filter.get("order_by")
                direction = filter.get("direction")

                if order_by == "name":
                    if direction == "asc":
                        query = query.order_by(Model.name.asc())
                    else:
                        query = query.order_by(Model.name.desc())
                elif order_by == "created_at":
                    if direction == "asc":
                        query = query.order_by(Model.created_at.asc())
                    else:
                        query = query.order_by(Model.created_at.desc())
                elif order_by == "updated_at":
                    if direction == "asc":
                        query = query.order_by(Model.updated_at.asc())
                    else:
                        query = query.order_by(Model.updated_at.desc())

            else:
                query = query.order_by(Model.created_at.desc())

            # Count BEFORE pagination
            total = query.count()

            if skip:
                query = query.offset(skip)
            if limit:
                query = query.limit(limit)

            items = query.all()

            models = []
            for model, user in items:
                model_model = ModelModel.model_validate(model)
                user_model = UserResponse(**UserModel.model_validate(user).model_dump())
                models.append(
                    ModelUserResponse(**model_model.model_dump(), user=user_model)
                )

            return ModelListResponse(items=models, total=total)

    def get_model_by_id(self, id: str) -> Optional[ModelModel]:
        try:
            with get_db() as db:
                model = db.get(Model, id)
                return ModelModel.model_validate(model)
        except Exception:
            return None

    def toggle_model_by_id(self, id: str) -> Optional[ModelModel]:
        with get_db() as db:
            try:
                is_active = db.query(Model).filter_by(id=id).first().is_active

                db.query(Model).filter_by(id=id).update(
                    {
                        "is_active": not is_active,
                        "updated_at": int(time.time()),
                    }
                )
                db.commit()

                return self.get_model_by_id(id)
            except Exception:
                return None

    def update_model_by_id(self, id: str, model: ModelForm) -> Optional[ModelModel]:
        try:
            with get_db() as db:
                # update only the fields that are present in the model
                data = model.model_dump(exclude={"id"})
                result = db.query(Model).filter_by(id=id).update(data)

                db.commit()

                model = db.get(Model, id)
                db.refresh(model)
                return ModelModel.model_validate(model)
        except Exception as e:
            log.exception(f"Failed to update the model by id {id}: {e}")
            return None

    def delete_model_by_id(self, id: str) -> bool:
        try:
            with get_db() as db:
                db.query(Model).filter_by(id=id).delete()
                db.commit()

                return True
        except Exception:
            return False

    def delete_all_models(self) -> bool:
        try:
            with get_db() as db:
                db.query(Model).delete()
                db.commit()

                return True
        except Exception:
            return False

    def sync_models(self, user_id: str, models: list[ModelModel]) -> list[ModelModel]:
        try:
            with get_db() as db:
                # Get existing models
                existing_models = db.query(Model).all()
                existing_ids = {model.id for model in existing_models}

                # Prepare a set of new model IDs
                new_model_ids = {model.id for model in models}

                # Update or insert models
                for model in models:
                    if model.id in existing_ids:
                        db.query(Model).filter_by(id=model.id).update(
                            {
                                **model.model_dump(),
                                "user_id": user_id,
                                "updated_at": int(time.time()),
                            }
                        )
                    else:
                        new_model = Model(
                            **{
                                **model.model_dump(),
                                "user_id": user_id,
                                "updated_at": int(time.time()),
                            }
                        )
                        db.add(new_model)

                # Remove models that are no longer present
                for model in existing_models:
                    if model.id not in new_model_ids:
                        db.delete(model)

                db.commit()

                return [
                    ModelModel.model_validate(model) for model in db.query(Model).all()
                ]
        except Exception as e:
            log.exception(f"Error syncing models for user {user_id}: {e}")
            return []


Models = ModelsTable()<|MERGE_RESOLUTION|>--- conflicted
+++ resolved
@@ -134,7 +134,11 @@
     pass
 
 
-<<<<<<< HEAD
+class ModelListResponse(BaseModel):
+    items: list[ModelUserResponse]
+    total: int
+
+
 class ModelPriceForm(BaseModel):
     prompt_price: float = Field(
         default=0, description="prompt token price for 1m tokens", ge=0
@@ -166,11 +170,6 @@
     minimum_credit: float = Field(
         default=0, description="min credit required for this model", ge=0
     )
-=======
-class ModelListResponse(BaseModel):
-    items: list[ModelUserResponse]
-    total: int
->>>>>>> fc05e0a6
 
 
 class ModelForm(BaseModel):
