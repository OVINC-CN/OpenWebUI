import logging
import os
from typing import Awaitable, Optional, Union

import requests
import aiohttp
import asyncio
import hashlib
from concurrent.futures import ThreadPoolExecutor
import time
import re

from urllib.parse import quote
from huggingface_hub import snapshot_download
from langchain.retrievers import ContextualCompressionRetriever, EnsembleRetriever
from langchain_community.retrievers import BM25Retriever
from langchain_core.documents import Document

from open_webui.config import VECTOR_DB
from open_webui.retrieval.vector.factory import VECTOR_DB_CLIENT


from open_webui.models.users import UserModel
from open_webui.models.files import Files
from open_webui.models.knowledge import Knowledges

from open_webui.models.chats import Chats
from open_webui.models.notes import Notes

from open_webui.retrieval.vector.main import GetResult
from open_webui.utils.access_control import has_access
from open_webui.utils.headers import include_user_info_headers
from open_webui.utils.misc import get_message_list

from open_webui.retrieval.web.utils import get_web_loader
from open_webui.retrieval.loaders.youtube import YoutubeLoader


from open_webui.env import (
    SRC_LOG_LEVELS,
    OFFLINE_MODE,
    ENABLE_FORWARD_USER_INFO_HEADERS,
)
from open_webui.config import (
    RAG_EMBEDDING_QUERY_PREFIX,
    RAG_EMBEDDING_CONTENT_PREFIX,
    RAG_EMBEDDING_PREFIX_FIELD_NAME,
)
from open_webui.utils.credit.usage import CreditDeduct
from open_webui.utils.credit.utils import check_credit_by_user_id

log = logging.getLogger(__name__)
log.setLevel(SRC_LOG_LEVELS["RAG"])


from typing import Any

from langchain_core.callbacks import CallbackManagerForRetrieverRun
from langchain_core.retrievers import BaseRetriever


def is_youtube_url(url: str) -> bool:
    youtube_regex = r"^(https?://)?(www\.)?(youtube\.com|youtu\.be)/.+$"
    return re.match(youtube_regex, url) is not None


def get_loader(request, url: str):
    if is_youtube_url(url):
        return YoutubeLoader(
            url,
            language=request.app.state.config.YOUTUBE_LOADER_LANGUAGE,
            proxy_url=request.app.state.config.YOUTUBE_LOADER_PROXY_URL,
        )
    else:
        return get_web_loader(
            url,
            verify_ssl=request.app.state.config.ENABLE_WEB_LOADER_SSL_VERIFICATION,
            requests_per_second=request.app.state.config.WEB_LOADER_CONCURRENT_REQUESTS,
            trust_env=request.app.state.config.WEB_SEARCH_TRUST_ENV,
        )


def get_content_from_url(request, url: str) -> str:
    loader = get_loader(request, url)
    docs = loader.load()
    content = " ".join([doc.page_content for doc in docs])
    return content, docs


class VectorSearchRetriever(BaseRetriever):
    collection_name: Any
    embedding_function: Any
    top_k: int

    async def _aget_relevant_documents(
        self,
        query: str,
        *,
        run_manager: CallbackManagerForRetrieverRun,
    ) -> list[Document]:
        embedding = await self.embedding_function(query, RAG_EMBEDDING_QUERY_PREFIX)
        result = VECTOR_DB_CLIENT.search(
            collection_name=self.collection_name,
            vectors=[embedding],
            limit=self.top_k,
        )

        ids = result.ids[0]
        metadatas = result.metadatas[0]
        documents = result.documents[0]

        results = []
        for idx in range(len(ids)):
            results.append(
                Document(
                    metadata=metadatas[idx],
                    page_content=documents[idx],
                )
            )
        return results


def query_doc(
    collection_name: str, query_embedding: list[float], k: int, user: UserModel = None
):
    try:
        log.debug(f"query_doc:doc {collection_name}")
        result = VECTOR_DB_CLIENT.search(
            collection_name=collection_name,
            vectors=[query_embedding],
            limit=k,
        )

        if result:
            log.info(f"query_doc:result {result.ids} {result.metadatas}")

        return result
    except Exception as e:
        log.exception(f"Error querying doc {collection_name} with limit {k}: {e}")
        raise e


def get_doc(collection_name: str, user: UserModel = None):
    try:
        log.debug(f"get_doc:doc {collection_name}")
        result = VECTOR_DB_CLIENT.get(collection_name=collection_name)

        if result:
            log.info(f"query_doc:result {result.ids} {result.metadatas}")

        return result
    except Exception as e:
        log.exception(f"Error getting doc {collection_name}: {e}")
        raise e


def get_enriched_texts(collection_result: GetResult) -> list[str]:
    enriched_texts = []
    for idx, text in enumerate(collection_result.documents[0]):
        metadata = collection_result.metadatas[0][idx]
        metadata_parts = [text]

        # Add filename (repeat twice for extra weight in BM25 scoring)
        if metadata.get("name"):
            filename = metadata["name"]
            filename_tokens = (
                filename.replace("_", " ").replace("-", " ").replace(".", " ")
            )
            metadata_parts.append(
                f"Filename: {filename} {filename_tokens} {filename_tokens}"
            )

        # Add title if available
        if metadata.get("title"):
            metadata_parts.append(f"Title: {metadata['title']}")

        # Add document section headings if available (from markdown splitter)
        if metadata.get("headings") and isinstance(metadata["headings"], list):
            headings = " > ".join(str(h) for h in metadata["headings"])
            metadata_parts.append(f"Section: {headings}")

        # Add source URL/path if available
        if metadata.get("source"):
            metadata_parts.append(f"Source: {metadata['source']}")

        # Add snippet for web search results
        if metadata.get("snippet"):
            metadata_parts.append(f"Snippet: {metadata['snippet']}")

        enriched_texts.append(" ".join(metadata_parts))

    return enriched_texts


async def query_doc_with_hybrid_search(
    collection_name: str,
    collection_result: GetResult,
    query: str,
    embedding_function,
    k: int,
    reranking_function,
    k_reranker: int,
    r: float,
    hybrid_bm25_weight: float,
    enable_enriched_texts: bool = False,
) -> dict:
    try:
        # First check if collection_result has the required attributes
        if (
            not collection_result
            or not hasattr(collection_result, "documents")
            or not hasattr(collection_result, "metadatas")
        ):
            log.warning(f"query_doc_with_hybrid_search:no_docs {collection_name}")
            return {"documents": [], "metadatas": [], "distances": []}

        # Now safely check the documents content after confirming attributes exist
        if (
            not collection_result.documents
            or len(collection_result.documents) == 0
            or not collection_result.documents[0]
        ):
            log.warning(f"query_doc_with_hybrid_search:no_docs {collection_name}")
            return {"documents": [], "metadatas": [], "distances": []}

        log.debug(f"query_doc_with_hybrid_search:doc {collection_name}")

        bm25_texts = (
            get_enriched_texts(collection_result)
            if enable_enriched_texts
            else collection_result.documents[0]
        )

        bm25_retriever = BM25Retriever.from_texts(
            texts=bm25_texts,
            metadatas=collection_result.metadatas[0],
        )
        bm25_retriever.k = k

        vector_search_retriever = VectorSearchRetriever(
            collection_name=collection_name,
            embedding_function=embedding_function,
            top_k=k,
        )

        if hybrid_bm25_weight <= 0:
            ensemble_retriever = EnsembleRetriever(
                retrievers=[vector_search_retriever], weights=[1.0]
            )
        elif hybrid_bm25_weight >= 1:
            ensemble_retriever = EnsembleRetriever(
                retrievers=[bm25_retriever], weights=[1.0]
            )
        else:
            ensemble_retriever = EnsembleRetriever(
                retrievers=[bm25_retriever, vector_search_retriever],
                weights=[hybrid_bm25_weight, 1.0 - hybrid_bm25_weight],
            )

        compressor = RerankCompressor(
            embedding_function=embedding_function,
            top_n=k_reranker,
            reranking_function=reranking_function,
            r_score=r,
        )

        compression_retriever = ContextualCompressionRetriever(
            base_compressor=compressor, base_retriever=ensemble_retriever
        )

        result = await compression_retriever.ainvoke(query)

        distances = [d.metadata.get("score") for d in result]
        documents = [d.page_content for d in result]
        metadatas = [d.metadata for d in result]

        # retrieve only min(k, k_reranker) items, sort and cut by distance if k < k_reranker
        if k < k_reranker:
            sorted_items = sorted(
                zip(distances, metadatas, documents), key=lambda x: x[0], reverse=True
            )
            sorted_items = sorted_items[:k]

            if sorted_items:
                distances, documents, metadatas = map(list, zip(*sorted_items))
            else:
                distances, documents, metadatas = [], [], []

        result = {
            "distances": [distances],
            "documents": [documents],
            "metadatas": [metadatas],
        }

        log.info(
            "query_doc_with_hybrid_search:result "
            + f'{result["metadatas"]} {result["distances"]}'
        )
        return result
    except Exception as e:
        log.exception(f"Error querying doc {collection_name} with hybrid search: {e}")
        raise e


def merge_get_results(get_results: list[dict]) -> dict:
    # Initialize lists to store combined data
    combined_documents = []
    combined_metadatas = []
    combined_ids = []

    for data in get_results:
        combined_documents.extend(data["documents"][0])
        combined_metadatas.extend(data["metadatas"][0])
        combined_ids.extend(data["ids"][0])

    # Create the output dictionary
    result = {
        "documents": [combined_documents],
        "metadatas": [combined_metadatas],
        "ids": [combined_ids],
    }

    return result


def merge_and_sort_query_results(query_results: list[dict], k: int) -> dict:
    # Initialize lists to store combined data
    combined = dict()  # To store documents with unique document hashes

    for data in query_results:
        if (
            len(data.get("distances", [])) == 0
            or len(data.get("documents", [])) == 0
            or len(data.get("metadatas", [])) == 0
        ):
            continue

        distances = data["distances"][0]
        documents = data["documents"][0]
        metadatas = data["metadatas"][0]

        for distance, document, metadata in zip(distances, documents, metadatas):
            if isinstance(document, str):
                doc_hash = hashlib.sha256(
                    document.encode()
                ).hexdigest()  # Compute a hash for uniqueness

                if doc_hash not in combined.keys():
                    combined[doc_hash] = (distance, document, metadata)
                    continue  # if doc is new, no further comparison is needed

                # if doc is alredy in, but new distance is better, update
                if distance > combined[doc_hash][0]:
                    combined[doc_hash] = (distance, document, metadata)

    combined = list(combined.values())
    # Sort the list based on distances
    combined.sort(key=lambda x: x[0], reverse=True)

    # Slice to keep only the top k elements
    sorted_distances, sorted_documents, sorted_metadatas = (
        zip(*combined[:k]) if combined else ([], [], [])
    )

    # Create and return the output dictionary
    return {
        "distances": [list(sorted_distances)],
        "documents": [list(sorted_documents)],
        "metadatas": [list(sorted_metadatas)],
    }


def get_all_items_from_collections(collection_names: list[str]) -> dict:
    results = []

    for collection_name in collection_names:
        if collection_name:
            try:
                result = get_doc(collection_name=collection_name)
                if result is not None:
                    results.append(result.model_dump())
            except Exception as e:
                log.exception(f"Error when querying the collection: {e}")
        else:
            pass

    return merge_get_results(results)


async def query_collection(
    collection_names: list[str],
    queries: list[str],
    embedding_function,
    k: int,
) -> dict:
    results = []
    error = False

    def process_query_collection(collection_name, query_embedding):
        try:
            if collection_name:
                result = query_doc(
                    collection_name=collection_name,
                    k=k,
                    query_embedding=query_embedding,
                )
                if result is not None:
                    return result.model_dump(), None
            return None, None
        except Exception as e:
            log.exception(f"Error when querying the collection: {e}")
            return None, e

    # Generate all query embeddings (in one call)
    query_embeddings = await embedding_function(
        queries, prefix=RAG_EMBEDDING_QUERY_PREFIX
    )
    log.debug(
        f"query_collection: processing {len(queries)} queries across {len(collection_names)} collections"
    )

    with ThreadPoolExecutor() as executor:
        future_results = []
        for query_embedding in query_embeddings:
            for collection_name in collection_names:
                result = executor.submit(
                    process_query_collection, collection_name, query_embedding
                )
                future_results.append(result)
        task_results = [future.result() for future in future_results]

    for result, err in task_results:
        if err is not None:
            error = True
        elif result is not None:
            results.append(result)

    if error and not results:
        log.warning("All collection queries failed. No results returned.")

    return merge_and_sort_query_results(results, k=k)


async def query_collection_with_hybrid_search(
    collection_names: list[str],
    queries: list[str],
    embedding_function,
    k: int,
    reranking_function,
    k_reranker: int,
    r: float,
    hybrid_bm25_weight: float,
    enable_enriched_texts: bool = False,
) -> dict:
    results = []
    error = False
    # Fetch collection data once per collection sequentially
    # Avoid fetching the same data multiple times later
    collection_results = {}
    for collection_name in collection_names:
        try:
            log.debug(
                f"query_collection_with_hybrid_search:VECTOR_DB_CLIENT.get:collection {collection_name}"
            )
            collection_results[collection_name] = VECTOR_DB_CLIENT.get(
                collection_name=collection_name
            )
        except Exception as e:
            log.exception(f"Failed to fetch collection {collection_name}: {e}")
            collection_results[collection_name] = None

    log.info(
        f"Starting hybrid search for {len(queries)} queries in {len(collection_names)} collections..."
    )

    async def process_query(collection_name, query):
        try:
            result = await query_doc_with_hybrid_search(
                collection_name=collection_name,
                collection_result=collection_results[collection_name],
                query=query,
                embedding_function=embedding_function,
                k=k,
                reranking_function=reranking_function,
                k_reranker=k_reranker,
                r=r,
                hybrid_bm25_weight=hybrid_bm25_weight,
                enable_enriched_texts=enable_enriched_texts,
            )
            return result, None
        except Exception as e:
            log.exception(f"Error when querying the collection with hybrid_search: {e}")
            return None, e

    # Prepare tasks for all collections and queries
    # Avoid running any tasks for collections that failed to fetch data (have assigned None)
    tasks = [
        (collection_name, query)
        for collection_name in collection_names
        if collection_results[collection_name] is not None
        for query in queries
    ]

    # Run all queries in parallel using asyncio.gather
    task_results = await asyncio.gather(
        *[process_query(collection_name, query) for collection_name, query in tasks]
    )

    for result, err in task_results:
        if err is not None:
            error = True
        elif result is not None:
            results.append(result)

    if error and not results:
        raise Exception(
            "Hybrid search failed for all collections. Using Non-hybrid search as fallback."
        )

    return merge_and_sort_query_results(results, k=k)


def generate_openai_batch_embeddings(
    model: str,
    texts: list[str],
    url: str = "https://api.openai.com/v1",
    key: str = "",
    prefix: str = None,
    user: UserModel = None,
) -> Optional[list[list[float]]]:
    try:
        log.debug(
            f"generate_openai_batch_embeddings:model {model} batch size: {len(texts)}"
        )
        json_data = {"input": texts, "model": model}
        if isinstance(RAG_EMBEDDING_PREFIX_FIELD_NAME, str) and isinstance(prefix, str):
            json_data[RAG_EMBEDDING_PREFIX_FIELD_NAME] = prefix

        headers = {
            "Content-Type": "application/json",
            "Authorization": f"Bearer {key}",
        }
        if ENABLE_FORWARD_USER_INFO_HEADERS and user:
            headers = include_user_info_headers(headers, user)

        r = requests.post(
            f"{url}/embeddings",
            headers=headers,
            json=json_data,
        )
        r.raise_for_status()
        data = r.json()
        if "data" in data:
            return [elem["embedding"] for elem in data["data"]]
        else:
            raise "Something went wrong :/"
    except Exception as e:
        log.exception(f"Error generating openai batch embeddings: {e}")
        return None


async def agenerate_openai_batch_embeddings(
    model: str,
    texts: list[str],
    url: str = "https://api.openai.com/v1",
    key: str = "",
    prefix: str = None,
    user: UserModel = None,
) -> Optional[list[list[float]]]:
    try:
        log.debug(
            f"agenerate_openai_batch_embeddings:model {model} batch size: {len(texts)}"
        )
        form_data = {"input": texts, "model": model}
        if isinstance(RAG_EMBEDDING_PREFIX_FIELD_NAME, str) and isinstance(prefix, str):
            form_data[RAG_EMBEDDING_PREFIX_FIELD_NAME] = prefix

        headers = {
            "Content-Type": "application/json",
            "Authorization": f"Bearer {key}",
        }
        if ENABLE_FORWARD_USER_INFO_HEADERS and user:
            headers = include_user_info_headers(headers, user)

        async with aiohttp.ClientSession(trust_env=True) as session:
            async with session.post(
                f"{url}/embeddings", headers=headers, json=form_data
            ) as r:
                r.raise_for_status()
                data = await r.json()
                if "data" in data:
                    return [item["embedding"] for item in data["data"]]
                else:
                    raise Exception("Something went wrong :/")
    except Exception as e:
        log.exception(f"Error generating openai batch embeddings: {e}")
        return None


def generate_azure_openai_batch_embeddings(
    model: str,
    texts: list[str],
    url: str,
    key: str = "",
    version: str = "",
    prefix: str = None,
    user: UserModel = None,
) -> Optional[list[list[float]]]:
    try:
        log.debug(
            f"generate_azure_openai_batch_embeddings:deployment {model} batch size: {len(texts)}"
        )
        json_data = {"input": texts}
        if isinstance(RAG_EMBEDDING_PREFIX_FIELD_NAME, str) and isinstance(prefix, str):
            json_data[RAG_EMBEDDING_PREFIX_FIELD_NAME] = prefix

        url = f"{url}/openai/deployments/{model}/embeddings?api-version={version}"

        for _ in range(5):
            headers = {
                "Content-Type": "application/json",
                "api-key": key,
            }
            if ENABLE_FORWARD_USER_INFO_HEADERS and user:
                headers = include_user_info_headers(headers, user)

            r = requests.post(
                url,
                headers=headers,
                json=json_data,
            )
            if r.status_code == 429:
                retry = float(r.headers.get("Retry-After", "1"))
                time.sleep(retry)
                continue
            r.raise_for_status()
            data = r.json()
            if "data" in data:
                return [elem["embedding"] for elem in data["data"]]
            else:
                raise Exception("Something went wrong :/")
        return None
    except Exception as e:
        log.exception(f"Error generating azure openai batch embeddings: {e}")
        return None


async def agenerate_azure_openai_batch_embeddings(
    model: str,
    texts: list[str],
    url: str,
    key: str = "",
    version: str = "",
    prefix: str = None,
    user: UserModel = None,
) -> Optional[list[list[float]]]:
    try:
        log.debug(
            f"agenerate_azure_openai_batch_embeddings:deployment {model} batch size: {len(texts)}"
        )
        form_data = {"input": texts}
        if isinstance(RAG_EMBEDDING_PREFIX_FIELD_NAME, str) and isinstance(prefix, str):
            form_data[RAG_EMBEDDING_PREFIX_FIELD_NAME] = prefix

        full_url = f"{url}/openai/deployments/{model}/embeddings?api-version={version}"

        headers = {
            "Content-Type": "application/json",
            "api-key": key,
        }
        if ENABLE_FORWARD_USER_INFO_HEADERS and user:
            headers = include_user_info_headers(headers, user)

        async with aiohttp.ClientSession(trust_env=True) as session:
            async with session.post(full_url, headers=headers, json=form_data) as r:
                r.raise_for_status()
                data = await r.json()
                if "data" in data:
                    return [item["embedding"] for item in data["data"]]
                else:
                    raise Exception("Something went wrong :/")
    except Exception as e:
        log.exception(f"Error generating azure openai batch embeddings: {e}")
        return None


def generate_ollama_batch_embeddings(
    model: str,
    texts: list[str],
    url: str,
    key: str = "",
    prefix: str = None,
    user: UserModel = None,
) -> Optional[list[list[float]]]:
    try:
        log.debug(
            f"generate_ollama_batch_embeddings:model {model} batch size: {len(texts)}"
        )
        json_data = {"input": texts, "model": model}
        if isinstance(RAG_EMBEDDING_PREFIX_FIELD_NAME, str) and isinstance(prefix, str):
            json_data[RAG_EMBEDDING_PREFIX_FIELD_NAME] = prefix

        headers = {
            "Content-Type": "application/json",
            "Authorization": f"Bearer {key}",
        }
        if ENABLE_FORWARD_USER_INFO_HEADERS and user:
            headers = include_user_info_headers(headers, user)

        r = requests.post(
            f"{url}/api/embed",
            headers=headers,
            json=json_data,
        )
        r.raise_for_status()
        data = r.json()

        if "embeddings" in data:
            return data["embeddings"]
        else:
            raise "Something went wrong :/"
    except Exception as e:
        log.exception(f"Error generating ollama batch embeddings: {e}")
        return None


async def agenerate_ollama_batch_embeddings(
    model: str,
    texts: list[str],
    url: str,
    key: str = "",
    prefix: str = None,
    user: UserModel = None,
) -> Optional[list[list[float]]]:
    try:
        log.debug(
            f"agenerate_ollama_batch_embeddings:model {model} batch size: {len(texts)}"
        )
        form_data = {"input": texts, "model": model}
        if isinstance(RAG_EMBEDDING_PREFIX_FIELD_NAME, str) and isinstance(prefix, str):
            form_data[RAG_EMBEDDING_PREFIX_FIELD_NAME] = prefix

        headers = {
            "Content-Type": "application/json",
            "Authorization": f"Bearer {key}",
        }
        if ENABLE_FORWARD_USER_INFO_HEADERS and user:
            headers = include_user_info_headers(headers, user)

        async with aiohttp.ClientSession(trust_env=True) as session:
            async with session.post(
                f"{url}/api/embed", headers=headers, json=form_data
            ) as r:
                r.raise_for_status()
                data = await r.json()
                if "embeddings" in data:
                    return data["embeddings"]
                else:
                    raise Exception("Something went wrong :/")
    except Exception as e:
        log.exception(f"Error generating ollama batch embeddings: {e}")
        return None


def get_embedding_function(
    embedding_engine,
    embedding_model,
    embedding_function,
    url,
    key,
    embedding_batch_size,
    azure_api_version=None,
) -> Awaitable:
    if embedding_engine == "":
        # Sentence transformers: CPU-bound sync operation
        async def async_embedding_function(query, prefix=None, user=None):
            return await asyncio.to_thread(
                (
                    lambda query, prefix=None: embedding_function.encode(
                        query, **({"prompt": prefix} if prefix else {})
                    ).tolist()
                ),
                query,
                prefix,
            )

        return async_embedding_function
    elif embedding_engine in ["ollama", "openai", "azure_openai"]:
        embedding_function = lambda query, prefix=None, user=None: generate_embeddings(
            engine=embedding_engine,
            model=embedding_model,
            text=query,
            prefix=prefix,
            url=url,
            key=key,
            user=user,
            azure_api_version=azure_api_version,
        )

        async def async_embedding_function(query, prefix=None, user=None):
            if isinstance(query, list):
                # Create batches
                batches = [
                    query[i : i + embedding_batch_size]
                    for i in range(0, len(query), embedding_batch_size)
                ]
                log.debug(
                    f"generate_multiple_async: Processing {len(batches)} batches in parallel"
                )

                # Execute all batches in parallel
                tasks = [
                    embedding_function(batch, prefix=prefix, user=user)
                    for batch in batches
                ]
                batch_results = await asyncio.gather(*tasks)

                # Flatten results
                embeddings = []
                for batch_embeddings in batch_results:
                    if isinstance(batch_embeddings, list):
                        embeddings.extend(batch_embeddings)

                log.debug(
                    f"generate_multiple_async: Generated {len(embeddings)} embeddings from {len(batches)} parallel batches"
                )
                return embeddings
            else:
                return await embedding_function(query, prefix, user)

        return async_embedding_function
    else:
        raise ValueError(f"Unknown embedding engine: {embedding_engine}")


async def generate_embeddings(
    engine: str,
    model: str,
    text: Union[str, list[str]],
    prefix: Union[str, None] = None,
    **kwargs,
):
    url = kwargs.get("url", "")
    key = kwargs.get("key", "")
    user = kwargs.get("user")

    if prefix is not None and RAG_EMBEDDING_PREFIX_FIELD_NAME is None:
        if isinstance(text, list):
            text = [f"{prefix}{text_element}" for text_element in text]
        else:
            text = f"{prefix}{text}"

    if engine == "ollama":
        embeddings = await agenerate_ollama_batch_embeddings(
            **{
                "model": model,
                "texts": text if isinstance(text, list) else [text],
                "url": url,
                "key": key,
                "prefix": prefix,
                "user": user,
            }
        )
        return embeddings[0] if isinstance(text, str) else embeddings
    elif engine == "openai":
        embeddings = await agenerate_openai_batch_embeddings(
            model, text if isinstance(text, list) else [text], url, key, prefix, user
        )
        return embeddings[0] if isinstance(text, str) else embeddings
    elif engine == "azure_openai":
        azure_api_version = kwargs.get("azure_api_version", "")
        embeddings = await agenerate_azure_openai_batch_embeddings(
            model,
            text if isinstance(text, list) else [text],
            url,
            key,
            azure_api_version,
            prefix,
            user,
        )
        return embeddings[0] if isinstance(text, str) else embeddings


def get_reranking_function(reranking_engine, reranking_model, reranking_function):
    if reranking_function is None:
        return None
    if reranking_engine == "external":
        return lambda query, documents, user=None: reranking_function.predict(
            [(query, doc.page_content) for doc in documents], user=user
        )
    else:
        return lambda query, documents, user=None: reranking_function.predict(
            [(query, doc.page_content) for doc in documents]
        )


async def get_sources_from_items(
    request,
    items,
    queries,
    embedding_function,
    k,
    reranking_function,
    k_reranker,
    r,
    hybrid_bm25_weight,
    hybrid_search,
    full_context=False,
    user: Optional[UserModel] = None,
):
    log.debug(
        f"items: {items} {queries} {embedding_function} {reranking_function} {full_context}"
    )

    extracted_collections = []
    query_results = []

    for item in items:
        query_result = None
        collection_names = []

        if item.get("type") == "text":
            # Raw Text
            # Used during temporary chat file uploads or web page & youtube attachements

            if item.get("context") == "full":
                if item.get("file"):
                    # if item has file data, use it
                    query_result = {
                        "documents": [
                            [item.get("file", {}).get("data", {}).get("content")]
                        ],
                        "metadatas": [[item.get("file", {}).get("meta", {})]],
                    }

            if query_result is None:
                # Fallback
                if item.get("collection_name"):
                    # If item has a collection name, use it
                    collection_names.append(item.get("collection_name"))
                elif item.get("file"):
                    # If item has file data, use it
                    query_result = {
                        "documents": [
                            [item.get("file", {}).get("data", {}).get("content")]
                        ],
                        "metadatas": [[item.get("file", {}).get("meta", {})]],
                    }
                else:
                    # Fallback to item content
                    query_result = {
                        "documents": [[item.get("content")]],
                        "metadatas": [
                            [{"file_id": item.get("id"), "name": item.get("name")}]
                        ],
                    }

        elif item.get("type") == "note":
            # Note Attached
            note = Notes.get_note_by_id(item.get("id"))

            if note and (
                user.role == "admin"
                or note.user_id == user.id
                or has_access(user.id, "read", note.access_control)
            ):
                # User has access to the note
                query_result = {
                    "documents": [[note.data.get("content", {}).get("md", "")]],
                    "metadatas": [[{"file_id": note.id, "name": note.title}]],
                }

        elif item.get("type") == "chat":
            # Chat Attached
            chat = Chats.get_chat_by_id(item.get("id"))

            if chat and (user.role == "admin" or chat.user_id == user.id):
                messages_map = chat.chat.get("history", {}).get("messages", {})
                message_id = chat.chat.get("history", {}).get("currentId")

                if messages_map and message_id:
                    # Reconstruct the message list in order
                    message_list = get_message_list(messages_map, message_id)
                    message_history = "\n".join(
                        [
                            f"#### {m.get('role', 'user').capitalize()}\n{m.get('content')}\n"
                            for m in message_list
                        ]
                    )

                    # User has access to the chat
                    query_result = {
                        "documents": [[message_history]],
                        "metadatas": [[{"file_id": chat.id, "name": chat.title}]],
                    }

        elif item.get("type") == "url":
            content, docs = get_content_from_url(request, item.get("url"))
            if docs:
                query_result = {
                    "documents": [[content]],
                    "metadatas": [[{"url": item.get("url"), "name": item.get("url")}]],
                }
        elif item.get("type") == "file":
            if (
                item.get("context") == "full"
                or request.app.state.config.BYPASS_EMBEDDING_AND_RETRIEVAL
            ):
                if item.get("file", {}).get("data", {}).get("content", ""):
                    # Manual Full Mode Toggle
                    # Used from chat file modal, we can assume that the file content will be available from item.get("file").get("data", {}).get("content")
                    query_result = {
                        "documents": [
                            [item.get("file", {}).get("data", {}).get("content", "")]
                        ],
                        "metadatas": [
                            [
                                {
                                    "file_id": item.get("id"),
                                    "name": item.get("name"),
                                    **item.get("file")
                                    .get("data", {})
                                    .get("metadata", {}),
                                }
                            ]
                        ],
                    }
                elif item.get("id"):
                    file_object = Files.get_file_by_id(item.get("id"))
                    if file_object:
                        query_result = {
                            "documents": [[file_object.data.get("content", "")]],
                            "metadatas": [
                                [
                                    {
                                        "file_id": item.get("id"),
                                        "name": file_object.filename,
                                        "source": file_object.filename,
                                    }
                                ]
                            ],
                        }
            else:
                # Fallback to collection names
                if item.get("legacy"):
                    collection_names.append(f"{item['id']}")
                else:
                    collection_names.append(f"file-{item['id']}")

        elif item.get("type") == "collection":
            # Manual Full Mode Toggle for Collection
            knowledge_base = Knowledges.get_knowledge_by_id(item.get("id"))

            if knowledge_base and (
                user.role == "admin"
                or knowledge_base.user_id == user.id
                or has_access(user.id, "read", knowledge_base.access_control)
            ):
                if (
                    item.get("context") == "full"
                    or request.app.state.config.BYPASS_EMBEDDING_AND_RETRIEVAL
                ):
                    if knowledge_base and (
                        user.role == "admin"
                        or knowledge_base.user_id == user.id
                        or has_access(user.id, "read", knowledge_base.access_control)
                    ):

                        file_ids = knowledge_base.data.get("file_ids", [])

                        documents = []
                        metadatas = []
                        for file_id in file_ids:
                            file_object = Files.get_file_by_id(file_id)

                            if file_object:
                                documents.append(file_object.data.get("content", ""))
                                metadatas.append(
                                    {
                                        "file_id": file_id,
                                        "name": file_object.filename,
                                        "source": file_object.filename,
                                    }
                                )

                        query_result = {
                            "documents": [documents],
                            "metadatas": [metadatas],
                        }
                else:
                    # Fallback to collection names
                    if item.get("legacy"):
                        collection_names = item.get("collection_names", [])
                    else:
                        collection_names.append(item["id"])

        elif item.get("docs"):
            # BYPASS_WEB_SEARCH_EMBEDDING_AND_RETRIEVAL
            query_result = {
                "documents": [[doc.get("content") for doc in item.get("docs")]],
                "metadatas": [[doc.get("metadata") for doc in item.get("docs")]],
            }
        elif item.get("collection_name"):
            # Direct Collection Name
            collection_names.append(item["collection_name"])
        elif item.get("collection_names"):
            # Collection Names List
            collection_names.extend(item["collection_names"])

        # If query_result is None
        # Fallback to collection names and vector search the collections
        if query_result is None and collection_names:
            collection_names = set(collection_names).difference(extracted_collections)
            if not collection_names:
                log.debug(f"skipping {item} as it has already been extracted")
                continue

            try:
                if full_context:
                    query_result = get_all_items_from_collections(collection_names)
                else:
                    query_result = None  # Initialize to None
                    if hybrid_search:
                        try:
                            query_result = await query_collection_with_hybrid_search(
                                collection_names=collection_names,
                                queries=queries,
                                embedding_function=embedding_function,
                                k=k,
                                reranking_function=reranking_function,
                                k_reranker=k_reranker,
                                r=r,
                                hybrid_bm25_weight=hybrid_bm25_weight,
                                enable_enriched_texts=request.app.state.config.ENABLE_RAG_HYBRID_SEARCH_ENRICHED_TEXTS,
                            )
                        except Exception as e:
                            log.debug(
                                "Error when using hybrid search, using non hybrid search as fallback."
                            )

                    # fallback to non-hybrid search
                    if not hybrid_search and query_result is None:
                        query_result = await query_collection(
                            collection_names=collection_names,
                            queries=queries,
                            embedding_function=embedding_function,
                            k=k,
                        )
            except Exception as e:
                log.exception(e)

            extracted_collections.extend(collection_names)

        if query_result:
            if "data" in item:
                del item["data"]
            query_results.append({**query_result, "file": item})

    sources = []
    for query_result in query_results:
        try:
            if "documents" in query_result:
                if "metadatas" in query_result:
                    source = {
                        "source": query_result["file"],
                        "document": query_result["documents"][0],
                        "metadata": query_result["metadatas"][0],
                    }
                    if "distances" in query_result and query_result["distances"]:
                        source["distances"] = query_result["distances"][0]

                    sources.append(source)
        except Exception as e:
            log.exception(e)
    return sources


def get_model_path(model: str, update_model: bool = False):
    # Construct huggingface_hub kwargs with local_files_only to return the snapshot path
    cache_dir = os.getenv("SENTENCE_TRANSFORMERS_HOME")

    local_files_only = not update_model

    if OFFLINE_MODE:
        local_files_only = True

    snapshot_kwargs = {
        "cache_dir": cache_dir,
        "local_files_only": local_files_only,
    }

    log.debug(f"model: {model}")
    log.debug(f"snapshot_kwargs: {snapshot_kwargs}")

    # Inspiration from upstream sentence_transformers
    if (
        os.path.exists(model)
        or ("\\" in model or model.count("/") > 1)
        and local_files_only
    ):
        # If fully qualified path exists, return input, else set repo_id
        return model
    elif "/" not in model:
        # Set valid repo_id for model short-name
        model = "sentence-transformers" + "/" + model

    snapshot_kwargs["repo_id"] = model

    # Attempt to query the huggingface_hub library to determine the local path and/or to update
    try:
        model_repo_path = snapshot_download(**snapshot_kwargs)
        log.debug(f"model_repo_path: {model_repo_path}")
        return model_repo_path
    except Exception as e:
        log.exception(f"Cannot determine model snapshot path: {e}")
        return model


<<<<<<< HEAD
def generate_openai_batch_embeddings(
    model: str,
    texts: list[str],
    url: str = "https://api.openai.com/v1",
    key: str = "",
    prefix: str = None,
    user: UserModel = None,
) -> Optional[list[list[float]]]:

    # check credit
    if user:
        check_credit_by_user_id(user_id=user.id, form_data={}, is_embedding=True)

    try:
        log.debug(
            f"generate_openai_batch_embeddings:model {model} batch size: {len(texts)}"
        )
        json_data = {"input": texts, "model": model}
        if isinstance(RAG_EMBEDDING_PREFIX_FIELD_NAME, str) and isinstance(prefix, str):
            json_data[RAG_EMBEDDING_PREFIX_FIELD_NAME] = prefix

        r = requests.post(
            f"{url}/embeddings",
            headers={
                "Content-Type": "application/json",
                "Authorization": f"Bearer {key}",
                **(
                    {
                        "X-OpenWebUI-User-Name": quote(user.name, safe=" "),
                        "X-OpenWebUI-User-Id": user.id,
                        "X-OpenWebUI-User-Email": user.email,
                        "X-OpenWebUI-User-Role": user.role,
                    }
                    if ENABLE_FORWARD_USER_INFO_HEADERS and user
                    else {}
                ),
            },
            json=json_data,
        )
        r.raise_for_status()
        data = r.json()
        if "data" in data:
            # calculate usage
            if user:
                input_text = "".join(texts)
                with CreditDeduct(
                    user=user,
                    model_id=model,
                    body={"messages": [{"role": "user", "content": input_text}]},
                    is_stream=False,
                    is_embedding=True,
                ) as credit_deduct:
                    if "usage" in data:
                        credit_deduct.is_official_usage = True
                        prompt_tokens = data["usage"]["prompt_tokens"]
                        credit_deduct.usage.prompt_tokens = prompt_tokens
                        credit_deduct.usage.total_tokens = prompt_tokens
                    else:
                        credit_deduct.run(input_text)
            return [elem["embedding"] for elem in data["data"]]
        else:
            raise "Something went wrong :/"
    except Exception as e:
        log.exception(f"Error generating openai batch embeddings: {e}")
        return None


def generate_azure_openai_batch_embeddings(
    model: str,
    texts: list[str],
    url: str,
    key: str = "",
    version: str = "",
    prefix: str = None,
    user: UserModel = None,
) -> Optional[list[list[float]]]:

    # check credit
    if user:
        check_credit_by_user_id(user_id=user.id, form_data={}, is_embedding=True)

    try:
        log.debug(
            f"generate_azure_openai_batch_embeddings:deployment {model} batch size: {len(texts)}"
        )
        json_data = {"input": texts}
        if isinstance(RAG_EMBEDDING_PREFIX_FIELD_NAME, str) and isinstance(prefix, str):
            json_data[RAG_EMBEDDING_PREFIX_FIELD_NAME] = prefix

        url = f"{url}/openai/deployments/{model}/embeddings?api-version={version}"

        for _ in range(5):
            r = requests.post(
                url,
                headers={
                    "Content-Type": "application/json",
                    "api-key": key,
                    **(
                        {
                            "X-OpenWebUI-User-Name": quote(user.name, safe=" "),
                            "X-OpenWebUI-User-Id": user.id,
                            "X-OpenWebUI-User-Email": user.email,
                            "X-OpenWebUI-User-Role": user.role,
                        }
                        if ENABLE_FORWARD_USER_INFO_HEADERS and user
                        else {}
                    ),
                },
                json=json_data,
            )
            if r.status_code == 429:
                retry = float(r.headers.get("Retry-After", "1"))
                time.sleep(retry)
                continue
            r.raise_for_status()
            data = r.json()
            if "data" in data:
                # calculate usage
                if user:
                    input_text = "".join(texts)
                    with CreditDeduct(
                        user=user,
                        model_id=model,
                        body={"messages": [{"role": "user", "content": input_text}]},
                        is_stream=False,
                        is_embedding=True,
                    ) as credit_deduct:
                        if "usage" in data:
                            credit_deduct.is_official_usage = True
                            prompt_tokens = data["usage"]["prompt_tokens"]
                            credit_deduct.usage.prompt_tokens = prompt_tokens
                            credit_deduct.usage.total_tokens = prompt_tokens
                        else:
                            credit_deduct.run(input_text)
                # result
                return [elem["embedding"] for elem in data["data"]]
            else:
                raise Exception("Something went wrong :/")
        return None
    except Exception as e:
        log.exception(f"Error generating azure openai batch embeddings: {e}")
        return None


def generate_ollama_batch_embeddings(
    model: str,
    texts: list[str],
    url: str,
    key: str = "",
    prefix: str = None,
    user: UserModel = None,
) -> Optional[list[list[float]]]:

    # check credit
    if user:
        check_credit_by_user_id(user_id=user.id, form_data={}, is_embedding=True)

    try:
        log.debug(
            f"generate_ollama_batch_embeddings:model {model} batch size: {len(texts)}"
        )
        json_data = {"input": texts, "model": model}
        if isinstance(RAG_EMBEDDING_PREFIX_FIELD_NAME, str) and isinstance(prefix, str):
            json_data[RAG_EMBEDDING_PREFIX_FIELD_NAME] = prefix

        r = requests.post(
            f"{url}/api/embed",
            headers={
                "Content-Type": "application/json",
                "Authorization": f"Bearer {key}",
                **(
                    {
                        "X-OpenWebUI-User-Name": quote(user.name, safe=" "),
                        "X-OpenWebUI-User-Id": user.id,
                        "X-OpenWebUI-User-Email": user.email,
                        "X-OpenWebUI-User-Role": user.role,
                    }
                    if ENABLE_FORWARD_USER_INFO_HEADERS
                    else {}
                ),
            },
            json=json_data,
        )
        r.raise_for_status()
        data = r.json()

        if "embeddings" in data:

            # calculate usage
            if user:
                input_text = "".join(texts)
                with CreditDeduct(
                    user=user,
                    model_id=model,
                    body={"messages": [{"role": "user", "content": input_text}]},
                    is_stream=False,
                    is_embedding=True,
                ) as credit_deduct:
                    credit_deduct.run(input_text)

            return data["embeddings"]
        else:
            raise "Something went wrong :/"
    except Exception as e:
        log.exception(f"Error generating ollama batch embeddings: {e}")
        return None


def generate_embeddings(
    engine: str,
    model: str,
    text: Union[str, list[str]],
    prefix: Union[str, None] = None,
    **kwargs,
):
    url = kwargs.get("url", "")
    key = kwargs.get("key", "")
    user = kwargs.get("user")

    if prefix is not None and RAG_EMBEDDING_PREFIX_FIELD_NAME is None:
        if isinstance(text, list):
            text = [f"{prefix}{text_element}" for text_element in text]
        else:
            text = f"{prefix}{text}"

    if engine == "ollama":
        embeddings = generate_ollama_batch_embeddings(
            **{
                "model": model,
                "texts": text if isinstance(text, list) else [text],
                "url": url,
                "key": key,
                "prefix": prefix,
                "user": user,
            }
        )
        return embeddings[0] if isinstance(text, str) else embeddings
    elif engine == "openai":
        embeddings = generate_openai_batch_embeddings(
            model, text if isinstance(text, list) else [text], url, key, prefix, user
        )
        return embeddings[0] if isinstance(text, str) else embeddings
    elif engine == "azure_openai":
        azure_api_version = kwargs.get("azure_api_version", "")
        embeddings = generate_azure_openai_batch_embeddings(
            model,
            text if isinstance(text, list) else [text],
            url,
            key,
            azure_api_version,
            prefix,
            user,
        )
        return embeddings[0] if isinstance(text, str) else embeddings


=======
>>>>>>> fc05e0a6
import operator
from typing import Optional, Sequence

from langchain_core.callbacks import Callbacks
from langchain_core.documents import BaseDocumentCompressor, Document


class RerankCompressor(BaseDocumentCompressor):
    embedding_function: Any
    top_n: int
    reranking_function: Any
    r_score: float

    class Config:
        extra = "forbid"
        arbitrary_types_allowed = True

    async def acompress_documents(
        self,
        documents: Sequence[Document],
        query: str,
        callbacks: Optional[Callbacks] = None,
    ) -> Sequence[Document]:
        reranking = self.reranking_function is not None

        scores = None
        if reranking:
            scores = self.reranking_function(
                [(query, doc.page_content) for doc in documents]
            )
        else:
            from sentence_transformers import util

            query_embedding = await self.embedding_function(
                query, RAG_EMBEDDING_QUERY_PREFIX
            )
            document_embedding = await self.embedding_function(
                [doc.page_content for doc in documents], RAG_EMBEDDING_CONTENT_PREFIX
            )
            scores = util.cos_sim(query_embedding, document_embedding)[0]

        if scores is not None:
            docs_with_scores = list(
                zip(
                    documents,
                    scores.tolist() if not isinstance(scores, list) else scores,
                )
            )
            if self.r_score:
                docs_with_scores = [
                    (d, s) for d, s in docs_with_scores if s >= self.r_score
                ]

            result = sorted(docs_with_scores, key=operator.itemgetter(1), reverse=True)
            final_results = []
            for doc, doc_score in result[: self.top_n]:
                metadata = doc.metadata
                metadata["score"] = doc_score
                doc = Document(
                    page_content=doc.page_content,
                    metadata=metadata,
                )
                final_results.append(doc)
            return final_results
        else:
            log.warning(
                "No valid scores found, check your reranking function. Returning original documents."
            )
            return documents<|MERGE_RESOLUTION|>--- conflicted
+++ resolved
@@ -1216,265 +1216,6 @@
         return model
 
 
-<<<<<<< HEAD
-def generate_openai_batch_embeddings(
-    model: str,
-    texts: list[str],
-    url: str = "https://api.openai.com/v1",
-    key: str = "",
-    prefix: str = None,
-    user: UserModel = None,
-) -> Optional[list[list[float]]]:
-
-    # check credit
-    if user:
-        check_credit_by_user_id(user_id=user.id, form_data={}, is_embedding=True)
-
-    try:
-        log.debug(
-            f"generate_openai_batch_embeddings:model {model} batch size: {len(texts)}"
-        )
-        json_data = {"input": texts, "model": model}
-        if isinstance(RAG_EMBEDDING_PREFIX_FIELD_NAME, str) and isinstance(prefix, str):
-            json_data[RAG_EMBEDDING_PREFIX_FIELD_NAME] = prefix
-
-        r = requests.post(
-            f"{url}/embeddings",
-            headers={
-                "Content-Type": "application/json",
-                "Authorization": f"Bearer {key}",
-                **(
-                    {
-                        "X-OpenWebUI-User-Name": quote(user.name, safe=" "),
-                        "X-OpenWebUI-User-Id": user.id,
-                        "X-OpenWebUI-User-Email": user.email,
-                        "X-OpenWebUI-User-Role": user.role,
-                    }
-                    if ENABLE_FORWARD_USER_INFO_HEADERS and user
-                    else {}
-                ),
-            },
-            json=json_data,
-        )
-        r.raise_for_status()
-        data = r.json()
-        if "data" in data:
-            # calculate usage
-            if user:
-                input_text = "".join(texts)
-                with CreditDeduct(
-                    user=user,
-                    model_id=model,
-                    body={"messages": [{"role": "user", "content": input_text}]},
-                    is_stream=False,
-                    is_embedding=True,
-                ) as credit_deduct:
-                    if "usage" in data:
-                        credit_deduct.is_official_usage = True
-                        prompt_tokens = data["usage"]["prompt_tokens"]
-                        credit_deduct.usage.prompt_tokens = prompt_tokens
-                        credit_deduct.usage.total_tokens = prompt_tokens
-                    else:
-                        credit_deduct.run(input_text)
-            return [elem["embedding"] for elem in data["data"]]
-        else:
-            raise "Something went wrong :/"
-    except Exception as e:
-        log.exception(f"Error generating openai batch embeddings: {e}")
-        return None
-
-
-def generate_azure_openai_batch_embeddings(
-    model: str,
-    texts: list[str],
-    url: str,
-    key: str = "",
-    version: str = "",
-    prefix: str = None,
-    user: UserModel = None,
-) -> Optional[list[list[float]]]:
-
-    # check credit
-    if user:
-        check_credit_by_user_id(user_id=user.id, form_data={}, is_embedding=True)
-
-    try:
-        log.debug(
-            f"generate_azure_openai_batch_embeddings:deployment {model} batch size: {len(texts)}"
-        )
-        json_data = {"input": texts}
-        if isinstance(RAG_EMBEDDING_PREFIX_FIELD_NAME, str) and isinstance(prefix, str):
-            json_data[RAG_EMBEDDING_PREFIX_FIELD_NAME] = prefix
-
-        url = f"{url}/openai/deployments/{model}/embeddings?api-version={version}"
-
-        for _ in range(5):
-            r = requests.post(
-                url,
-                headers={
-                    "Content-Type": "application/json",
-                    "api-key": key,
-                    **(
-                        {
-                            "X-OpenWebUI-User-Name": quote(user.name, safe=" "),
-                            "X-OpenWebUI-User-Id": user.id,
-                            "X-OpenWebUI-User-Email": user.email,
-                            "X-OpenWebUI-User-Role": user.role,
-                        }
-                        if ENABLE_FORWARD_USER_INFO_HEADERS and user
-                        else {}
-                    ),
-                },
-                json=json_data,
-            )
-            if r.status_code == 429:
-                retry = float(r.headers.get("Retry-After", "1"))
-                time.sleep(retry)
-                continue
-            r.raise_for_status()
-            data = r.json()
-            if "data" in data:
-                # calculate usage
-                if user:
-                    input_text = "".join(texts)
-                    with CreditDeduct(
-                        user=user,
-                        model_id=model,
-                        body={"messages": [{"role": "user", "content": input_text}]},
-                        is_stream=False,
-                        is_embedding=True,
-                    ) as credit_deduct:
-                        if "usage" in data:
-                            credit_deduct.is_official_usage = True
-                            prompt_tokens = data["usage"]["prompt_tokens"]
-                            credit_deduct.usage.prompt_tokens = prompt_tokens
-                            credit_deduct.usage.total_tokens = prompt_tokens
-                        else:
-                            credit_deduct.run(input_text)
-                # result
-                return [elem["embedding"] for elem in data["data"]]
-            else:
-                raise Exception("Something went wrong :/")
-        return None
-    except Exception as e:
-        log.exception(f"Error generating azure openai batch embeddings: {e}")
-        return None
-
-
-def generate_ollama_batch_embeddings(
-    model: str,
-    texts: list[str],
-    url: str,
-    key: str = "",
-    prefix: str = None,
-    user: UserModel = None,
-) -> Optional[list[list[float]]]:
-
-    # check credit
-    if user:
-        check_credit_by_user_id(user_id=user.id, form_data={}, is_embedding=True)
-
-    try:
-        log.debug(
-            f"generate_ollama_batch_embeddings:model {model} batch size: {len(texts)}"
-        )
-        json_data = {"input": texts, "model": model}
-        if isinstance(RAG_EMBEDDING_PREFIX_FIELD_NAME, str) and isinstance(prefix, str):
-            json_data[RAG_EMBEDDING_PREFIX_FIELD_NAME] = prefix
-
-        r = requests.post(
-            f"{url}/api/embed",
-            headers={
-                "Content-Type": "application/json",
-                "Authorization": f"Bearer {key}",
-                **(
-                    {
-                        "X-OpenWebUI-User-Name": quote(user.name, safe=" "),
-                        "X-OpenWebUI-User-Id": user.id,
-                        "X-OpenWebUI-User-Email": user.email,
-                        "X-OpenWebUI-User-Role": user.role,
-                    }
-                    if ENABLE_FORWARD_USER_INFO_HEADERS
-                    else {}
-                ),
-            },
-            json=json_data,
-        )
-        r.raise_for_status()
-        data = r.json()
-
-        if "embeddings" in data:
-
-            # calculate usage
-            if user:
-                input_text = "".join(texts)
-                with CreditDeduct(
-                    user=user,
-                    model_id=model,
-                    body={"messages": [{"role": "user", "content": input_text}]},
-                    is_stream=False,
-                    is_embedding=True,
-                ) as credit_deduct:
-                    credit_deduct.run(input_text)
-
-            return data["embeddings"]
-        else:
-            raise "Something went wrong :/"
-    except Exception as e:
-        log.exception(f"Error generating ollama batch embeddings: {e}")
-        return None
-
-
-def generate_embeddings(
-    engine: str,
-    model: str,
-    text: Union[str, list[str]],
-    prefix: Union[str, None] = None,
-    **kwargs,
-):
-    url = kwargs.get("url", "")
-    key = kwargs.get("key", "")
-    user = kwargs.get("user")
-
-    if prefix is not None and RAG_EMBEDDING_PREFIX_FIELD_NAME is None:
-        if isinstance(text, list):
-            text = [f"{prefix}{text_element}" for text_element in text]
-        else:
-            text = f"{prefix}{text}"
-
-    if engine == "ollama":
-        embeddings = generate_ollama_batch_embeddings(
-            **{
-                "model": model,
-                "texts": text if isinstance(text, list) else [text],
-                "url": url,
-                "key": key,
-                "prefix": prefix,
-                "user": user,
-            }
-        )
-        return embeddings[0] if isinstance(text, str) else embeddings
-    elif engine == "openai":
-        embeddings = generate_openai_batch_embeddings(
-            model, text if isinstance(text, list) else [text], url, key, prefix, user
-        )
-        return embeddings[0] if isinstance(text, str) else embeddings
-    elif engine == "azure_openai":
-        azure_api_version = kwargs.get("azure_api_version", "")
-        embeddings = generate_azure_openai_batch_embeddings(
-            model,
-            text if isinstance(text, list) else [text],
-            url,
-            key,
-            azure_api_version,
-            prefix,
-            user,
-        )
-        return embeddings[0] if isinstance(text, str) else embeddings
-
-
-=======
->>>>>>> fc05e0a6
 import operator
 from typing import Optional, Sequence
 
