import json
import logging
import os
import shutil
import base64
import redis

from datetime import datetime
from pathlib import Path
from typing import Generic, Optional, TypeVar
from urllib.parse import urlparse

import requests
from pydantic import BaseModel
from sqlalchemy import JSON, Column, DateTime, Integer, func

from open_webui.env import (
    DATA_DIR,
    DATABASE_URL,
    ENV,
    REDIS_URL,
    REDIS_SENTINEL_HOSTS,
    REDIS_SENTINEL_PORT,
    FRONTEND_BUILD_DIR,
    OFFLINE_MODE,
    OPEN_WEBUI_DIR,
    WEBUI_AUTH,
    WEBUI_FAVICON_URL,
    WEBUI_NAME,
    log,
)
from open_webui.internal.db import Base, get_db
from open_webui.utils.redis import get_redis_connection


class EndpointFilter(logging.Filter):
    def filter(self, record: logging.LogRecord) -> bool:
        return record.getMessage().find("/health") == -1


# Filter out /endpoint
logging.getLogger("uvicorn.access").addFilter(EndpointFilter())


####################################
# Config helpers
####################################


# Function to run the alembic migrations
def run_migrations():
    log.info("Running migrations")
    try:
        from alembic import command
        from alembic.config import Config

        alembic_cfg = Config(OPEN_WEBUI_DIR / "alembic.ini")

        # Set the script location dynamically
        migrations_path = OPEN_WEBUI_DIR / "migrations"
        alembic_cfg.set_main_option("script_location", str(migrations_path))

        command.upgrade(alembic_cfg, "head")
    except Exception as e:
        log.exception(f"Error running migrations: {e}")


run_migrations()


class Config(Base):
    __tablename__ = "config"

    id = Column(Integer, primary_key=True)
    data = Column(JSON, nullable=False)
    version = Column(Integer, nullable=False, default=0)
    created_at = Column(DateTime, nullable=False, server_default=func.now())
    updated_at = Column(DateTime, nullable=True, onupdate=func.now())


def load_json_config():
    with open(f"{DATA_DIR}/config.json", "r") as file:
        return json.load(file)


def save_to_db(data):
    with get_db() as db:
        existing_config = db.query(Config).first()
        if not existing_config:
            new_config = Config(data=data, version=0)
            db.add(new_config)
        else:
            existing_config.data = data
            existing_config.updated_at = datetime.now()
            db.add(existing_config)
        db.commit()


def reset_config():
    with get_db() as db:
        db.query(Config).delete()
        db.commit()


# When initializing, check if config.json exists and migrate it to the database
if os.path.exists(f"{DATA_DIR}/config.json"):
    data = load_json_config()
    save_to_db(data)
    os.rename(f"{DATA_DIR}/config.json", f"{DATA_DIR}/old_config.json")

DEFAULT_CONFIG = {
    "version": 0,
    "ui": {},
}


def get_config():
    with get_db() as db:
        config_entry = db.query(Config).order_by(Config.id.desc()).first()
        return config_entry.data if config_entry else DEFAULT_CONFIG


CONFIG_DATA = get_config()


def get_config_value(config_path: str):
    path_parts = config_path.split(".")
    cur_config = CONFIG_DATA
    for key in path_parts:
        if key in cur_config:
            cur_config = cur_config[key]
        else:
            return None
    return cur_config


PERSISTENT_CONFIG_REGISTRY = []


def save_config(config):
    global CONFIG_DATA
    global PERSISTENT_CONFIG_REGISTRY
    try:
        save_to_db(config)
        CONFIG_DATA = config

        # Trigger updates on all registered PersistentConfig entries
        for config_item in PERSISTENT_CONFIG_REGISTRY:
            config_item.update()
    except Exception as e:
        log.exception(e)
        return False
    return True


T = TypeVar("T")

ENABLE_PERSISTENT_CONFIG = (
    os.environ.get("ENABLE_PERSISTENT_CONFIG", "True").lower() == "true"
)


class PersistentConfig(Generic[T]):
    def __init__(self, env_name: str, config_path: str, env_value: T):
        self.env_name = env_name
        self.config_path = config_path
        self.env_value = env_value
        self.config_value = get_config_value(config_path)
        if self.config_value is not None and ENABLE_PERSISTENT_CONFIG:
            log.info(f"'{env_name}' loaded from the latest database entry")
            self.value = self.config_value
        else:
            self.value = env_value

        PERSISTENT_CONFIG_REGISTRY.append(self)

    def __str__(self):
        return str(self.value)

    @property
    def __dict__(self):
        raise TypeError(
            "PersistentConfig object cannot be converted to dict, use config_get or .value instead."
        )

    def __getattribute__(self, item):
        if item == "__dict__":
            raise TypeError(
                "PersistentConfig object cannot be converted to dict, use config_get or .value instead."
            )
        return super().__getattribute__(item)

    def update(self):
        new_value = get_config_value(self.config_path)
        if new_value is not None:
            self.value = new_value
            log.info(f"Updated {self.env_name} to new value {self.value}")

    def save(self):
        log.info(f"Saving '{self.env_name}' to the database")
        path_parts = self.config_path.split(".")
        sub_config = CONFIG_DATA
        for key in path_parts[:-1]:
            if key not in sub_config:
                sub_config[key] = {}
            sub_config = sub_config[key]
        sub_config[path_parts[-1]] = self.value
        save_to_db(CONFIG_DATA)
        self.config_value = self.value


class AppConfig:
    _state: dict[str, PersistentConfig]
    _redis: Optional[redis.Redis] = None

    def __init__(
        self, redis_url: Optional[str] = None, redis_sentinels: Optional[list] = []
    ):
        super().__setattr__("_state", {})
        if redis_url:
            super().__setattr__(
                "_redis",
                get_redis_connection(redis_url, redis_sentinels, decode_responses=True),
            )

    def __setattr__(self, key, value):
        if isinstance(value, PersistentConfig):
            self._state[key] = value
        else:
            self._state[key].value = value
            self._state[key].save()

            if self._redis:
                redis_key = f"open-webui:config:{key}"
                self._redis.set(redis_key, json.dumps(self._state[key].value))

    def __getattr__(self, key):
        if key not in self._state:
            raise AttributeError(f"Config key '{key}' not found")

        # If Redis is available, check for an updated value
        if self._redis:
            redis_key = f"open-webui:config:{key}"
            redis_value = self._redis.get(redis_key)

            if redis_value is not None:
                try:
                    decoded_value = json.loads(redis_value)

                    # Update the in-memory value if different
                    if self._state[key].value != decoded_value:
                        self._state[key].value = decoded_value
                        log.info(f"Updated {key} from Redis: {decoded_value}")

                except json.JSONDecodeError:
                    log.error(f"Invalid JSON format in Redis for {key}: {redis_value}")

        return self._state[key].value


####################################
# WEBUI_AUTH (Required for security)
####################################

ENABLE_API_KEY = PersistentConfig(
    "ENABLE_API_KEY",
    "auth.api_key.enable",
    os.environ.get("ENABLE_API_KEY", "True").lower() == "true",
)

ENABLE_API_KEY_ENDPOINT_RESTRICTIONS = PersistentConfig(
    "ENABLE_API_KEY_ENDPOINT_RESTRICTIONS",
    "auth.api_key.endpoint_restrictions",
    os.environ.get("ENABLE_API_KEY_ENDPOINT_RESTRICTIONS", "False").lower() == "true",
)

API_KEY_ALLOWED_ENDPOINTS = PersistentConfig(
    "API_KEY_ALLOWED_ENDPOINTS",
    "auth.api_key.allowed_endpoints",
    os.environ.get("API_KEY_ALLOWED_ENDPOINTS", ""),
)

JWT_EXPIRES_IN = PersistentConfig(
    "JWT_EXPIRES_IN", "auth.jwt_expiry", os.environ.get("JWT_EXPIRES_IN", "-1")
)

####################################
# OAuth config
####################################


ENABLE_OAUTH_SIGNUP = PersistentConfig(
    "ENABLE_OAUTH_SIGNUP",
    "oauth.enable_signup",
    os.environ.get("ENABLE_OAUTH_SIGNUP", "False").lower() == "true",
)

OAUTH_MERGE_ACCOUNTS_BY_EMAIL = PersistentConfig(
    "OAUTH_MERGE_ACCOUNTS_BY_EMAIL",
    "oauth.merge_accounts_by_email",
    os.environ.get("OAUTH_MERGE_ACCOUNTS_BY_EMAIL", "False").lower() == "true",
)

OAUTH_PROVIDERS = {}

GOOGLE_CLIENT_ID = PersistentConfig(
    "GOOGLE_CLIENT_ID",
    "oauth.google.client_id",
    os.environ.get("GOOGLE_CLIENT_ID", ""),
)

GOOGLE_CLIENT_SECRET = PersistentConfig(
    "GOOGLE_CLIENT_SECRET",
    "oauth.google.client_secret",
    os.environ.get("GOOGLE_CLIENT_SECRET", ""),
)

GOOGLE_OAUTH_SCOPE = PersistentConfig(
    "GOOGLE_OAUTH_SCOPE",
    "oauth.google.scope",
    os.environ.get("GOOGLE_OAUTH_SCOPE", "openid email profile"),
)

GOOGLE_REDIRECT_URI = PersistentConfig(
    "GOOGLE_REDIRECT_URI",
    "oauth.google.redirect_uri",
    os.environ.get("GOOGLE_REDIRECT_URI", ""),
)

MICROSOFT_CLIENT_ID = PersistentConfig(
    "MICROSOFT_CLIENT_ID",
    "oauth.microsoft.client_id",
    os.environ.get("MICROSOFT_CLIENT_ID", ""),
)

MICROSOFT_CLIENT_SECRET = PersistentConfig(
    "MICROSOFT_CLIENT_SECRET",
    "oauth.microsoft.client_secret",
    os.environ.get("MICROSOFT_CLIENT_SECRET", ""),
)

MICROSOFT_CLIENT_TENANT_ID = PersistentConfig(
    "MICROSOFT_CLIENT_TENANT_ID",
    "oauth.microsoft.tenant_id",
    os.environ.get("MICROSOFT_CLIENT_TENANT_ID", ""),
)

MICROSOFT_CLIENT_LOGIN_BASE_URL = PersistentConfig(
    "MICROSOFT_CLIENT_LOGIN_BASE_URL",
    "oauth.microsoft.login_base_url",
    os.environ.get(
        "MICROSOFT_CLIENT_LOGIN_BASE_URL", "https://login.microsoftonline.com"
    ),
)

MICROSOFT_CLIENT_PICTURE_URL = PersistentConfig(
    "MICROSOFT_CLIENT_PICTURE_URL",
    "oauth.microsoft.picture_url",
    os.environ.get(
        "MICROSOFT_CLIENT_PICTURE_URL",
        "https://graph.microsoft.com/v1.0/me/photo/$value",
    ),
)


MICROSOFT_OAUTH_SCOPE = PersistentConfig(
    "MICROSOFT_OAUTH_SCOPE",
    "oauth.microsoft.scope",
    os.environ.get("MICROSOFT_OAUTH_SCOPE", "openid email profile"),
)

MICROSOFT_REDIRECT_URI = PersistentConfig(
    "MICROSOFT_REDIRECT_URI",
    "oauth.microsoft.redirect_uri",
    os.environ.get("MICROSOFT_REDIRECT_URI", ""),
)

GITHUB_CLIENT_ID = PersistentConfig(
    "GITHUB_CLIENT_ID",
    "oauth.github.client_id",
    os.environ.get("GITHUB_CLIENT_ID", ""),
)

GITHUB_CLIENT_SECRET = PersistentConfig(
    "GITHUB_CLIENT_SECRET",
    "oauth.github.client_secret",
    os.environ.get("GITHUB_CLIENT_SECRET", ""),
)

GITHUB_CLIENT_SCOPE = PersistentConfig(
    "GITHUB_CLIENT_SCOPE",
    "oauth.github.scope",
    os.environ.get("GITHUB_CLIENT_SCOPE", "user:email"),
)

GITHUB_CLIENT_REDIRECT_URI = PersistentConfig(
    "GITHUB_CLIENT_REDIRECT_URI",
    "oauth.github.redirect_uri",
    os.environ.get("GITHUB_CLIENT_REDIRECT_URI", ""),
)

OAUTH_CLIENT_ID = PersistentConfig(
    "OAUTH_CLIENT_ID",
    "oauth.oidc.client_id",
    os.environ.get("OAUTH_CLIENT_ID", ""),
)

OAUTH_CLIENT_SECRET = PersistentConfig(
    "OAUTH_CLIENT_SECRET",
    "oauth.oidc.client_secret",
    os.environ.get("OAUTH_CLIENT_SECRET", ""),
)

OPENID_PROVIDER_URL = PersistentConfig(
    "OPENID_PROVIDER_URL",
    "oauth.oidc.provider_url",
    os.environ.get("OPENID_PROVIDER_URL", ""),
)

OPENID_REDIRECT_URI = PersistentConfig(
    "OPENID_REDIRECT_URI",
    "oauth.oidc.redirect_uri",
    os.environ.get("OPENID_REDIRECT_URI", ""),
)

OAUTH_SCOPES = PersistentConfig(
    "OAUTH_SCOPES",
    "oauth.oidc.scopes",
    os.environ.get("OAUTH_SCOPES", "openid email profile"),
)

OAUTH_CODE_CHALLENGE_METHOD = PersistentConfig(
    "OAUTH_CODE_CHALLENGE_METHOD",
    "oauth.oidc.code_challenge_method",
    os.environ.get("OAUTH_CODE_CHALLENGE_METHOD", None),
)

OAUTH_PROVIDER_NAME = PersistentConfig(
    "OAUTH_PROVIDER_NAME",
    "oauth.oidc.provider_name",
    os.environ.get("OAUTH_PROVIDER_NAME", "SSO"),
)

OAUTH_USERNAME_CLAIM = PersistentConfig(
    "OAUTH_USERNAME_CLAIM",
    "oauth.oidc.username_claim",
    os.environ.get("OAUTH_USERNAME_CLAIM", "name"),
)

OAUTH_PICTURE_CLAIM = PersistentConfig(
    "OAUTH_PICTURE_CLAIM",
    "oauth.oidc.avatar_claim",
    os.environ.get("OAUTH_PICTURE_CLAIM", "picture"),
)

OAUTH_EMAIL_CLAIM = PersistentConfig(
    "OAUTH_EMAIL_CLAIM",
    "oauth.oidc.email_claim",
    os.environ.get("OAUTH_EMAIL_CLAIM", "email"),
)

OAUTH_GROUPS_CLAIM = PersistentConfig(
    "OAUTH_GROUPS_CLAIM",
    "oauth.oidc.group_claim",
    os.environ.get("OAUTH_GROUP_CLAIM", "groups"),
)

ENABLE_OAUTH_ROLE_MANAGEMENT = PersistentConfig(
    "ENABLE_OAUTH_ROLE_MANAGEMENT",
    "oauth.enable_role_mapping",
    os.environ.get("ENABLE_OAUTH_ROLE_MANAGEMENT", "False").lower() == "true",
)

ENABLE_OAUTH_GROUP_MANAGEMENT = PersistentConfig(
    "ENABLE_OAUTH_GROUP_MANAGEMENT",
    "oauth.enable_group_mapping",
    os.environ.get("ENABLE_OAUTH_GROUP_MANAGEMENT", "False").lower() == "true",
)

ENABLE_OAUTH_GROUP_CREATION = PersistentConfig(
    "ENABLE_OAUTH_GROUP_CREATION",
    "oauth.enable_group_creation",
    os.environ.get("ENABLE_OAUTH_GROUP_CREATION", "False").lower() == "true",
)

OAUTH_BLOCKED_GROUPS = PersistentConfig(
    "OAUTH_BLOCKED_GROUPS",
    "oauth.blocked_groups",
    os.environ.get("OAUTH_BLOCKED_GROUPS", "[]"),
)

OAUTH_ROLES_CLAIM = PersistentConfig(
    "OAUTH_ROLES_CLAIM",
    "oauth.roles_claim",
    os.environ.get("OAUTH_ROLES_CLAIM", "roles"),
)

OAUTH_ALLOWED_ROLES = PersistentConfig(
    "OAUTH_ALLOWED_ROLES",
    "oauth.allowed_roles",
    [
        role.strip()
        for role in os.environ.get("OAUTH_ALLOWED_ROLES", "user,admin").split(",")
    ],
)

OAUTH_ADMIN_ROLES = PersistentConfig(
    "OAUTH_ADMIN_ROLES",
    "oauth.admin_roles",
    [role.strip() for role in os.environ.get("OAUTH_ADMIN_ROLES", "admin").split(",")],
)

OAUTH_ALLOWED_DOMAINS = PersistentConfig(
    "OAUTH_ALLOWED_DOMAINS",
    "oauth.allowed_domains",
    [
        domain.strip()
        for domain in os.environ.get("OAUTH_ALLOWED_DOMAINS", "*").split(",")
    ],
)

OAUTH_UPDATE_PICTURE_ON_LOGIN = PersistentConfig(
    "OAUTH_UPDATE_PICTURE_ON_LOGIN",
    "oauth.update_picture_on_login",
    os.environ.get("OAUTH_UPDATE_PICTURE_ON_LOGIN", "False").lower() == "true",
)


def load_oauth_providers():
    OAUTH_PROVIDERS.clear()
    if GOOGLE_CLIENT_ID.value and GOOGLE_CLIENT_SECRET.value:

        def google_oauth_register(client):
            client.register(
                name="google",
                client_id=GOOGLE_CLIENT_ID.value,
                client_secret=GOOGLE_CLIENT_SECRET.value,
                server_metadata_url="https://accounts.google.com/.well-known/openid-configuration",
                client_kwargs={"scope": GOOGLE_OAUTH_SCOPE.value},
                redirect_uri=GOOGLE_REDIRECT_URI.value,
            )

        OAUTH_PROVIDERS["google"] = {
            "redirect_uri": GOOGLE_REDIRECT_URI.value,
            "register": google_oauth_register,
        }

    if (
        MICROSOFT_CLIENT_ID.value
        and MICROSOFT_CLIENT_SECRET.value
        and MICROSOFT_CLIENT_TENANT_ID.value
    ):

        def microsoft_oauth_register(client):
            client.register(
                name="microsoft",
                client_id=MICROSOFT_CLIENT_ID.value,
                client_secret=MICROSOFT_CLIENT_SECRET.value,
                server_metadata_url=f"{MICROSOFT_CLIENT_LOGIN_BASE_URL.value}/{MICROSOFT_CLIENT_TENANT_ID.value}/v2.0/.well-known/openid-configuration?appid={MICROSOFT_CLIENT_ID.value}",
                client_kwargs={
                    "scope": MICROSOFT_OAUTH_SCOPE.value,
                },
                redirect_uri=MICROSOFT_REDIRECT_URI.value,
            )

        OAUTH_PROVIDERS["microsoft"] = {
            "redirect_uri": MICROSOFT_REDIRECT_URI.value,
            "picture_url": MICROSOFT_CLIENT_PICTURE_URL.value,
            "register": microsoft_oauth_register,
        }

    if GITHUB_CLIENT_ID.value and GITHUB_CLIENT_SECRET.value:

        def github_oauth_register(client):
            client.register(
                name="github",
                client_id=GITHUB_CLIENT_ID.value,
                client_secret=GITHUB_CLIENT_SECRET.value,
                access_token_url="https://github.com/login/oauth/access_token",
                authorize_url="https://github.com/login/oauth/authorize",
                api_base_url="https://api.github.com",
                userinfo_endpoint="https://api.github.com/user",
                client_kwargs={"scope": GITHUB_CLIENT_SCOPE.value},
                redirect_uri=GITHUB_CLIENT_REDIRECT_URI.value,
            )

        OAUTH_PROVIDERS["github"] = {
            "redirect_uri": GITHUB_CLIENT_REDIRECT_URI.value,
            "register": github_oauth_register,
            "sub_claim": "id",
        }

    if (
        OAUTH_CLIENT_ID.value
        and OAUTH_CLIENT_SECRET.value
        and OPENID_PROVIDER_URL.value
    ):

        def oidc_oauth_register(client):
            client_kwargs = {
                "scope": OAUTH_SCOPES.value,
            }

            if (
                OAUTH_CODE_CHALLENGE_METHOD.value
                and OAUTH_CODE_CHALLENGE_METHOD.value == "S256"
            ):
                client_kwargs["code_challenge_method"] = "S256"
            elif OAUTH_CODE_CHALLENGE_METHOD.value:
                raise Exception(
                    'Code challenge methods other than "%s" not supported. Given: "%s"'
                    % ("S256", OAUTH_CODE_CHALLENGE_METHOD.value)
                )

            client.register(
                name="oidc",
                client_id=OAUTH_CLIENT_ID.value,
                client_secret=OAUTH_CLIENT_SECRET.value,
                server_metadata_url=OPENID_PROVIDER_URL.value,
                client_kwargs=client_kwargs,
                redirect_uri=OPENID_REDIRECT_URI.value,
            )

        OAUTH_PROVIDERS["oidc"] = {
            "name": OAUTH_PROVIDER_NAME.value,
            "redirect_uri": OPENID_REDIRECT_URI.value,
            "register": oidc_oauth_register,
        }


load_oauth_providers()

####################################
# Static DIR
####################################

STATIC_DIR = Path(os.getenv("STATIC_DIR", OPEN_WEBUI_DIR / "static")).resolve()

for file_path in (FRONTEND_BUILD_DIR / "static").glob("**/*"):
    if file_path.is_file():
        target_path = STATIC_DIR / file_path.relative_to(
            (FRONTEND_BUILD_DIR / "static")
        )
        target_path.parent.mkdir(parents=True, exist_ok=True)
        try:
            shutil.copyfile(file_path, target_path)
        except Exception as e:
            logging.error(f"An error occurred: {e}")

frontend_favicon = FRONTEND_BUILD_DIR / "static" / "favicon.png"

if frontend_favicon.exists():
    try:
        shutil.copyfile(frontend_favicon, STATIC_DIR / "favicon.png")
    except Exception as e:
        logging.error(f"An error occurred: {e}")

frontend_splash = FRONTEND_BUILD_DIR / "static" / "splash.png"

if frontend_splash.exists():
    try:
        shutil.copyfile(frontend_splash, STATIC_DIR / "splash.png")
    except Exception as e:
        logging.error(f"An error occurred: {e}")

frontend_loader = FRONTEND_BUILD_DIR / "static" / "loader.js"

if frontend_loader.exists():
    try:
        shutil.copyfile(frontend_loader, STATIC_DIR / "loader.js")
    except Exception as e:
        logging.error(f"An error occurred: {e}")

####################################
# CUSTOM_NAME (Legacy)
####################################

CUSTOM_NAME = os.environ.get("CUSTOM_NAME", "")
if CUSTOM_NAME:
    WEBUI_NAME = CUSTOM_NAME

####################################
# LICENSE_KEY
####################################

LICENSE_KEY = os.environ.get("LICENSE_KEY", "")

####################################
# STORAGE PROVIDER
####################################

STORAGE_PROVIDER = os.environ.get("STORAGE_PROVIDER", "local")  # defaults to local, s3

S3_ACCESS_KEY_ID = os.environ.get("S3_ACCESS_KEY_ID", None)
S3_SECRET_ACCESS_KEY = os.environ.get("S3_SECRET_ACCESS_KEY", None)
S3_REGION_NAME = os.environ.get("S3_REGION_NAME", None)
S3_BUCKET_NAME = os.environ.get("S3_BUCKET_NAME", None)
S3_KEY_PREFIX = os.environ.get("S3_KEY_PREFIX", None)
S3_ENDPOINT_URL = os.environ.get("S3_ENDPOINT_URL", None)
S3_USE_ACCELERATE_ENDPOINT = (
    os.environ.get("S3_USE_ACCELERATE_ENDPOINT", "false").lower() == "true"
)
S3_ADDRESSING_STYLE = os.environ.get("S3_ADDRESSING_STYLE", None)
S3_ENABLE_TAGGING = os.getenv("S3_ENABLE_TAGGING", "false").lower() == "true"

GCS_BUCKET_NAME = os.environ.get("GCS_BUCKET_NAME", None)
GOOGLE_APPLICATION_CREDENTIALS_JSON = os.environ.get(
    "GOOGLE_APPLICATION_CREDENTIALS_JSON", None
)

AZURE_STORAGE_ENDPOINT = os.environ.get("AZURE_STORAGE_ENDPOINT", None)
AZURE_STORAGE_CONTAINER_NAME = os.environ.get("AZURE_STORAGE_CONTAINER_NAME", None)
AZURE_STORAGE_KEY = os.environ.get("AZURE_STORAGE_KEY", None)

####################################
# File Upload DIR
####################################

UPLOAD_DIR = DATA_DIR / "uploads"
UPLOAD_DIR.mkdir(parents=True, exist_ok=True)

####################################
# Cache DIR
####################################

CACHE_DIR = DATA_DIR / "cache"
CACHE_DIR.mkdir(parents=True, exist_ok=True)

####################################
# DIRECT CONNECTIONS
####################################

ENABLE_DIRECT_CONNECTIONS = PersistentConfig(
    "ENABLE_DIRECT_CONNECTIONS",
    "direct.enable",
    os.environ.get("ENABLE_DIRECT_CONNECTIONS", "True").lower() == "true",
)

####################################
# OLLAMA_BASE_URL
####################################

ENABLE_OLLAMA_API = PersistentConfig(
    "ENABLE_OLLAMA_API",
    "ollama.enable",
    os.environ.get("ENABLE_OLLAMA_API", "True").lower() == "true",
)

OLLAMA_API_BASE_URL = os.environ.get(
    "OLLAMA_API_BASE_URL", "http://localhost:11434/api"
)

OLLAMA_BASE_URL = os.environ.get("OLLAMA_BASE_URL", "")
if OLLAMA_BASE_URL:
    # Remove trailing slash
    OLLAMA_BASE_URL = (
        OLLAMA_BASE_URL[:-1] if OLLAMA_BASE_URL.endswith("/") else OLLAMA_BASE_URL
    )

K8S_FLAG = os.environ.get("K8S_FLAG", "")
USE_OLLAMA_DOCKER = os.environ.get("USE_OLLAMA_DOCKER", "false")

if OLLAMA_BASE_URL == "" and OLLAMA_API_BASE_URL != "":
    OLLAMA_BASE_URL = (
        OLLAMA_API_BASE_URL[:-4]
        if OLLAMA_API_BASE_URL.endswith("/api")
        else OLLAMA_API_BASE_URL
    )

if ENV == "prod":
    if OLLAMA_BASE_URL == "/ollama" and not K8S_FLAG:
        if USE_OLLAMA_DOCKER.lower() == "true":
            # if you use all-in-one docker container (Open WebUI + Ollama)
            # with the docker build arg USE_OLLAMA=true (--build-arg="USE_OLLAMA=true") this only works with http://localhost:11434
            OLLAMA_BASE_URL = "http://localhost:11434"
        else:
            OLLAMA_BASE_URL = "http://host.docker.internal:11434"
    elif K8S_FLAG:
        OLLAMA_BASE_URL = "http://ollama-service.open-webui.svc.cluster.local:11434"

OLLAMA_BASE_URLS = os.environ.get("OLLAMA_BASE_URLS", "")
OLLAMA_BASE_URLS = OLLAMA_BASE_URLS if OLLAMA_BASE_URLS != "" else OLLAMA_BASE_URL

OLLAMA_BASE_URLS = [url.strip() for url in OLLAMA_BASE_URLS.split(";")]
OLLAMA_BASE_URLS = PersistentConfig(
    "OLLAMA_BASE_URLS", "ollama.base_urls", OLLAMA_BASE_URLS
)

OLLAMA_API_CONFIGS = PersistentConfig(
    "OLLAMA_API_CONFIGS",
    "ollama.api_configs",
    {},
)

####################################
# OPENAI_API
####################################


ENABLE_OPENAI_API = PersistentConfig(
    "ENABLE_OPENAI_API",
    "openai.enable",
    os.environ.get("ENABLE_OPENAI_API", "True").lower() == "true",
)

OPENAI_API_KEY = os.environ.get("OPENAI_API_KEY", "")
OPENAI_API_BASE_URL = os.environ.get("OPENAI_API_BASE_URL", "")

GEMINI_API_KEY = os.environ.get("GEMINI_API_KEY", "")
GEMINI_API_BASE_URL = os.environ.get("GEMINI_API_BASE_URL", "")

if OPENAI_API_BASE_URL == "":
    OPENAI_API_BASE_URL = "https://api.openai.com/v1"

OPENAI_API_KEYS = os.environ.get("OPENAI_API_KEYS", "")
OPENAI_API_KEYS = OPENAI_API_KEYS if OPENAI_API_KEYS != "" else OPENAI_API_KEY

OPENAI_API_KEYS = [url.strip() for url in OPENAI_API_KEYS.split(";")]
OPENAI_API_KEYS = PersistentConfig(
    "OPENAI_API_KEYS", "openai.api_keys", OPENAI_API_KEYS
)

OPENAI_API_BASE_URLS = os.environ.get("OPENAI_API_BASE_URLS", "")
OPENAI_API_BASE_URLS = (
    OPENAI_API_BASE_URLS if OPENAI_API_BASE_URLS != "" else OPENAI_API_BASE_URL
)

OPENAI_API_BASE_URLS = [
    url.strip() if url != "" else "https://api.openai.com/v1"
    for url in OPENAI_API_BASE_URLS.split(";")
]
OPENAI_API_BASE_URLS = PersistentConfig(
    "OPENAI_API_BASE_URLS", "openai.api_base_urls", OPENAI_API_BASE_URLS
)

OPENAI_API_CONFIGS = PersistentConfig(
    "OPENAI_API_CONFIGS",
    "openai.api_configs",
    {},
)

# Get the actual OpenAI API key based on the base URL
OPENAI_API_KEY = ""
try:
    OPENAI_API_KEY = OPENAI_API_KEYS.value[
        OPENAI_API_BASE_URLS.value.index("https://api.openai.com/v1")
    ]
except Exception:
    pass
OPENAI_API_BASE_URL = "https://api.openai.com/v1"

####################################
# TOOL_SERVERS
####################################

try:
    tool_server_connections = json.loads(
        os.environ.get("TOOL_SERVER_CONNECTIONS", "[]")
    )
except Exception as e:
    log.exception(f"Error loading TOOL_SERVER_CONNECTIONS: {e}")
    tool_server_connections = []

TOOL_SERVER_CONNECTIONS = PersistentConfig(
    "TOOL_SERVER_CONNECTIONS",
    "tool_server.connections",
    tool_server_connections,
)

####################################
# WEBUI
####################################


WEBUI_URL = PersistentConfig("WEBUI_URL", "webui.url", os.environ.get("WEBUI_URL", ""))

ENABLE_SIGNUP = PersistentConfig(
    "ENABLE_SIGNUP",
    "ui.enable_signup",
    (
        False
        if not WEBUI_AUTH
        else os.environ.get("ENABLE_SIGNUP", "True").lower() == "true"
    ),
)

ENABLE_LOGIN_FORM = PersistentConfig(
    "ENABLE_LOGIN_FORM",
    "ui.ENABLE_LOGIN_FORM",
    os.environ.get("ENABLE_LOGIN_FORM", "True").lower() == "true",
)

ENABLE_SIGNUP_VERIFY = PersistentConfig(
    "ENABLE_SIGNUP_VERIFY",
    "ui.signup_verify.enabled",
    os.environ.get("ENABLE_SIGNUP_VERIFY", "False").lower() == "true",
)

SIGNUP_EMAIL_DOMAIN_WHITELIST = PersistentConfig(
    "SIGNUP_EMAIL_DOMAIN_WHITELIST",
    "ui.signup.email_domain_whitelist",
    os.environ.get("SIGNUP_EMAIL_DOMAIN_WHITELIST", ""),
)

SMTP_HOST = PersistentConfig(
    "SMTP_HOST",
    "ui.smtp.host",
    os.environ.get("SMTP_HOST", ""),
)

SMTP_PORT = PersistentConfig(
    "SMTP_PORT",
    "ui.smtp.port",
    os.environ.get("SMTP_PORT", "465"),
)

SMTP_USERNAME = PersistentConfig(
    "SMTP_USERNAME",
    "ui.smtp.username",
    os.environ.get("SMTP_USERNAME", ""),
)

SMTP_PASSWORD = PersistentConfig(
    "SMTP_PASSWORD",
    "ui.smtp.password",
    os.environ.get("SMTP_PASSWORD", ""),
)

DEFAULT_LOCALE = PersistentConfig(
    "DEFAULT_LOCALE",
    "ui.default_locale",
    os.environ.get("DEFAULT_LOCALE", ""),
)

DEFAULT_MODELS = PersistentConfig(
    "DEFAULT_MODELS", "ui.default_models", os.environ.get("DEFAULT_MODELS", None)
)

try:
    default_prompt_suggestions = json.loads(
        os.environ.get("DEFAULT_PROMPT_SUGGESTIONS", "[]")
    )
except Exception as e:
    log.exception(f"Error loading DEFAULT_PROMPT_SUGGESTIONS: {e}")
    default_prompt_suggestions = []
if default_prompt_suggestions == []:
    default_prompt_suggestions = [
        {
            "title": ["Help me study", "vocabulary for a college entrance exam"],
            "content": "Help me study vocabulary: write a sentence for me to fill in the blank, and I'll try to pick the correct option.",
        },
        {
            "title": ["Give me ideas", "for what to do with my kids' art"],
            "content": "What are 5 creative things I could do with my kids' art? I don't want to throw them away, but it's also so much clutter.",
        },
        {
            "title": ["Tell me a fun fact", "about the Roman Empire"],
            "content": "Tell me a random fun fact about the Roman Empire",
        },
        {
            "title": ["Show me a code snippet", "of a website's sticky header"],
            "content": "Show me a code snippet of a website's sticky header in CSS and JavaScript.",
        },
        {
            "title": [
                "Explain options trading",
                "if I'm familiar with buying and selling stocks",
            ],
            "content": "Explain options trading in simple terms if I'm familiar with buying and selling stocks.",
        },
        {
            "title": ["Overcome procrastination", "give me tips"],
            "content": "Could you start by asking me about instances when I procrastinate the most and then give me some suggestions to overcome it?",
        },
    ]

DEFAULT_PROMPT_SUGGESTIONS = PersistentConfig(
    "DEFAULT_PROMPT_SUGGESTIONS",
    "ui.prompt_suggestions",
    default_prompt_suggestions,
)

MODEL_ORDER_LIST = PersistentConfig(
    "MODEL_ORDER_LIST",
    "ui.model_order_list",
    [],
)

DEFAULT_USER_ROLE = PersistentConfig(
    "DEFAULT_USER_ROLE",
    "ui.default_user_role",
    os.getenv("DEFAULT_USER_ROLE", "pending"),
)

PENDING_USER_OVERLAY_TITLE = PersistentConfig(
    "PENDING_USER_OVERLAY_TITLE",
    "ui.pending_user_overlay_title",
    os.environ.get("PENDING_USER_OVERLAY_TITLE", ""),
)

PENDING_USER_OVERLAY_CONTENT = PersistentConfig(
    "PENDING_USER_OVERLAY_CONTENT",
    "ui.pending_user_overlay_content",
    os.environ.get("PENDING_USER_OVERLAY_CONTENT", ""),
)


RESPONSE_WATERMARK = PersistentConfig(
    "RESPONSE_WATERMARK",
    "ui.watermark",
    os.environ.get("RESPONSE_WATERMARK", ""),
)


USER_PERMISSIONS_WORKSPACE_MODELS_ACCESS = (
    os.environ.get("USER_PERMISSIONS_WORKSPACE_MODELS_ACCESS", "False").lower()
    == "true"
)

USER_PERMISSIONS_WORKSPACE_KNOWLEDGE_ACCESS = (
    os.environ.get("USER_PERMISSIONS_WORKSPACE_KNOWLEDGE_ACCESS", "False").lower()
    == "true"
)

USER_PERMISSIONS_WORKSPACE_PROMPTS_ACCESS = (
    os.environ.get("USER_PERMISSIONS_WORKSPACE_PROMPTS_ACCESS", "False").lower()
    == "true"
)

USER_PERMISSIONS_WORKSPACE_TOOLS_ACCESS = (
    os.environ.get("USER_PERMISSIONS_WORKSPACE_TOOLS_ACCESS", "False").lower() == "true"
)

USER_PERMISSIONS_WORKSPACE_MODELS_ALLOW_PUBLIC_SHARING = (
    os.environ.get(
        "USER_PERMISSIONS_WORKSPACE_MODELS_ALLOW_PUBLIC_SHARING", "False"
    ).lower()
    == "true"
)

USER_PERMISSIONS_WORKSPACE_KNOWLEDGE_ALLOW_PUBLIC_SHARING = (
    os.environ.get(
        "USER_PERMISSIONS_WORKSPACE_KNOWLEDGE_ALLOW_PUBLIC_SHARING", "False"
    ).lower()
    == "true"
)

USER_PERMISSIONS_WORKSPACE_PROMPTS_ALLOW_PUBLIC_SHARING = (
    os.environ.get(
        "USER_PERMISSIONS_WORKSPACE_PROMPTS_ALLOW_PUBLIC_SHARING", "False"
    ).lower()
    == "true"
)

USER_PERMISSIONS_WORKSPACE_TOOLS_ALLOW_PUBLIC_SHARING = (
    os.environ.get(
        "USER_PERMISSIONS_WORKSPACE_TOOLS_ALLOW_PUBLIC_SHARING", "False"
    ).lower()
    == "true"
)

USER_PERMISSIONS_CHAT_CONTROLS = (
    os.environ.get("USER_PERMISSIONS_CHAT_CONTROLS", "True").lower() == "true"
)

USER_PERMISSIONS_CHAT_SYSTEM_PROMPT = (
    os.environ.get("USER_PERMISSIONS_CHAT_SYSTEM_PROMPT", "True").lower() == "true"
)

USER_PERMISSIONS_CHAT_FILE_UPLOAD = (
    os.environ.get("USER_PERMISSIONS_CHAT_FILE_UPLOAD", "True").lower() == "true"
)

USER_PERMISSIONS_CHAT_DELETE = (
    os.environ.get("USER_PERMISSIONS_CHAT_DELETE", "True").lower() == "true"
)

USER_PERMISSIONS_CHAT_EDIT = (
    os.environ.get("USER_PERMISSIONS_CHAT_EDIT", "True").lower() == "true"
)

USER_PERMISSIONS_CHAT_SHARE = (
    os.environ.get("USER_PERMISSIONS_CHAT_SHARE", "True").lower() == "true"
)

USER_PERMISSIONS_CHAT_EXPORT = (
    os.environ.get("USER_PERMISSIONS_CHAT_EXPORT", "True").lower() == "true"
)

USER_PERMISSIONS_CHAT_STT = (
    os.environ.get("USER_PERMISSIONS_CHAT_STT", "True").lower() == "true"
)

USER_PERMISSIONS_CHAT_TTS = (
    os.environ.get("USER_PERMISSIONS_CHAT_TTS", "True").lower() == "true"
)

USER_PERMISSIONS_CHAT_CALL = (
    os.environ.get("USER_PERMISSIONS_CHAT_CALL", "True").lower() == "true"
)

USER_PERMISSIONS_CHAT_MULTIPLE_MODELS = (
    os.environ.get("USER_PERMISSIONS_CHAT_MULTIPLE_MODELS", "True").lower() == "true"
)

USER_PERMISSIONS_CHAT_TEMPORARY = (
    os.environ.get("USER_PERMISSIONS_CHAT_TEMPORARY", "True").lower() == "true"
)

USER_PERMISSIONS_CHAT_TEMPORARY_ENFORCED = (
    os.environ.get("USER_PERMISSIONS_CHAT_TEMPORARY_ENFORCED", "False").lower()
    == "true"
)

USER_PERMISSIONS_FEATURES_DIRECT_TOOL_SERVERS = (
    os.environ.get("USER_PERMISSIONS_FEATURES_DIRECT_TOOL_SERVERS", "False").lower()
    == "true"
)

USER_PERMISSIONS_FEATURES_WEB_SEARCH = (
    os.environ.get("USER_PERMISSIONS_FEATURES_WEB_SEARCH", "True").lower() == "true"
)

USER_PERMISSIONS_FEATURES_IMAGE_GENERATION = (
    os.environ.get("USER_PERMISSIONS_FEATURES_IMAGE_GENERATION", "True").lower()
    == "true"
)

USER_PERMISSIONS_FEATURES_CODE_INTERPRETER = (
    os.environ.get("USER_PERMISSIONS_FEATURES_CODE_INTERPRETER", "True").lower()
    == "true"
)

USER_PERMISSIONS_FEATURES_NOTES = (
    os.environ.get("USER_PERMISSIONS_FEATURES_NOTES", "True").lower() == "true"
)

DEFAULT_USER_PERMISSIONS = {
    "workspace": {
        "models": USER_PERMISSIONS_WORKSPACE_MODELS_ACCESS,
        "knowledge": USER_PERMISSIONS_WORKSPACE_KNOWLEDGE_ACCESS,
        "prompts": USER_PERMISSIONS_WORKSPACE_PROMPTS_ACCESS,
        "tools": USER_PERMISSIONS_WORKSPACE_TOOLS_ACCESS,
    },
    "sharing": {
        "public_models": USER_PERMISSIONS_WORKSPACE_MODELS_ALLOW_PUBLIC_SHARING,
        "public_knowledge": USER_PERMISSIONS_WORKSPACE_KNOWLEDGE_ALLOW_PUBLIC_SHARING,
        "public_prompts": USER_PERMISSIONS_WORKSPACE_PROMPTS_ALLOW_PUBLIC_SHARING,
        "public_tools": USER_PERMISSIONS_WORKSPACE_TOOLS_ALLOW_PUBLIC_SHARING,
    },
    "chat": {
        "controls": USER_PERMISSIONS_CHAT_CONTROLS,
        "system_prompt": USER_PERMISSIONS_CHAT_SYSTEM_PROMPT,
        "file_upload": USER_PERMISSIONS_CHAT_FILE_UPLOAD,
        "delete": USER_PERMISSIONS_CHAT_DELETE,
        "edit": USER_PERMISSIONS_CHAT_EDIT,
        "share": USER_PERMISSIONS_CHAT_SHARE,
        "export": USER_PERMISSIONS_CHAT_EXPORT,
        "stt": USER_PERMISSIONS_CHAT_STT,
        "tts": USER_PERMISSIONS_CHAT_TTS,
        "call": USER_PERMISSIONS_CHAT_CALL,
        "multiple_models": USER_PERMISSIONS_CHAT_MULTIPLE_MODELS,
        "temporary": USER_PERMISSIONS_CHAT_TEMPORARY,
        "temporary_enforced": USER_PERMISSIONS_CHAT_TEMPORARY_ENFORCED,
    },
    "features": {
        "direct_tool_servers": USER_PERMISSIONS_FEATURES_DIRECT_TOOL_SERVERS,
        "web_search": USER_PERMISSIONS_FEATURES_WEB_SEARCH,
        "image_generation": USER_PERMISSIONS_FEATURES_IMAGE_GENERATION,
        "code_interpreter": USER_PERMISSIONS_FEATURES_CODE_INTERPRETER,
        "notes": USER_PERMISSIONS_FEATURES_NOTES,
    },
}

USER_PERMISSIONS = PersistentConfig(
    "USER_PERMISSIONS",
    "user.permissions",
    DEFAULT_USER_PERMISSIONS,
)

ENABLE_CHANNELS = PersistentConfig(
    "ENABLE_CHANNELS",
    "channels.enable",
    os.environ.get("ENABLE_CHANNELS", "False").lower() == "true",
)

ENABLE_NOTES = PersistentConfig(
    "ENABLE_NOTES",
    "notes.enable",
    os.environ.get("ENABLE_NOTES", "True").lower() == "true",
)

ENABLE_EVALUATION_ARENA_MODELS = PersistentConfig(
    "ENABLE_EVALUATION_ARENA_MODELS",
    "evaluation.arena.enable",
    os.environ.get("ENABLE_EVALUATION_ARENA_MODELS", "True").lower() == "true",
)
EVALUATION_ARENA_MODELS = PersistentConfig(
    "EVALUATION_ARENA_MODELS",
    "evaluation.arena.models",
    [],
)

DEFAULT_ARENA_MODEL = {
    "id": "arena-model",
    "name": "Arena Model",
    "meta": {
        "profile_image_url": "/favicon.png",
        "description": "Submit your questions to anonymous AI chatbots and vote on the best response.",
        "model_ids": None,
    },
}

WEBHOOK_URL = PersistentConfig(
    "WEBHOOK_URL", "webhook_url", os.environ.get("WEBHOOK_URL", "")
)

ENABLE_ADMIN_EXPORT = os.environ.get("ENABLE_ADMIN_EXPORT", "True").lower() == "true"

ENABLE_ADMIN_CHAT_ACCESS = (
    os.environ.get("ENABLE_ADMIN_CHAT_ACCESS", "True").lower() == "true"
)

ENABLE_COMMUNITY_SHARING = PersistentConfig(
    "ENABLE_COMMUNITY_SHARING",
    "ui.enable_community_sharing",
    os.environ.get("ENABLE_COMMUNITY_SHARING", "True").lower() == "true",
)

ENABLE_MESSAGE_RATING = PersistentConfig(
    "ENABLE_MESSAGE_RATING",
    "ui.enable_message_rating",
    os.environ.get("ENABLE_MESSAGE_RATING", "True").lower() == "true",
)

ENABLE_USER_WEBHOOKS = PersistentConfig(
    "ENABLE_USER_WEBHOOKS",
    "ui.enable_user_webhooks",
    os.environ.get("ENABLE_USER_WEBHOOKS", "True").lower() == "true",
)

# FastAPI / AnyIO settings
THREAD_POOL_SIZE = os.getenv("THREAD_POOL_SIZE", None)

if THREAD_POOL_SIZE is not None and isinstance(THREAD_POOL_SIZE, str):
    try:
        THREAD_POOL_SIZE = int(THREAD_POOL_SIZE)
    except ValueError:
        log.warning(
            f"THREAD_POOL_SIZE is not a valid integer: {THREAD_POOL_SIZE}. Defaulting to None."
        )
        THREAD_POOL_SIZE = None


def validate_cors_origin(origin):
    parsed_url = urlparse(origin)

    # Check if the scheme is either http or https
    if parsed_url.scheme not in ["http", "https"]:
        raise ValueError(
            f"Invalid scheme in CORS_ALLOW_ORIGIN: '{origin}'. Only 'http' and 'https' are allowed."
        )

    # Ensure that the netloc (domain + port) is present, indicating it's a valid URL
    if not parsed_url.netloc:
        raise ValueError(f"Invalid URL structure in CORS_ALLOW_ORIGIN: '{origin}'.")


# For production, you should only need one host as
# fastapi serves the svelte-kit built frontend and backend from the same host and port.
# To test CORS_ALLOW_ORIGIN locally, you can set something like
# CORS_ALLOW_ORIGIN=http://localhost:5173;http://localhost:8080
# in your .env file depending on your frontend port, 5173 in this case.
CORS_ALLOW_ORIGIN = os.environ.get("CORS_ALLOW_ORIGIN", "*").split(";")

if CORS_ALLOW_ORIGIN == ["*"]:
    log.warning(
        "\n\nWARNING: CORS_ALLOW_ORIGIN IS SET TO '*' - NOT RECOMMENDED FOR PRODUCTION DEPLOYMENTS.\n"
    )
else:
    # You have to pick between a single wildcard or a list of origins.
    # Doing both will result in CORS errors in the browser.
    for origin in CORS_ALLOW_ORIGIN:
        validate_cors_origin(origin)


class BannerModel(BaseModel):
    id: str
    type: str
    title: Optional[str] = None
    content: str
    dismissible: bool
    timestamp: int


try:
    banners = json.loads(os.environ.get("WEBUI_BANNERS", "[]"))
    banners = [BannerModel(**banner) for banner in banners]
except Exception as e:
    log.exception(f"Error loading WEBUI_BANNERS: {e}")
    banners = []

WEBUI_BANNERS = PersistentConfig("WEBUI_BANNERS", "ui.banners", banners)

SHOW_ADMIN_DETAILS = PersistentConfig(
    "SHOW_ADMIN_DETAILS",
    "auth.admin.show",
    os.environ.get("SHOW_ADMIN_DETAILS", "true").lower() == "true",
)

ADMIN_EMAIL = PersistentConfig(
    "ADMIN_EMAIL",
    "auth.admin.email",
    os.environ.get("ADMIN_EMAIL", None),
)

####################################
# TASKS
####################################


TASK_MODEL = PersistentConfig(
    "TASK_MODEL",
    "task.model.default",
    os.environ.get("TASK_MODEL", ""),
)

TASK_MODEL_EXTERNAL = PersistentConfig(
    "TASK_MODEL_EXTERNAL",
    "task.model.external",
    os.environ.get("TASK_MODEL_EXTERNAL", ""),
)

TITLE_GENERATION_PROMPT_TEMPLATE = PersistentConfig(
    "TITLE_GENERATION_PROMPT_TEMPLATE",
    "task.title.prompt_template",
    os.environ.get("TITLE_GENERATION_PROMPT_TEMPLATE", ""),
)

DEFAULT_TITLE_GENERATION_PROMPT_TEMPLATE = """### Task:
Generate a concise, 3-5 word title with an emoji summarizing the chat history.
### Guidelines:
- The title should clearly represent the main theme or subject of the conversation.
- Use emojis that enhance understanding of the topic, but avoid quotation marks or special formatting.
- Write the title in the chat's primary language; default to English if multilingual.
- Prioritize accuracy over excessive creativity; keep it clear and simple.
- Your entire response must consist solely of the JSON object, without any introductory or concluding text.
- The output must be a single, raw JSON object, without any markdown code fences or other encapsulating text.
- Ensure no conversational text, affirmations, or explanations precede or follow the raw JSON output, as this will cause direct parsing failure.
### Output:
JSON format: { "title": "your concise title here" }
### Examples:
- { "title": "📉 Stock Market Trends" },
- { "title": "🍪 Perfect Chocolate Chip Recipe" },
- { "title": "Evolution of Music Streaming" },
- { "title": "Remote Work Productivity Tips" },
- { "title": "Artificial Intelligence in Healthcare" },
- { "title": "🎮 Video Game Development Insights" }
### Chat History:
<chat_history>
{{MESSAGES:END:2}}
</chat_history>"""

TAGS_GENERATION_PROMPT_TEMPLATE = PersistentConfig(
    "TAGS_GENERATION_PROMPT_TEMPLATE",
    "task.tags.prompt_template",
    os.environ.get("TAGS_GENERATION_PROMPT_TEMPLATE", ""),
)

DEFAULT_TAGS_GENERATION_PROMPT_TEMPLATE = """### Task:
Generate 1-3 broad tags categorizing the main themes of the chat history, along with 1-3 more specific subtopic tags.

### Guidelines:
- Start with high-level domains (e.g. Science, Technology, Philosophy, Arts, Politics, Business, Health, Sports, Entertainment, Education)
- Consider including relevant subfields/subdomains if they are strongly represented throughout the conversation
- If content is too short (less than 3 messages) or too diverse, use only ["General"]
- Use the chat's primary language; default to English if multilingual
- Prioritize accuracy over specificity

### Output:
JSON format: { "tags": ["tag1", "tag2", "tag3"] }

### Chat History:
<chat_history>
{{MESSAGES:END:6}}
</chat_history>"""

IMAGE_PROMPT_GENERATION_PROMPT_TEMPLATE = PersistentConfig(
    "IMAGE_PROMPT_GENERATION_PROMPT_TEMPLATE",
    "task.image.prompt_template",
    os.environ.get("IMAGE_PROMPT_GENERATION_PROMPT_TEMPLATE", ""),
)

DEFAULT_IMAGE_PROMPT_GENERATION_PROMPT_TEMPLATE = """### Task:
Generate a detailed prompt for am image generation task based on the given language and context. Describe the image as if you were explaining it to someone who cannot see it. Include relevant details, colors, shapes, and any other important elements.

### Guidelines:
- Be descriptive and detailed, focusing on the most important aspects of the image.
- Avoid making assumptions or adding information not present in the image.
- Use the chat's primary language; default to English if multilingual.
- If the image is too complex, focus on the most prominent elements.

### Output:
Strictly return in JSON format:
{
    "prompt": "Your detailed description here."
}

### Chat History:
<chat_history>
{{MESSAGES:END:6}}
</chat_history>"""


FOLLOW_UP_GENERATION_PROMPT_TEMPLATE = PersistentConfig(
    "FOLLOW_UP_GENERATION_PROMPT_TEMPLATE",
    "task.follow_up.prompt_template",
    os.environ.get("FOLLOW_UP_GENERATION_PROMPT_TEMPLATE", ""),
)

DEFAULT_FOLLOW_UP_GENERATION_PROMPT_TEMPLATE = """### Task:
Suggest 3-5 relevant follow-up questions or prompts that the user might naturally ask next in this conversation as a **user**, based on the chat history, to help continue or deepen the discussion.
### Guidelines:
- Write all follow-up questions from the user’s point of view, directed to the assistant.
- Make questions concise, clear, and directly related to the discussed topic(s).
- Only suggest follow-ups that make sense given the chat content and do not repeat what was already covered.
- If the conversation is very short or not specific, suggest more general (but relevant) follow-ups the user might ask.
- Use the conversation's primary language; default to English if multilingual.
- Response must be a JSON array of strings, no extra text or formatting.
### Output:
JSON format: { "follow_ups": ["Question 1?", "Question 2?", "Question 3?"] }
### Chat History:
<chat_history>
{{MESSAGES:END:6}}
</chat_history>"""

ENABLE_FOLLOW_UP_GENERATION = PersistentConfig(
    "ENABLE_FOLLOW_UP_GENERATION",
    "task.follow_up.enable",
    os.environ.get("ENABLE_FOLLOW_UP_GENERATION", "True").lower() == "true",
)

ENABLE_TAGS_GENERATION = PersistentConfig(
    "ENABLE_TAGS_GENERATION",
    "task.tags.enable",
    os.environ.get("ENABLE_TAGS_GENERATION", "True").lower() == "true",
)

ENABLE_TITLE_GENERATION = PersistentConfig(
    "ENABLE_TITLE_GENERATION",
    "task.title.enable",
    os.environ.get("ENABLE_TITLE_GENERATION", "True").lower() == "true",
)

ENABLE_SEARCH_QUERY_GENERATION = PersistentConfig(
    "ENABLE_SEARCH_QUERY_GENERATION",
    "task.query.search.enable",
    os.environ.get("ENABLE_SEARCH_QUERY_GENERATION", "True").lower() == "true",
)

ENABLE_RETRIEVAL_QUERY_GENERATION = PersistentConfig(
    "ENABLE_RETRIEVAL_QUERY_GENERATION",
    "task.query.retrieval.enable",
    os.environ.get("ENABLE_RETRIEVAL_QUERY_GENERATION", "True").lower() == "true",
)

QUERY_GENERATION_PROMPT_TEMPLATE = PersistentConfig(
    "QUERY_GENERATION_PROMPT_TEMPLATE",
    "task.query.prompt_template",
    os.environ.get("QUERY_GENERATION_PROMPT_TEMPLATE", ""),
)

DEFAULT_QUERY_GENERATION_PROMPT_TEMPLATE = """### Task:
Analyze the chat history to determine the necessity of generating search queries, in the given language. By default, **prioritize generating 1-3 broad and relevant search queries** unless it is absolutely certain that no additional information is required. The aim is to retrieve comprehensive, updated, and valuable information even with minimal uncertainty. If no search is unequivocally needed, return an empty list.

### Guidelines:
- Respond **EXCLUSIVELY** with a JSON object. Any form of extra commentary, explanation, or additional text is strictly prohibited.
- When generating search queries, respond in the format: { "queries": ["query1", "query2"] }, ensuring each query is distinct, concise, and relevant to the topic.
- If and only if it is entirely certain that no useful results can be retrieved by a search, return: { "queries": [] }.
- Err on the side of suggesting search queries if there is **any chance** they might provide useful or updated information.
- Be concise and focused on composing high-quality search queries, avoiding unnecessary elaboration, commentary, or assumptions.
- Today's date is: {{CURRENT_DATE}}.
- Always prioritize providing actionable and broad queries that maximize informational coverage.

### Output:
Strictly return in JSON format: 
{
  "queries": ["query1", "query2"]
}

### Chat History:
<chat_history>
{{MESSAGES:END:6}}
</chat_history>
"""

ENABLE_AUTOCOMPLETE_GENERATION = PersistentConfig(
    "ENABLE_AUTOCOMPLETE_GENERATION",
    "task.autocomplete.enable",
    os.environ.get("ENABLE_AUTOCOMPLETE_GENERATION", "False").lower() == "true",
)

AUTOCOMPLETE_GENERATION_INPUT_MAX_LENGTH = PersistentConfig(
    "AUTOCOMPLETE_GENERATION_INPUT_MAX_LENGTH",
    "task.autocomplete.input_max_length",
    int(os.environ.get("AUTOCOMPLETE_GENERATION_INPUT_MAX_LENGTH", "-1")),
)

AUTOCOMPLETE_GENERATION_PROMPT_TEMPLATE = PersistentConfig(
    "AUTOCOMPLETE_GENERATION_PROMPT_TEMPLATE",
    "task.autocomplete.prompt_template",
    os.environ.get("AUTOCOMPLETE_GENERATION_PROMPT_TEMPLATE", ""),
)

DEFAULT_AUTOCOMPLETE_GENERATION_PROMPT_TEMPLATE = """### Task:
You are an autocompletion system. Continue the text in `<text>` based on the **completion type** in `<type>` and the given language.  

### **Instructions**:
1. Analyze `<text>` for context and meaning.  
2. Use `<type>` to guide your output:  
   - **General**: Provide a natural, concise continuation.  
   - **Search Query**: Complete as if generating a realistic search query.  
3. Start as if you are directly continuing `<text>`. Do **not** repeat, paraphrase, or respond as a model. Simply complete the text.  
4. Ensure the continuation:
   - Flows naturally from `<text>`.  
   - Avoids repetition, overexplaining, or unrelated ideas.  
5. If unsure, return: `{ "text": "" }`.  

### **Output Rules**:
- Respond only in JSON format: `{ "text": "<your_completion>" }`.

### **Examples**:
#### Example 1:  
Input:  
<type>General</type>  
<text>The sun was setting over the horizon, painting the sky</text>  
Output:  
{ "text": "with vibrant shades of orange and pink." }

#### Example 2:  
Input:  
<type>Search Query</type>  
<text>Top-rated restaurants in</text>  
Output:  
{ "text": "New York City for Italian cuisine." }  

---
### Context:
<chat_history>
{{MESSAGES:END:6}}
</chat_history>
<type>{{TYPE}}</type>  
<text>{{PROMPT}}</text>  
#### Output:
"""

TOOLS_FUNCTION_CALLING_PROMPT_TEMPLATE = PersistentConfig(
    "TOOLS_FUNCTION_CALLING_PROMPT_TEMPLATE",
    "task.tools.prompt_template",
    os.environ.get("TOOLS_FUNCTION_CALLING_PROMPT_TEMPLATE", ""),
)

DEFAULT_TOOLS_FUNCTION_CALLING_PROMPT_TEMPLATE = """Available Tools: {{TOOLS}}

Your task is to choose and return the correct tool(s) from the list of available tools based on the query. Follow these guidelines:

- Return only the JSON object, without any additional text or explanation.

- If no tools match the query, return an empty array: 
   {
     "tool_calls": []
   }

- If one or more tools match the query, construct a JSON response containing a "tool_calls" array with objects that include:
   - "name": The tool's name.
   - "parameters": A dictionary of required parameters and their corresponding values.

The format for the JSON response is strictly:
{
  "tool_calls": [
    {"name": "toolName1", "parameters": {"key1": "value1"}},
    {"name": "toolName2", "parameters": {"key2": "value2"}}
  ]
}"""

DEFAULT_EMOJI_GENERATION_PROMPT_TEMPLATE = """Your task is to reflect the speaker's likely facial expression through a fitting emoji. Interpret emotions from the message and reflect their facial expression using fitting, diverse emojis (e.g., 😊, 😢, 😡, 😱).

Message: ```{{prompt}}```"""

DEFAULT_MOA_GENERATION_PROMPT_TEMPLATE = """You have been provided with a set of responses from various models to the latest user query: "{{prompt}}"

Your task is to synthesize these responses into a single, high-quality response. It is crucial to critically evaluate the information provided in these responses, recognizing that some of it may be biased or incorrect. Your response should not simply replicate the given answers but should offer a refined, accurate, and comprehensive reply to the instruction. Ensure your response is well-structured, coherent, and adheres to the highest standards of accuracy and reliability.

Responses from models: {{responses}}"""

####################################
# Code Interpreter
####################################

ENABLE_CODE_EXECUTION = PersistentConfig(
    "ENABLE_CODE_EXECUTION",
    "code_execution.enable",
    os.environ.get("ENABLE_CODE_EXECUTION", "True").lower() == "true",
)

CODE_EXECUTION_ENGINE = PersistentConfig(
    "CODE_EXECUTION_ENGINE",
    "code_execution.engine",
    os.environ.get("CODE_EXECUTION_ENGINE", "pyodide"),
)

CODE_EXECUTION_JUPYTER_URL = PersistentConfig(
    "CODE_EXECUTION_JUPYTER_URL",
    "code_execution.jupyter.url",
    os.environ.get("CODE_EXECUTION_JUPYTER_URL", ""),
)

CODE_EXECUTION_JUPYTER_AUTH = PersistentConfig(
    "CODE_EXECUTION_JUPYTER_AUTH",
    "code_execution.jupyter.auth",
    os.environ.get("CODE_EXECUTION_JUPYTER_AUTH", ""),
)

CODE_EXECUTION_JUPYTER_AUTH_TOKEN = PersistentConfig(
    "CODE_EXECUTION_JUPYTER_AUTH_TOKEN",
    "code_execution.jupyter.auth_token",
    os.environ.get("CODE_EXECUTION_JUPYTER_AUTH_TOKEN", ""),
)

CODE_EXECUTION_JUPYTER_AUTH_PASSWORD = PersistentConfig(
    "CODE_EXECUTION_JUPYTER_AUTH_PASSWORD",
    "code_execution.jupyter.auth_password",
    os.environ.get("CODE_EXECUTION_JUPYTER_AUTH_PASSWORD", ""),
)

CODE_EXECUTION_JUPYTER_TIMEOUT = PersistentConfig(
    "CODE_EXECUTION_JUPYTER_TIMEOUT",
    "code_execution.jupyter.timeout",
    int(os.environ.get("CODE_EXECUTION_JUPYTER_TIMEOUT", "60")),
)

ENABLE_CODE_INTERPRETER = PersistentConfig(
    "ENABLE_CODE_INTERPRETER",
    "code_interpreter.enable",
    os.environ.get("ENABLE_CODE_INTERPRETER", "True").lower() == "true",
)

CODE_INTERPRETER_ENGINE = PersistentConfig(
    "CODE_INTERPRETER_ENGINE",
    "code_interpreter.engine",
    os.environ.get("CODE_INTERPRETER_ENGINE", "pyodide"),
)

CODE_INTERPRETER_PROMPT_TEMPLATE = PersistentConfig(
    "CODE_INTERPRETER_PROMPT_TEMPLATE",
    "code_interpreter.prompt_template",
    os.environ.get("CODE_INTERPRETER_PROMPT_TEMPLATE", ""),
)

CODE_INTERPRETER_JUPYTER_URL = PersistentConfig(
    "CODE_INTERPRETER_JUPYTER_URL",
    "code_interpreter.jupyter.url",
    os.environ.get(
        "CODE_INTERPRETER_JUPYTER_URL", os.environ.get("CODE_EXECUTION_JUPYTER_URL", "")
    ),
)

CODE_INTERPRETER_JUPYTER_AUTH = PersistentConfig(
    "CODE_INTERPRETER_JUPYTER_AUTH",
    "code_interpreter.jupyter.auth",
    os.environ.get(
        "CODE_INTERPRETER_JUPYTER_AUTH",
        os.environ.get("CODE_EXECUTION_JUPYTER_AUTH", ""),
    ),
)

CODE_INTERPRETER_JUPYTER_AUTH_TOKEN = PersistentConfig(
    "CODE_INTERPRETER_JUPYTER_AUTH_TOKEN",
    "code_interpreter.jupyter.auth_token",
    os.environ.get(
        "CODE_INTERPRETER_JUPYTER_AUTH_TOKEN",
        os.environ.get("CODE_EXECUTION_JUPYTER_AUTH_TOKEN", ""),
    ),
)

CODE_INTERPRETER_JUPYTER_AUTH_PASSWORD = PersistentConfig(
    "CODE_INTERPRETER_JUPYTER_AUTH_PASSWORD",
    "code_interpreter.jupyter.auth_password",
    os.environ.get(
        "CODE_INTERPRETER_JUPYTER_AUTH_PASSWORD",
        os.environ.get("CODE_EXECUTION_JUPYTER_AUTH_PASSWORD", ""),
    ),
)

CODE_INTERPRETER_JUPYTER_TIMEOUT = PersistentConfig(
    "CODE_INTERPRETER_JUPYTER_TIMEOUT",
    "code_interpreter.jupyter.timeout",
    int(
        os.environ.get(
            "CODE_INTERPRETER_JUPYTER_TIMEOUT",
            os.environ.get("CODE_EXECUTION_JUPYTER_TIMEOUT", "60"),
        )
    ),
)

DEFAULT_CODE_INTERPRETER_PROMPT = """
#### Tools Available

1. **Code Interpreter**: `<code_interpreter type="code" lang="python"></code_interpreter>`
   - You have access to a Python shell that runs directly in the user's browser, enabling fast execution of code for analysis, calculations, or problem-solving.  Use it in this response.
   - The Python code you write can incorporate a wide array of libraries, handle data manipulation or visualization, perform API calls for web-related tasks, or tackle virtually any computational challenge. Use this flexibility to **think outside the box, craft elegant solutions, and harness Python's full potential**.
   - To use it, **you must enclose your code within `<code_interpreter type="code" lang="python">` XML tags** and stop right away. If you don't, the code won't execute. 
   - When writing code in the code_interpreter XML tag, Do NOT use the triple backticks code block for markdown formatting, example: ```py # python code ``` will cause an error because it is markdown formatting, it is not python code.
   - When coding, **always aim to print meaningful outputs** (e.g., results, tables, summaries, or visuals) to better interpret and verify the findings. Avoid relying on implicit outputs; prioritize explicit and clear print statements so the results are effectively communicated to the user.  
   - After obtaining the printed output, **always provide a concise analysis, interpretation, or next steps to help the user understand the findings or refine the outcome further.**  
   - If the results are unclear, unexpected, or require validation, refine the code and execute it again as needed. Always aim to deliver meaningful insights from the results, iterating if necessary.  
   - **If a link to an image, audio, or any file is provided in markdown format in the output, ALWAYS regurgitate word for word, explicitly display it as part of the response to ensure the user can access it easily, do NOT change the link.**
   - All responses should be communicated in the chat's primary language, ensuring seamless understanding. If the chat is multilingual, default to English for clarity.

Ensure that the tools are effectively utilized to achieve the highest-quality analysis for the user."""

####################################
# Vector Database
####################################

VECTOR_DB = os.environ.get("VECTOR_DB", "chroma")

# Chroma
CHROMA_DATA_PATH = f"{DATA_DIR}/vector_db"

if VECTOR_DB == "chroma":
    import chromadb

    CHROMA_TENANT = os.environ.get("CHROMA_TENANT", chromadb.DEFAULT_TENANT)
    CHROMA_DATABASE = os.environ.get("CHROMA_DATABASE", chromadb.DEFAULT_DATABASE)
    CHROMA_HTTP_HOST = os.environ.get("CHROMA_HTTP_HOST", "")
    CHROMA_HTTP_PORT = int(os.environ.get("CHROMA_HTTP_PORT", "8000"))
    CHROMA_CLIENT_AUTH_PROVIDER = os.environ.get("CHROMA_CLIENT_AUTH_PROVIDER", "")
    CHROMA_CLIENT_AUTH_CREDENTIALS = os.environ.get(
        "CHROMA_CLIENT_AUTH_CREDENTIALS", ""
    )
    # Comma-separated list of header=value pairs
    CHROMA_HTTP_HEADERS = os.environ.get("CHROMA_HTTP_HEADERS", "")
    if CHROMA_HTTP_HEADERS:
        CHROMA_HTTP_HEADERS = dict(
            [pair.split("=") for pair in CHROMA_HTTP_HEADERS.split(",")]
        )
    else:
        CHROMA_HTTP_HEADERS = None
    CHROMA_HTTP_SSL = os.environ.get("CHROMA_HTTP_SSL", "false").lower() == "true"
# this uses the model defined in the Dockerfile ENV variable. If you dont use docker or docker based deployments such as k8s, the default embedding model will be used (sentence-transformers/all-MiniLM-L6-v2)

# Milvus

MILVUS_URI = os.environ.get("MILVUS_URI", f"{DATA_DIR}/vector_db/milvus.db")
MILVUS_DB = os.environ.get("MILVUS_DB", "default")
MILVUS_TOKEN = os.environ.get("MILVUS_TOKEN", None)

MILVUS_INDEX_TYPE = os.environ.get("MILVUS_INDEX_TYPE", "HNSW")
MILVUS_METRIC_TYPE = os.environ.get("MILVUS_METRIC_TYPE", "COSINE")
MILVUS_HNSW_M = int(os.environ.get("MILVUS_HNSW_M", "16"))
MILVUS_HNSW_EFCONSTRUCTION = int(os.environ.get("MILVUS_HNSW_EFCONSTRUCTION", "100"))
MILVUS_IVF_FLAT_NLIST = int(os.environ.get("MILVUS_IVF_FLAT_NLIST", "128"))

# Qdrant
QDRANT_URI = os.environ.get("QDRANT_URI", None)
QDRANT_API_KEY = os.environ.get("QDRANT_API_KEY", None)
QDRANT_ON_DISK = os.environ.get("QDRANT_ON_DISK", "false").lower() == "true"
QDRANT_PREFER_GRPC = os.environ.get("QDRANT_PREFER_GRPC", "False").lower() == "true"
QDRANT_GRPC_PORT = int(os.environ.get("QDRANT_GRPC_PORT", "6334"))
ENABLE_QDRANT_MULTITENANCY_MODE = (
    os.environ.get("ENABLE_QDRANT_MULTITENANCY_MODE", "false").lower() == "true"
)

# OpenSearch
OPENSEARCH_URI = os.environ.get("OPENSEARCH_URI", "https://localhost:9200")
OPENSEARCH_SSL = os.environ.get("OPENSEARCH_SSL", "true").lower() == "true"
OPENSEARCH_CERT_VERIFY = (
    os.environ.get("OPENSEARCH_CERT_VERIFY", "false").lower() == "true"
)
OPENSEARCH_USERNAME = os.environ.get("OPENSEARCH_USERNAME", None)
OPENSEARCH_PASSWORD = os.environ.get("OPENSEARCH_PASSWORD", None)

# ElasticSearch
ELASTICSEARCH_URL = os.environ.get("ELASTICSEARCH_URL", "https://localhost:9200")
ELASTICSEARCH_CA_CERTS = os.environ.get("ELASTICSEARCH_CA_CERTS", None)
ELASTICSEARCH_API_KEY = os.environ.get("ELASTICSEARCH_API_KEY", None)
ELASTICSEARCH_USERNAME = os.environ.get("ELASTICSEARCH_USERNAME", None)
ELASTICSEARCH_PASSWORD = os.environ.get("ELASTICSEARCH_PASSWORD", None)
ELASTICSEARCH_CLOUD_ID = os.environ.get("ELASTICSEARCH_CLOUD_ID", None)
SSL_ASSERT_FINGERPRINT = os.environ.get("SSL_ASSERT_FINGERPRINT", None)
ELASTICSEARCH_INDEX_PREFIX = os.environ.get(
    "ELASTICSEARCH_INDEX_PREFIX", "open_webui_collections"
)
# Pgvector
PGVECTOR_DB_URL = os.environ.get("PGVECTOR_DB_URL", DATABASE_URL)
if VECTOR_DB == "pgvector" and not PGVECTOR_DB_URL.startswith("postgres"):
    raise ValueError(
        "Pgvector requires setting PGVECTOR_DB_URL or using Postgres with vector extension as the primary database."
    )
PGVECTOR_INITIALIZE_MAX_VECTOR_LENGTH = int(
    os.environ.get("PGVECTOR_INITIALIZE_MAX_VECTOR_LENGTH", "1536")
)

PGVECTOR_PGCRYPTO = os.getenv("PGVECTOR_PGCRYPTO", "false").lower() == "true"
PGVECTOR_PGCRYPTO_KEY = os.getenv("PGVECTOR_PGCRYPTO_KEY", None)
if PGVECTOR_PGCRYPTO and not PGVECTOR_PGCRYPTO_KEY:
    raise ValueError(
        "PGVECTOR_PGCRYPTO is enabled but PGVECTOR_PGCRYPTO_KEY is not set. Please provide a valid key."
    )

# Pinecone
PINECONE_API_KEY = os.environ.get("PINECONE_API_KEY", None)
PINECONE_ENVIRONMENT = os.environ.get("PINECONE_ENVIRONMENT", None)
PINECONE_INDEX_NAME = os.getenv("PINECONE_INDEX_NAME", "open-webui-index")
PINECONE_DIMENSION = int(os.getenv("PINECONE_DIMENSION", 1536))  # or 3072, 1024, 768
PINECONE_METRIC = os.getenv("PINECONE_METRIC", "cosine")
PINECONE_CLOUD = os.getenv("PINECONE_CLOUD", "aws")  # or "gcp" or "azure"

####################################
# Information Retrieval (RAG)
####################################


# If configured, Google Drive will be available as an upload option.
ENABLE_GOOGLE_DRIVE_INTEGRATION = PersistentConfig(
    "ENABLE_GOOGLE_DRIVE_INTEGRATION",
    "google_drive.enable",
    os.getenv("ENABLE_GOOGLE_DRIVE_INTEGRATION", "False").lower() == "true",
)

GOOGLE_DRIVE_CLIENT_ID = PersistentConfig(
    "GOOGLE_DRIVE_CLIENT_ID",
    "google_drive.client_id",
    os.environ.get("GOOGLE_DRIVE_CLIENT_ID", ""),
)

GOOGLE_DRIVE_API_KEY = PersistentConfig(
    "GOOGLE_DRIVE_API_KEY",
    "google_drive.api_key",
    os.environ.get("GOOGLE_DRIVE_API_KEY", ""),
)

ENABLE_ONEDRIVE_INTEGRATION = PersistentConfig(
    "ENABLE_ONEDRIVE_INTEGRATION",
    "onedrive.enable",
    os.getenv("ENABLE_ONEDRIVE_INTEGRATION", "False").lower() == "true",
)

ONEDRIVE_CLIENT_ID = PersistentConfig(
    "ONEDRIVE_CLIENT_ID",
    "onedrive.client_id",
    os.environ.get("ONEDRIVE_CLIENT_ID", ""),
)

ONEDRIVE_SHAREPOINT_URL = PersistentConfig(
    "ONEDRIVE_SHAREPOINT_URL",
    "onedrive.sharepoint_url",
    os.environ.get("ONEDRIVE_SHAREPOINT_URL", ""),
)

ONEDRIVE_SHAREPOINT_TENANT_ID = PersistentConfig(
    "ONEDRIVE_SHAREPOINT_TENANT_ID",
    "onedrive.sharepoint_tenant_id",
    os.environ.get("ONEDRIVE_SHAREPOINT_TENANT_ID", ""),
)

# RAG Content Extraction
CONTENT_EXTRACTION_ENGINE = PersistentConfig(
    "CONTENT_EXTRACTION_ENGINE",
    "rag.CONTENT_EXTRACTION_ENGINE",
    os.environ.get("CONTENT_EXTRACTION_ENGINE", "").lower(),
)

DATALAB_MARKER_API_KEY = PersistentConfig(
    "DATALAB_MARKER_API_KEY",
    "rag.datalab_marker_api_key",
    os.environ.get("DATALAB_MARKER_API_KEY", ""),
)

DATALAB_MARKER_LANGS = PersistentConfig(
    "DATALAB_MARKER_LANGS",
    "rag.datalab_marker_langs",
    os.environ.get("DATALAB_MARKER_LANGS", ""),
)

DATALAB_MARKER_USE_LLM = PersistentConfig(
    "DATALAB_MARKER_USE_LLM",
    "rag.DATALAB_MARKER_USE_LLM",
    os.environ.get("DATALAB_MARKER_USE_LLM", "false").lower() == "true",
)

DATALAB_MARKER_SKIP_CACHE = PersistentConfig(
    "DATALAB_MARKER_SKIP_CACHE",
    "rag.datalab_marker_skip_cache",
    os.environ.get("DATALAB_MARKER_SKIP_CACHE", "false").lower() == "true",
)

DATALAB_MARKER_FORCE_OCR = PersistentConfig(
    "DATALAB_MARKER_FORCE_OCR",
    "rag.datalab_marker_force_ocr",
    os.environ.get("DATALAB_MARKER_FORCE_OCR", "false").lower() == "true",
)

DATALAB_MARKER_PAGINATE = PersistentConfig(
    "DATALAB_MARKER_PAGINATE",
    "rag.datalab_marker_paginate",
    os.environ.get("DATALAB_MARKER_PAGINATE", "false").lower() == "true",
)

DATALAB_MARKER_STRIP_EXISTING_OCR = PersistentConfig(
    "DATALAB_MARKER_STRIP_EXISTING_OCR",
    "rag.datalab_marker_strip_existing_ocr",
    os.environ.get("DATALAB_MARKER_STRIP_EXISTING_OCR", "false").lower() == "true",
)

DATALAB_MARKER_DISABLE_IMAGE_EXTRACTION = PersistentConfig(
    "DATALAB_MARKER_DISABLE_IMAGE_EXTRACTION",
    "rag.datalab_marker_disable_image_extraction",
    os.environ.get("DATALAB_MARKER_DISABLE_IMAGE_EXTRACTION", "false").lower()
    == "true",
)

DATALAB_MARKER_OUTPUT_FORMAT = PersistentConfig(
    "DATALAB_MARKER_OUTPUT_FORMAT",
    "rag.datalab_marker_output_format",
    os.environ.get("DATALAB_MARKER_OUTPUT_FORMAT", "markdown"),
)

EXTERNAL_DOCUMENT_LOADER_URL = PersistentConfig(
    "EXTERNAL_DOCUMENT_LOADER_URL",
    "rag.external_document_loader_url",
    os.environ.get("EXTERNAL_DOCUMENT_LOADER_URL", ""),
)

EXTERNAL_DOCUMENT_LOADER_API_KEY = PersistentConfig(
    "EXTERNAL_DOCUMENT_LOADER_API_KEY",
    "rag.external_document_loader_api_key",
    os.environ.get("EXTERNAL_DOCUMENT_LOADER_API_KEY", ""),
)

TIKA_SERVER_URL = PersistentConfig(
    "TIKA_SERVER_URL",
    "rag.tika_server_url",
    os.getenv("TIKA_SERVER_URL", "http://tika:9998"),  # Default for sidecar deployment
)

DOCLING_SERVER_URL = PersistentConfig(
    "DOCLING_SERVER_URL",
    "rag.docling_server_url",
    os.getenv("DOCLING_SERVER_URL", "http://docling:5001"),
)

DOCLING_OCR_ENGINE = PersistentConfig(
    "DOCLING_OCR_ENGINE",
    "rag.docling_ocr_engine",
    os.getenv("DOCLING_OCR_ENGINE", "tesseract"),
)

DOCLING_OCR_LANG = PersistentConfig(
    "DOCLING_OCR_LANG",
    "rag.docling_ocr_lang",
    os.getenv("DOCLING_OCR_LANG", "eng,fra,deu,spa"),
)

DOCLING_DO_PICTURE_DESCRIPTION = PersistentConfig(
    "DOCLING_DO_PICTURE_DESCRIPTION",
    "rag.docling_do_picture_description",
    os.getenv("DOCLING_DO_PICTURE_DESCRIPTION", "False").lower() == "true",
)

DOCLING_PICTURE_DESCRIPTION_MODE = PersistentConfig(
    "DOCLING_PICTURE_DESCRIPTION_MODE",
    "rag.docling_picture_description_mode",
    os.getenv("DOCLING_PICTURE_DESCRIPTION_MODE", ""),
)


docling_picture_description_local = os.getenv("DOCLING_PICTURE_DESCRIPTION_LOCAL", "")
try:
    docling_picture_description_local = json.loads(docling_picture_description_local)
except json.JSONDecodeError:
    docling_picture_description_local = {}


DOCLING_PICTURE_DESCRIPTION_LOCAL = PersistentConfig(
    "DOCLING_PICTURE_DESCRIPTION_LOCAL",
    "rag.docling_picture_description_local",
    docling_picture_description_local,
)

docling_picture_description_api = os.getenv("DOCLING_PICTURE_DESCRIPTION_API", "")
try:
    docling_picture_description_api = json.loads(docling_picture_description_api)
except json.JSONDecodeError:
    docling_picture_description_api = {}


DOCLING_PICTURE_DESCRIPTION_API = PersistentConfig(
    "DOCLING_PICTURE_DESCRIPTION_API",
    "rag.docling_picture_description_api",
    docling_picture_description_api,
)


DOCUMENT_INTELLIGENCE_ENDPOINT = PersistentConfig(
    "DOCUMENT_INTELLIGENCE_ENDPOINT",
    "rag.document_intelligence_endpoint",
    os.getenv("DOCUMENT_INTELLIGENCE_ENDPOINT", ""),
)

DOCUMENT_INTELLIGENCE_KEY = PersistentConfig(
    "DOCUMENT_INTELLIGENCE_KEY",
    "rag.document_intelligence_key",
    os.getenv("DOCUMENT_INTELLIGENCE_KEY", ""),
)

MISTRAL_OCR_API_KEY = PersistentConfig(
    "MISTRAL_OCR_API_KEY",
    "rag.mistral_ocr_api_key",
    os.getenv("MISTRAL_OCR_API_KEY", ""),
)

BYPASS_EMBEDDING_AND_RETRIEVAL = PersistentConfig(
    "BYPASS_EMBEDDING_AND_RETRIEVAL",
    "rag.bypass_embedding_and_retrieval",
    os.environ.get("BYPASS_EMBEDDING_AND_RETRIEVAL", "False").lower() == "true",
)

RAG_TOP_K = PersistentConfig(
    "RAG_TOP_K", "rag.top_k", int(os.environ.get("RAG_TOP_K", "3"))
)
RAG_TOP_K_RERANKER = PersistentConfig(
    "RAG_TOP_K_RERANKER",
    "rag.top_k_reranker",
    int(os.environ.get("RAG_TOP_K_RERANKER", "3")),
)
RAG_RELEVANCE_THRESHOLD = PersistentConfig(
    "RAG_RELEVANCE_THRESHOLD",
    "rag.relevance_threshold",
    float(os.environ.get("RAG_RELEVANCE_THRESHOLD", "0.0")),
)
RAG_HYBRID_BM25_WEIGHT = PersistentConfig(
    "RAG_HYBRID_BM25_WEIGHT",
    "rag.hybrid_bm25_weight",
    float(os.environ.get("RAG_HYBRID_BM25_WEIGHT", "0.5")),
)

ENABLE_RAG_HYBRID_SEARCH = PersistentConfig(
    "ENABLE_RAG_HYBRID_SEARCH",
    "rag.enable_hybrid_search",
    os.environ.get("ENABLE_RAG_HYBRID_SEARCH", "").lower() == "true",
)

RAG_FULL_CONTEXT = PersistentConfig(
    "RAG_FULL_CONTEXT",
    "rag.full_context",
    os.getenv("RAG_FULL_CONTEXT", "False").lower() == "true",
)

RAG_FILE_MAX_COUNT = PersistentConfig(
    "RAG_FILE_MAX_COUNT",
    "rag.file.max_count",
    (
        int(os.environ.get("RAG_FILE_MAX_COUNT"))
        if os.environ.get("RAG_FILE_MAX_COUNT")
        else None
    ),
)

RAG_FILE_MAX_SIZE = PersistentConfig(
    "RAG_FILE_MAX_SIZE",
    "rag.file.max_size",
    (
        int(os.environ.get("RAG_FILE_MAX_SIZE"))
        if os.environ.get("RAG_FILE_MAX_SIZE")
        else None
    ),
)

FILE_IMAGE_COMPRESSION_WIDTH = PersistentConfig(
    "FILE_IMAGE_COMPRESSION_WIDTH",
    "file.image_compression_width",
    (
        int(os.environ.get("FILE_IMAGE_COMPRESSION_WIDTH"))
        if os.environ.get("FILE_IMAGE_COMPRESSION_WIDTH")
        else None
    ),
)

FILE_IMAGE_COMPRESSION_HEIGHT = PersistentConfig(
    "FILE_IMAGE_COMPRESSION_HEIGHT",
    "file.image_compression_height",
    (
        int(os.environ.get("FILE_IMAGE_COMPRESSION_HEIGHT"))
        if os.environ.get("FILE_IMAGE_COMPRESSION_HEIGHT")
        else None
    ),
)


RAG_ALLOWED_FILE_EXTENSIONS = PersistentConfig(
    "RAG_ALLOWED_FILE_EXTENSIONS",
    "rag.file.allowed_extensions",
    [
        ext.strip()
        for ext in os.environ.get("RAG_ALLOWED_FILE_EXTENSIONS", "").split(",")
        if ext.strip()
    ],
)

RAG_EMBEDDING_ENGINE = PersistentConfig(
    "RAG_EMBEDDING_ENGINE",
    "rag.embedding_engine",
    os.environ.get("RAG_EMBEDDING_ENGINE", ""),
)

PDF_EXTRACT_IMAGES = PersistentConfig(
    "PDF_EXTRACT_IMAGES",
    "rag.pdf_extract_images",
    os.environ.get("PDF_EXTRACT_IMAGES", "False").lower() == "true",
)

RAG_EMBEDDING_MODEL = PersistentConfig(
    "RAG_EMBEDDING_MODEL",
    "rag.embedding_model",
    os.environ.get("RAG_EMBEDDING_MODEL", "sentence-transformers/all-MiniLM-L6-v2"),
)
log.info(f"Embedding model set: {RAG_EMBEDDING_MODEL.value}")

RAG_EMBEDDING_MODEL_AUTO_UPDATE = (
    not OFFLINE_MODE
    and os.environ.get("RAG_EMBEDDING_MODEL_AUTO_UPDATE", "True").lower() == "true"
)

RAG_EMBEDDING_MODEL_TRUST_REMOTE_CODE = (
    os.environ.get("RAG_EMBEDDING_MODEL_TRUST_REMOTE_CODE", "True").lower() == "true"
)

RAG_EMBEDDING_BATCH_SIZE = PersistentConfig(
    "RAG_EMBEDDING_BATCH_SIZE",
    "rag.embedding_batch_size",
    int(
        os.environ.get("RAG_EMBEDDING_BATCH_SIZE")
        or os.environ.get("RAG_EMBEDDING_OPENAI_BATCH_SIZE", "1")
    ),
)

RAG_EMBEDDING_QUERY_PREFIX = os.environ.get("RAG_EMBEDDING_QUERY_PREFIX", None)

RAG_EMBEDDING_CONTENT_PREFIX = os.environ.get("RAG_EMBEDDING_CONTENT_PREFIX", None)

RAG_EMBEDDING_PREFIX_FIELD_NAME = os.environ.get(
    "RAG_EMBEDDING_PREFIX_FIELD_NAME", None
)

RAG_RERANKING_ENGINE = PersistentConfig(
    "RAG_RERANKING_ENGINE",
    "rag.reranking_engine",
    os.environ.get("RAG_RERANKING_ENGINE", ""),
)

RAG_RERANKING_MODEL = PersistentConfig(
    "RAG_RERANKING_MODEL",
    "rag.reranking_model",
    os.environ.get("RAG_RERANKING_MODEL", ""),
)
if RAG_RERANKING_MODEL.value != "":
    log.info(f"Reranking model set: {RAG_RERANKING_MODEL.value}")


RAG_RERANKING_MODEL_AUTO_UPDATE = (
    not OFFLINE_MODE
    and os.environ.get("RAG_RERANKING_MODEL_AUTO_UPDATE", "True").lower() == "true"
)

RAG_RERANKING_MODEL_TRUST_REMOTE_CODE = (
    os.environ.get("RAG_RERANKING_MODEL_TRUST_REMOTE_CODE", "True").lower() == "true"
)

RAG_EXTERNAL_RERANKER_URL = PersistentConfig(
    "RAG_EXTERNAL_RERANKER_URL",
    "rag.external_reranker_url",
    os.environ.get("RAG_EXTERNAL_RERANKER_URL", ""),
)

RAG_EXTERNAL_RERANKER_API_KEY = PersistentConfig(
    "RAG_EXTERNAL_RERANKER_API_KEY",
    "rag.external_reranker_api_key",
    os.environ.get("RAG_EXTERNAL_RERANKER_API_KEY", ""),
)


RAG_TEXT_SPLITTER = PersistentConfig(
    "RAG_TEXT_SPLITTER",
    "rag.text_splitter",
    os.environ.get("RAG_TEXT_SPLITTER", ""),
)

TIKTOKEN_CACHE_DIR = os.environ.get("TIKTOKEN_CACHE_DIR", f"{CACHE_DIR}/tiktoken")
TIKTOKEN_ENCODING_NAME = PersistentConfig(
    "TIKTOKEN_ENCODING_NAME",
    "rag.tiktoken_encoding_name",
    os.environ.get("TIKTOKEN_ENCODING_NAME", "cl100k_base"),
)

CHUNK_SIZE = PersistentConfig(
    "CHUNK_SIZE", "rag.chunk_size", int(os.environ.get("CHUNK_SIZE", "1000"))
)
CHUNK_OVERLAP = PersistentConfig(
    "CHUNK_OVERLAP",
    "rag.chunk_overlap",
    int(os.environ.get("CHUNK_OVERLAP", "100")),
)

DEFAULT_RAG_TEMPLATE = """### Task:
Respond to the user query using the provided context, incorporating inline citations in the format [id] **only when the <source> tag includes an explicit id attribute** (e.g., <source id="1">).

### Guidelines:
- If you don't know the answer, clearly state that.
- If uncertain, ask the user for clarification.
- Respond in the same language as the user's query.
- If the context is unreadable or of poor quality, inform the user and provide the best possible answer.
- If the answer isn't present in the context but you possess the knowledge, explain this to the user and provide the answer using your own understanding.
- **Only include inline citations using [id] (e.g., [1], [2]) when the <source> tag includes an id attribute.**
- Do not cite if the <source> tag does not contain an id attribute.
- Do not use XML tags in your response.
- Ensure citations are concise and directly related to the information provided.

### Example of Citation:
If the user asks about a specific topic and the information is found in a source with a provided id attribute, the response should include the citation like in the following example:
* "According to the study, the proposed method increases efficiency by 20% [1]."

### Output:
Provide a clear and direct response to the user's query, including inline citations in the format [id] only when the <source> tag with id attribute is present in the context.

<context>
{{CONTEXT}}
</context>

<user_query>
{{QUERY}}
</user_query>
"""

RAG_TEMPLATE = PersistentConfig(
    "RAG_TEMPLATE",
    "rag.template",
    os.environ.get("RAG_TEMPLATE", DEFAULT_RAG_TEMPLATE),
)

RAG_OPENAI_API_BASE_URL = PersistentConfig(
    "RAG_OPENAI_API_BASE_URL",
    "rag.openai_api_base_url",
    os.getenv("RAG_OPENAI_API_BASE_URL", OPENAI_API_BASE_URL),
)
RAG_OPENAI_API_KEY = PersistentConfig(
    "RAG_OPENAI_API_KEY",
    "rag.openai_api_key",
    os.getenv("RAG_OPENAI_API_KEY", OPENAI_API_KEY),
)

RAG_AZURE_OPENAI_BASE_URL = PersistentConfig(
    "RAG_AZURE_OPENAI_BASE_URL",
    "rag.azure_openai.base_url",
    os.getenv("RAG_AZURE_OPENAI_BASE_URL", ""),
)
RAG_AZURE_OPENAI_API_KEY = PersistentConfig(
    "RAG_AZURE_OPENAI_API_KEY",
    "rag.azure_openai.api_key",
    os.getenv("RAG_AZURE_OPENAI_API_KEY", ""),
)
RAG_AZURE_OPENAI_API_VERSION = PersistentConfig(
    "RAG_AZURE_OPENAI_API_VERSION",
    "rag.azure_openai.api_version",
    os.getenv("RAG_AZURE_OPENAI_API_VERSION", ""),
)

RAG_OLLAMA_BASE_URL = PersistentConfig(
    "RAG_OLLAMA_BASE_URL",
    "rag.ollama.url",
    os.getenv("RAG_OLLAMA_BASE_URL", OLLAMA_BASE_URL),
)

RAG_OLLAMA_API_KEY = PersistentConfig(
    "RAG_OLLAMA_API_KEY",
    "rag.ollama.key",
    os.getenv("RAG_OLLAMA_API_KEY", ""),
)

ENABLE_RAG_LOCAL_WEB_FETCH = (
    os.getenv("ENABLE_RAG_LOCAL_WEB_FETCH", "False").lower() == "true"
)

YOUTUBE_LOADER_LANGUAGE = PersistentConfig(
    "YOUTUBE_LOADER_LANGUAGE",
    "rag.youtube_loader_language",
    os.getenv("YOUTUBE_LOADER_LANGUAGE", "en").split(","),
)

YOUTUBE_LOADER_PROXY_URL = PersistentConfig(
    "YOUTUBE_LOADER_PROXY_URL",
    "rag.youtube_loader_proxy_url",
    os.getenv("YOUTUBE_LOADER_PROXY_URL", ""),
)

####################################
# Web Search (RAG)
####################################

ENABLE_WEB_SEARCH = PersistentConfig(
    "ENABLE_WEB_SEARCH",
    "rag.web.search.enable",
    os.getenv("ENABLE_WEB_SEARCH", "False").lower() == "true",
)

WEB_SEARCH_ENGINE = PersistentConfig(
    "WEB_SEARCH_ENGINE",
    "rag.web.search.engine",
    os.getenv("WEB_SEARCH_ENGINE", ""),
)

BYPASS_WEB_SEARCH_EMBEDDING_AND_RETRIEVAL = PersistentConfig(
    "BYPASS_WEB_SEARCH_EMBEDDING_AND_RETRIEVAL",
    "rag.web.search.bypass_embedding_and_retrieval",
    os.getenv("BYPASS_WEB_SEARCH_EMBEDDING_AND_RETRIEVAL", "False").lower() == "true",
)


BYPASS_WEB_SEARCH_WEB_LOADER = PersistentConfig(
    "BYPASS_WEB_SEARCH_WEB_LOADER",
    "rag.web.search.bypass_web_loader",
    os.getenv("BYPASS_WEB_SEARCH_WEB_LOADER", "False").lower() == "true",
)

WEB_SEARCH_RESULT_COUNT = PersistentConfig(
    "WEB_SEARCH_RESULT_COUNT",
    "rag.web.search.result_count",
    int(os.getenv("WEB_SEARCH_RESULT_COUNT", "3")),
)

# You can provide a list of your own websites to filter after performing a web search.
# This ensures the highest level of safety and reliability of the information sources.
WEB_SEARCH_DOMAIN_FILTER_LIST = PersistentConfig(
    "WEB_SEARCH_DOMAIN_FILTER_LIST",
    "rag.web.search.domain.filter_list",
    [
        # "wikipedia.com",
        # "wikimedia.org",
        # "wikidata.org",
    ],
)

WEB_SEARCH_CONCURRENT_REQUESTS = PersistentConfig(
    "WEB_SEARCH_CONCURRENT_REQUESTS",
    "rag.web.search.concurrent_requests",
    int(os.getenv("WEB_SEARCH_CONCURRENT_REQUESTS", "10")),
)


WEB_LOADER_ENGINE = PersistentConfig(
    "WEB_LOADER_ENGINE",
    "rag.web.loader.engine",
    os.environ.get("WEB_LOADER_ENGINE", ""),
)

ENABLE_WEB_LOADER_SSL_VERIFICATION = PersistentConfig(
    "ENABLE_WEB_LOADER_SSL_VERIFICATION",
    "rag.web.loader.ssl_verification",
    os.environ.get("ENABLE_WEB_LOADER_SSL_VERIFICATION", "True").lower() == "true",
)

WEB_SEARCH_TRUST_ENV = PersistentConfig(
    "WEB_SEARCH_TRUST_ENV",
    "rag.web.search.trust_env",
    os.getenv("WEB_SEARCH_TRUST_ENV", "False").lower() == "true",
)

SEARXNG_QUERY_URL = PersistentConfig(
    "SEARXNG_QUERY_URL",
    "rag.web.search.searxng_query_url",
    os.getenv("SEARXNG_QUERY_URL", ""),
)

YACY_QUERY_URL = PersistentConfig(
    "YACY_QUERY_URL",
    "rag.web.search.yacy_query_url",
    os.getenv("YACY_QUERY_URL", ""),
)

YACY_USERNAME = PersistentConfig(
    "YACY_USERNAME",
    "rag.web.search.yacy_username",
    os.getenv("YACY_USERNAME", ""),
)

YACY_PASSWORD = PersistentConfig(
    "YACY_PASSWORD",
    "rag.web.search.yacy_password",
    os.getenv("YACY_PASSWORD", ""),
)

GOOGLE_PSE_API_KEY = PersistentConfig(
    "GOOGLE_PSE_API_KEY",
    "rag.web.search.google_pse_api_key",
    os.getenv("GOOGLE_PSE_API_KEY", ""),
)

GOOGLE_PSE_ENGINE_ID = PersistentConfig(
    "GOOGLE_PSE_ENGINE_ID",
    "rag.web.search.google_pse_engine_id",
    os.getenv("GOOGLE_PSE_ENGINE_ID", ""),
)

BRAVE_SEARCH_API_KEY = PersistentConfig(
    "BRAVE_SEARCH_API_KEY",
    "rag.web.search.brave_search_api_key",
    os.getenv("BRAVE_SEARCH_API_KEY", ""),
)

KAGI_SEARCH_API_KEY = PersistentConfig(
    "KAGI_SEARCH_API_KEY",
    "rag.web.search.kagi_search_api_key",
    os.getenv("KAGI_SEARCH_API_KEY", ""),
)

MOJEEK_SEARCH_API_KEY = PersistentConfig(
    "MOJEEK_SEARCH_API_KEY",
    "rag.web.search.mojeek_search_api_key",
    os.getenv("MOJEEK_SEARCH_API_KEY", ""),
)

BOCHA_SEARCH_API_KEY = PersistentConfig(
    "BOCHA_SEARCH_API_KEY",
    "rag.web.search.bocha_search_api_key",
    os.getenv("BOCHA_SEARCH_API_KEY", ""),
)

SERPSTACK_API_KEY = PersistentConfig(
    "SERPSTACK_API_KEY",
    "rag.web.search.serpstack_api_key",
    os.getenv("SERPSTACK_API_KEY", ""),
)

SERPSTACK_HTTPS = PersistentConfig(
    "SERPSTACK_HTTPS",
    "rag.web.search.serpstack_https",
    os.getenv("SERPSTACK_HTTPS", "True").lower() == "true",
)

SERPER_API_KEY = PersistentConfig(
    "SERPER_API_KEY",
    "rag.web.search.serper_api_key",
    os.getenv("SERPER_API_KEY", ""),
)

SERPLY_API_KEY = PersistentConfig(
    "SERPLY_API_KEY",
    "rag.web.search.serply_api_key",
    os.getenv("SERPLY_API_KEY", ""),
)

JINA_API_KEY = PersistentConfig(
    "JINA_API_KEY",
    "rag.web.search.jina_api_key",
    os.getenv("JINA_API_KEY", ""),
)

SEARCHAPI_API_KEY = PersistentConfig(
    "SEARCHAPI_API_KEY",
    "rag.web.search.searchapi_api_key",
    os.getenv("SEARCHAPI_API_KEY", ""),
)

SEARCHAPI_ENGINE = PersistentConfig(
    "SEARCHAPI_ENGINE",
    "rag.web.search.searchapi_engine",
    os.getenv("SEARCHAPI_ENGINE", ""),
)

SERPAPI_API_KEY = PersistentConfig(
    "SERPAPI_API_KEY",
    "rag.web.search.serpapi_api_key",
    os.getenv("SERPAPI_API_KEY", ""),
)

SERPAPI_ENGINE = PersistentConfig(
    "SERPAPI_ENGINE",
    "rag.web.search.serpapi_engine",
    os.getenv("SERPAPI_ENGINE", ""),
)

BING_SEARCH_V7_ENDPOINT = PersistentConfig(
    "BING_SEARCH_V7_ENDPOINT",
    "rag.web.search.bing_search_v7_endpoint",
    os.environ.get(
        "BING_SEARCH_V7_ENDPOINT", "https://api.bing.microsoft.com/v7.0/search"
    ),
)

BING_SEARCH_V7_SUBSCRIPTION_KEY = PersistentConfig(
    "BING_SEARCH_V7_SUBSCRIPTION_KEY",
    "rag.web.search.bing_search_v7_subscription_key",
    os.environ.get("BING_SEARCH_V7_SUBSCRIPTION_KEY", ""),
)

EXA_API_KEY = PersistentConfig(
    "EXA_API_KEY",
    "rag.web.search.exa_api_key",
    os.getenv("EXA_API_KEY", ""),
)

PERPLEXITY_API_KEY = PersistentConfig(
    "PERPLEXITY_API_KEY",
    "rag.web.search.perplexity_api_key",
    os.getenv("PERPLEXITY_API_KEY", ""),
)

PERPLEXITY_MODEL = PersistentConfig(
    "PERPLEXITY_MODEL",
    "rag.web.search.perplexity_model",
    os.getenv("PERPLEXITY_MODEL", "sonar"),
)

PERPLEXITY_SEARCH_CONTEXT_USAGE = PersistentConfig(
    "PERPLEXITY_SEARCH_CONTEXT_USAGE",
    "rag.web.search.perplexity_search_context_usage",
    os.getenv("PERPLEXITY_SEARCH_CONTEXT_USAGE", "medium"),
)

SOUGOU_API_SID = PersistentConfig(
    "SOUGOU_API_SID",
    "rag.web.search.sougou_api_sid",
    os.getenv("SOUGOU_API_SID", ""),
)

SOUGOU_API_SK = PersistentConfig(
    "SOUGOU_API_SK",
    "rag.web.search.sougou_api_sk",
    os.getenv("SOUGOU_API_SK", ""),
)

TAVILY_API_KEY = PersistentConfig(
    "TAVILY_API_KEY",
    "rag.web.search.tavily_api_key",
    os.getenv("TAVILY_API_KEY", ""),
)

TAVILY_EXTRACT_DEPTH = PersistentConfig(
    "TAVILY_EXTRACT_DEPTH",
    "rag.web.search.tavily_extract_depth",
    os.getenv("TAVILY_EXTRACT_DEPTH", "basic"),
)

PLAYWRIGHT_WS_URL = PersistentConfig(
    "PLAYWRIGHT_WS_URL",
    "rag.web.loader.playwright_ws_url",
    os.environ.get("PLAYWRIGHT_WS_URL", ""),
)

PLAYWRIGHT_TIMEOUT = PersistentConfig(
    "PLAYWRIGHT_TIMEOUT",
    "rag.web.loader.playwright_timeout",
    int(os.environ.get("PLAYWRIGHT_TIMEOUT", "10000")),
)

FIRECRAWL_API_KEY = PersistentConfig(
    "FIRECRAWL_API_KEY",
    "rag.web.loader.firecrawl_api_key",
    os.environ.get("FIRECRAWL_API_KEY", ""),
)

FIRECRAWL_API_BASE_URL = PersistentConfig(
    "FIRECRAWL_API_BASE_URL",
    "rag.web.loader.firecrawl_api_url",
    os.environ.get("FIRECRAWL_API_BASE_URL", "https://api.firecrawl.dev"),
)

EXTERNAL_WEB_SEARCH_URL = PersistentConfig(
    "EXTERNAL_WEB_SEARCH_URL",
    "rag.web.search.external_web_search_url",
    os.environ.get("EXTERNAL_WEB_SEARCH_URL", ""),
)

EXTERNAL_WEB_SEARCH_API_KEY = PersistentConfig(
    "EXTERNAL_WEB_SEARCH_API_KEY",
    "rag.web.search.external_web_search_api_key",
    os.environ.get("EXTERNAL_WEB_SEARCH_API_KEY", ""),
)

EXTERNAL_WEB_LOADER_URL = PersistentConfig(
    "EXTERNAL_WEB_LOADER_URL",
    "rag.web.loader.external_web_loader_url",
    os.environ.get("EXTERNAL_WEB_LOADER_URL", ""),
)

EXTERNAL_WEB_LOADER_API_KEY = PersistentConfig(
    "EXTERNAL_WEB_LOADER_API_KEY",
    "rag.web.loader.external_web_loader_api_key",
    os.environ.get("EXTERNAL_WEB_LOADER_API_KEY", ""),
)

####################################
# Images
####################################

IMAGE_GENERATION_ENGINE = PersistentConfig(
    "IMAGE_GENERATION_ENGINE",
    "image_generation.engine",
    os.getenv("IMAGE_GENERATION_ENGINE", "openai"),
)

ENABLE_IMAGE_GENERATION = PersistentConfig(
    "ENABLE_IMAGE_GENERATION",
    "image_generation.enable",
    os.environ.get("ENABLE_IMAGE_GENERATION", "").lower() == "true",
)

ENABLE_IMAGE_PROMPT_GENERATION = PersistentConfig(
    "ENABLE_IMAGE_PROMPT_GENERATION",
    "image_generation.prompt.enable",
    os.environ.get("ENABLE_IMAGE_PROMPT_GENERATION", "true").lower() == "true",
)

AUTOMATIC1111_BASE_URL = PersistentConfig(
    "AUTOMATIC1111_BASE_URL",
    "image_generation.automatic1111.base_url",
    os.getenv("AUTOMATIC1111_BASE_URL", ""),
)
AUTOMATIC1111_API_AUTH = PersistentConfig(
    "AUTOMATIC1111_API_AUTH",
    "image_generation.automatic1111.api_auth",
    os.getenv("AUTOMATIC1111_API_AUTH", ""),
)

AUTOMATIC1111_CFG_SCALE = PersistentConfig(
    "AUTOMATIC1111_CFG_SCALE",
    "image_generation.automatic1111.cfg_scale",
    (
        float(os.environ.get("AUTOMATIC1111_CFG_SCALE"))
        if os.environ.get("AUTOMATIC1111_CFG_SCALE")
        else None
    ),
)

AUTOMATIC1111_SAMPLER = PersistentConfig(
    "AUTOMATIC1111_SAMPLER",
    "image_generation.automatic1111.sampler",
    (
        os.environ.get("AUTOMATIC1111_SAMPLER")
        if os.environ.get("AUTOMATIC1111_SAMPLER")
        else None
    ),
)

AUTOMATIC1111_SCHEDULER = PersistentConfig(
    "AUTOMATIC1111_SCHEDULER",
    "image_generation.automatic1111.scheduler",
    (
        os.environ.get("AUTOMATIC1111_SCHEDULER")
        if os.environ.get("AUTOMATIC1111_SCHEDULER")
        else None
    ),
)

COMFYUI_BASE_URL = PersistentConfig(
    "COMFYUI_BASE_URL",
    "image_generation.comfyui.base_url",
    os.getenv("COMFYUI_BASE_URL", ""),
)

COMFYUI_API_KEY = PersistentConfig(
    "COMFYUI_API_KEY",
    "image_generation.comfyui.api_key",
    os.getenv("COMFYUI_API_KEY", ""),
)

COMFYUI_DEFAULT_WORKFLOW = """
{
  "3": {
    "inputs": {
      "seed": 0,
      "steps": 20,
      "cfg": 8,
      "sampler_name": "euler",
      "scheduler": "normal",
      "denoise": 1,
      "model": [
        "4",
        0
      ],
      "positive": [
        "6",
        0
      ],
      "negative": [
        "7",
        0
      ],
      "latent_image": [
        "5",
        0
      ]
    },
    "class_type": "KSampler",
    "_meta": {
      "title": "KSampler"
    }
  },
  "4": {
    "inputs": {
      "ckpt_name": "model.safetensors"
    },
    "class_type": "CheckpointLoaderSimple",
    "_meta": {
      "title": "Load Checkpoint"
    }
  },
  "5": {
    "inputs": {
      "width": 512,
      "height": 512,
      "batch_size": 1
    },
    "class_type": "EmptyLatentImage",
    "_meta": {
      "title": "Empty Latent Image"
    }
  },
  "6": {
    "inputs": {
      "text": "Prompt",
      "clip": [
        "4",
        1
      ]
    },
    "class_type": "CLIPTextEncode",
    "_meta": {
      "title": "CLIP Text Encode (Prompt)"
    }
  },
  "7": {
    "inputs": {
      "text": "",
      "clip": [
        "4",
        1
      ]
    },
    "class_type": "CLIPTextEncode",
    "_meta": {
      "title": "CLIP Text Encode (Prompt)"
    }
  },
  "8": {
    "inputs": {
      "samples": [
        "3",
        0
      ],
      "vae": [
        "4",
        2
      ]
    },
    "class_type": "VAEDecode",
    "_meta": {
      "title": "VAE Decode"
    }
  },
  "9": {
    "inputs": {
      "filename_prefix": "ComfyUI",
      "images": [
        "8",
        0
      ]
    },
    "class_type": "SaveImage",
    "_meta": {
      "title": "Save Image"
    }
  }
}
"""

COMFYUI_WORKFLOW = PersistentConfig(
    "COMFYUI_WORKFLOW",
    "image_generation.comfyui.workflow",
    os.getenv("COMFYUI_WORKFLOW", COMFYUI_DEFAULT_WORKFLOW),
)

COMFYUI_WORKFLOW_NODES = PersistentConfig(
    "COMFYUI_WORKFLOW",
    "image_generation.comfyui.nodes",
    [],
)

IMAGES_OPENAI_API_BASE_URL = PersistentConfig(
    "IMAGES_OPENAI_API_BASE_URL",
    "image_generation.openai.api_base_url",
    os.getenv("IMAGES_OPENAI_API_BASE_URL", OPENAI_API_BASE_URL),
)
IMAGES_OPENAI_API_KEY = PersistentConfig(
    "IMAGES_OPENAI_API_KEY",
    "image_generation.openai.api_key",
    os.getenv("IMAGES_OPENAI_API_KEY", OPENAI_API_KEY),
)

IMAGES_GEMINI_API_BASE_URL = PersistentConfig(
    "IMAGES_GEMINI_API_BASE_URL",
    "image_generation.gemini.api_base_url",
    os.getenv("IMAGES_GEMINI_API_BASE_URL", GEMINI_API_BASE_URL),
)
IMAGES_GEMINI_API_KEY = PersistentConfig(
    "IMAGES_GEMINI_API_KEY",
    "image_generation.gemini.api_key",
    os.getenv("IMAGES_GEMINI_API_KEY", GEMINI_API_KEY),
)

IMAGE_SIZE = PersistentConfig(
    "IMAGE_SIZE", "image_generation.size", os.getenv("IMAGE_SIZE", "512x512")
)

IMAGE_STEPS = PersistentConfig(
    "IMAGE_STEPS", "image_generation.steps", int(os.getenv("IMAGE_STEPS", 50))
)

IMAGE_GENERATION_MODEL = PersistentConfig(
    "IMAGE_GENERATION_MODEL",
    "image_generation.model",
    os.getenv("IMAGE_GENERATION_MODEL", ""),
)

####################################
# Audio
####################################

# Transcription
WHISPER_MODEL = PersistentConfig(
    "WHISPER_MODEL",
    "audio.stt.whisper_model",
    os.getenv("WHISPER_MODEL", "base"),
)

WHISPER_MODEL_DIR = os.getenv("WHISPER_MODEL_DIR", f"{CACHE_DIR}/whisper/models")
WHISPER_MODEL_AUTO_UPDATE = (
    not OFFLINE_MODE
    and os.environ.get("WHISPER_MODEL_AUTO_UPDATE", "").lower() == "true"
)

WHISPER_VAD_FILTER = PersistentConfig(
    "WHISPER_VAD_FILTER",
    "audio.stt.whisper_vad_filter",
    os.getenv("WHISPER_VAD_FILTER", "False").lower() == "true",
)

WHISPER_LANGUAGE = os.getenv("WHISPER_LANGUAGE", "").lower() or None

# Add Deepgram configuration
DEEPGRAM_API_KEY = PersistentConfig(
    "DEEPGRAM_API_KEY",
    "audio.stt.deepgram.api_key",
    os.getenv("DEEPGRAM_API_KEY", ""),
)

AUDIO_STT_OPENAI_API_BASE_URL = PersistentConfig(
    "AUDIO_STT_OPENAI_API_BASE_URL",
    "audio.stt.openai.api_base_url",
    os.getenv("AUDIO_STT_OPENAI_API_BASE_URL", OPENAI_API_BASE_URL),
)

AUDIO_STT_OPENAI_API_KEY = PersistentConfig(
    "AUDIO_STT_OPENAI_API_KEY",
    "audio.stt.openai.api_key",
    os.getenv("AUDIO_STT_OPENAI_API_KEY", OPENAI_API_KEY),
)

AUDIO_STT_ENGINE = PersistentConfig(
    "AUDIO_STT_ENGINE",
    "audio.stt.engine",
    os.getenv("AUDIO_STT_ENGINE", ""),
)

AUDIO_STT_MODEL = PersistentConfig(
    "AUDIO_STT_MODEL",
    "audio.stt.model",
    os.getenv("AUDIO_STT_MODEL", ""),
)

AUDIO_STT_SUPPORTED_CONTENT_TYPES = PersistentConfig(
    "AUDIO_STT_SUPPORTED_CONTENT_TYPES",
    "audio.stt.supported_content_types",
    [
        content_type.strip()
        for content_type in os.environ.get(
            "AUDIO_STT_SUPPORTED_CONTENT_TYPES", ""
        ).split(",")
        if content_type.strip()
    ],
)

AUDIO_STT_AZURE_API_KEY = PersistentConfig(
    "AUDIO_STT_AZURE_API_KEY",
    "audio.stt.azure.api_key",
    os.getenv("AUDIO_STT_AZURE_API_KEY", ""),
)

AUDIO_STT_AZURE_REGION = PersistentConfig(
    "AUDIO_STT_AZURE_REGION",
    "audio.stt.azure.region",
    os.getenv("AUDIO_STT_AZURE_REGION", ""),
)

AUDIO_STT_AZURE_LOCALES = PersistentConfig(
    "AUDIO_STT_AZURE_LOCALES",
    "audio.stt.azure.locales",
    os.getenv("AUDIO_STT_AZURE_LOCALES", ""),
)

AUDIO_STT_AZURE_BASE_URL = PersistentConfig(
    "AUDIO_STT_AZURE_BASE_URL",
    "audio.stt.azure.base_url",
    os.getenv("AUDIO_STT_AZURE_BASE_URL", ""),
)

AUDIO_STT_AZURE_MAX_SPEAKERS = PersistentConfig(
    "AUDIO_STT_AZURE_MAX_SPEAKERS",
    "audio.stt.azure.max_speakers",
    os.getenv("AUDIO_STT_AZURE_MAX_SPEAKERS", ""),
)

AUDIO_TTS_OPENAI_API_BASE_URL = PersistentConfig(
    "AUDIO_TTS_OPENAI_API_BASE_URL",
    "audio.tts.openai.api_base_url",
    os.getenv("AUDIO_TTS_OPENAI_API_BASE_URL", OPENAI_API_BASE_URL),
)
AUDIO_TTS_OPENAI_API_KEY = PersistentConfig(
    "AUDIO_TTS_OPENAI_API_KEY",
    "audio.tts.openai.api_key",
    os.getenv("AUDIO_TTS_OPENAI_API_KEY", OPENAI_API_KEY),
)

AUDIO_TTS_API_KEY = PersistentConfig(
    "AUDIO_TTS_API_KEY",
    "audio.tts.api_key",
    os.getenv("AUDIO_TTS_API_KEY", ""),
)

AUDIO_TTS_ENGINE = PersistentConfig(
    "AUDIO_TTS_ENGINE",
    "audio.tts.engine",
    os.getenv("AUDIO_TTS_ENGINE", ""),
)

AUDIO_TTS_MODEL = PersistentConfig(
    "AUDIO_TTS_MODEL",
    "audio.tts.model",
    os.getenv("AUDIO_TTS_MODEL", "tts-1"),  # OpenAI default model
)

AUDIO_TTS_VOICE = PersistentConfig(
    "AUDIO_TTS_VOICE",
    "audio.tts.voice",
    os.getenv("AUDIO_TTS_VOICE", "alloy"),  # OpenAI default voice
)

AUDIO_TTS_SPLIT_ON = PersistentConfig(
    "AUDIO_TTS_SPLIT_ON",
    "audio.tts.split_on",
    os.getenv("AUDIO_TTS_SPLIT_ON", "punctuation"),
)

AUDIO_TTS_AZURE_SPEECH_REGION = PersistentConfig(
    "AUDIO_TTS_AZURE_SPEECH_REGION",
    "audio.tts.azure.speech_region",
    os.getenv("AUDIO_TTS_AZURE_SPEECH_REGION", ""),
)

AUDIO_TTS_AZURE_SPEECH_BASE_URL = PersistentConfig(
    "AUDIO_TTS_AZURE_SPEECH_BASE_URL",
    "audio.tts.azure.speech_base_url",
    os.getenv("AUDIO_TTS_AZURE_SPEECH_BASE_URL", ""),
)

AUDIO_TTS_AZURE_SPEECH_OUTPUT_FORMAT = PersistentConfig(
    "AUDIO_TTS_AZURE_SPEECH_OUTPUT_FORMAT",
    "audio.tts.azure.speech_output_format",
    os.getenv(
        "AUDIO_TTS_AZURE_SPEECH_OUTPUT_FORMAT", "audio-24khz-160kbitrate-mono-mp3"
    ),
)

####################################
# LDAP
####################################

ENABLE_LDAP = PersistentConfig(
    "ENABLE_LDAP",
    "ldap.enable",
    os.environ.get("ENABLE_LDAP", "false").lower() == "true",
)

LDAP_SERVER_LABEL = PersistentConfig(
    "LDAP_SERVER_LABEL",
    "ldap.server.label",
    os.environ.get("LDAP_SERVER_LABEL", "LDAP Server"),
)

LDAP_SERVER_HOST = PersistentConfig(
    "LDAP_SERVER_HOST",
    "ldap.server.host",
    os.environ.get("LDAP_SERVER_HOST", "localhost"),
)

LDAP_SERVER_PORT = PersistentConfig(
    "LDAP_SERVER_PORT",
    "ldap.server.port",
    int(os.environ.get("LDAP_SERVER_PORT", "389")),
)

LDAP_ATTRIBUTE_FOR_MAIL = PersistentConfig(
    "LDAP_ATTRIBUTE_FOR_MAIL",
    "ldap.server.attribute_for_mail",
    os.environ.get("LDAP_ATTRIBUTE_FOR_MAIL", "mail"),
)

LDAP_ATTRIBUTE_FOR_USERNAME = PersistentConfig(
    "LDAP_ATTRIBUTE_FOR_USERNAME",
    "ldap.server.attribute_for_username",
    os.environ.get("LDAP_ATTRIBUTE_FOR_USERNAME", "uid"),
)

LDAP_APP_DN = PersistentConfig(
    "LDAP_APP_DN", "ldap.server.app_dn", os.environ.get("LDAP_APP_DN", "")
)

LDAP_APP_PASSWORD = PersistentConfig(
    "LDAP_APP_PASSWORD",
    "ldap.server.app_password",
    os.environ.get("LDAP_APP_PASSWORD", ""),
)

LDAP_SEARCH_BASE = PersistentConfig(
    "LDAP_SEARCH_BASE", "ldap.server.users_dn", os.environ.get("LDAP_SEARCH_BASE", "")
)

LDAP_SEARCH_FILTERS = PersistentConfig(
    "LDAP_SEARCH_FILTER",
    "ldap.server.search_filter",
    os.environ.get("LDAP_SEARCH_FILTER", os.environ.get("LDAP_SEARCH_FILTERS", "")),
)

LDAP_USE_TLS = PersistentConfig(
    "LDAP_USE_TLS",
    "ldap.server.use_tls",
    os.environ.get("LDAP_USE_TLS", "True").lower() == "true",
)

LDAP_CA_CERT_FILE = PersistentConfig(
    "LDAP_CA_CERT_FILE",
    "ldap.server.ca_cert_file",
    os.environ.get("LDAP_CA_CERT_FILE", ""),
)

LDAP_VALIDATE_CERT = PersistentConfig(
    "LDAP_VALIDATE_CERT",
    "ldap.server.validate_cert",
    os.environ.get("LDAP_VALIDATE_CERT", "True").lower() == "true",
)

LDAP_CIPHERS = PersistentConfig(
    "LDAP_CIPHERS", "ldap.server.ciphers", os.environ.get("LDAP_CIPHERS", "ALL")
)

<<<<<<< HEAD
####################################
# Credit and Usage
####################################

CREDIT_NO_CREDIT_MSG = PersistentConfig(
    "CREDIT_NO_CREDIT_MSG",
    "credit.no_credit_msg",
    os.environ.get("CREDIT_NO_CREDIT_MSG", "余额不足，请前往 设置-积分 充值"),
)

CREDIT_EXCHANGE_RATIO = PersistentConfig(
    "CREDIT_EXCHANGE_RATIO",
    "credit.exchange.ratio",
    os.environ.get("CREDIT_EXCHANGE_RATIO", "1"),
)

CREDIT_DEFAULT_CREDIT = PersistentConfig(
    "CREDIT_DEFAULT_CREDIT",
    "credit.default_credit",
    os.environ.get("CREDIT_DEFAULT_CREDIT", "0"),
)

USAGE_CALCULATE_MODEL_PREFIX_TO_REMOVE = PersistentConfig(
    "USAGE_CALCULATE_MODEL_PREFIX_TO_REMOVE",
    "credit.calculate.model_prefix_to_remove",
    os.environ.get("USAGE_CALCULATE_MODEL_PREFIX_TO_REMOVE", ""),
)

USAGE_DEFAULT_ENCODING_MODEL = PersistentConfig(
    "USAGE_DEFAULT_ENCODING_MODEL",
    "credit.calculate.encoding.default_model",
    os.environ.get("USAGE_DEFAULT_ENCODING_MODEL", "gpt-4o"),
)

USAGE_CALCULATE_DEFAULT_REQUEST_PRICE = PersistentConfig(
    "USAGE_CALCULATE_DEFAULT_REQUEST_PRICE",
    "credit.calculate.default_request_price",
    os.environ.get("USAGE_CALCULATE_DEFAULT_REQUEST_PRICE", "0"),
)

USAGE_CALCULATE_DEFAULT_TOKEN_PRICE = PersistentConfig(
    "USAGE_CALCULATE_DEFAULT_TOKEN_PRICE",
    "credit.calculate.default_token_price",
    os.environ.get("USAGE_CALCULATE_DEFAULT_TOKEN_PRICE", "0"),
)

USAGE_CALCULATE_DEFAULT_EMBEDDING_PRICE = PersistentConfig(
    "USAGE_CALCULATE_DEFAULT_EMBEDDING_PRICE",
    "credit.calculate.default_embedding_price",
    os.environ.get("USAGE_CALCULATE_DEFAULT_EMBEDDING_PRICE", "0"),
)

USAGE_CALCULATE_FEATURE_IMAGE_GEN_PRICE = PersistentConfig(
    "USAGE_CALCULATE_FEATURE_IMAGE_GEN_PRICE",
    "credit.calculate.feature.image_gen_price",
    os.environ.get("USAGE_CALCULATE_FEATURE_IMAGE_GEN_PRICE", "0"),
)

USAGE_CALCULATE_FEATURE_CODE_EXECUTE_PRICE = PersistentConfig(
    "USAGE_CALCULATE_FEATURE_CODE_EXECUTE_PRICE",
    "credit.calculate.feature.code_execute_price",
    os.environ.get("USAGE_CALCULATE_FEATURE_CODE_EXECUTE_PRICE", "0"),
)

USAGE_CALCULATE_FEATURE_WEB_SEARCH_PRICE = PersistentConfig(
    "USAGE_CALCULATE_FEATURE_WEB_SEARCH_PRICE",
    "credit.calculate.feature.web_search_price",
    os.environ.get("USAGE_CALCULATE_FEATURE_WEB_SEARCH_PRICE", "0"),
)

USAGE_CALCULATE_FEATURE_TOOL_SERVER_PRICE = PersistentConfig(
    "USAGE_CALCULATE_FEATURE_TOOL_SERVER_PRICE",
    "credit.calculate.feature.tool_server_price",
    os.environ.get("USAGE_CALCULATE_FEATURE_TOOL_SERVER_PRICE", "0"),
)

USAGE_CALCULATE_MINIMUM_COST = PersistentConfig(
    "USAGE_CALCULATE_MINIMUM_COST",
    "credit.calculate.minimum_cost",
    os.environ.get("USAGE_CALCULATE_MINIMUM_COST", "0"),
)

EZFP_PAY_PRIORITY = PersistentConfig(
    "EZFP_PAY_PRIORITY",
    "credit.ezfp.pay_priority",
    os.environ.get("EZFP_PAY_PRIORITY", "qrcode"),
)

EZFP_ENDPOINT = PersistentConfig(
    "EZFP_ENDPOINT",
    "credit.ezfp.endpoint",
    os.environ.get("EZFP_ENDPOINT", ""),
)

EZFP_PID = PersistentConfig(
    "EZFP_PID",
    "credit.ezfp.pid",
    os.environ.get("EZFP_PID", ""),
)

EZFP_KEY = PersistentConfig(
    "EZFP_KEY",
    "credit.ezfp.key",
    os.environ.get("EZFP_KEY", ""),
)

EZFP_CALLBACK_HOST = PersistentConfig(
    "EZFP_CALLBACK_HOST",
    "credit.ezfp.callback_host",
    os.environ.get("EZFP_CALLBACK_HOST", ""),
)

EZFP_AMOUNT_CONTROL = PersistentConfig(
    "EZFP_AMOUNT_CONTROL",
    "credit.ezfp.amount_control",
    os.environ.get("EZFP_AMOUNT_CONTROL", ""),
=======
# For LDAP Group Management
ENABLE_LDAP_GROUP_MANAGEMENT = PersistentConfig(
    "ENABLE_LDAP_GROUP_MANAGEMENT",
    "ldap.group.enable_management",
    os.environ.get("ENABLE_LDAP_GROUP_MANAGEMENT", "False").lower() == "true",
)

ENABLE_LDAP_GROUP_CREATION = PersistentConfig(
    "ENABLE_LDAP_GROUP_CREATION",
    "ldap.group.enable_creation",
    os.environ.get("ENABLE_LDAP_GROUP_CREATION", "False").lower() == "true",
)

LDAP_ATTRIBUTE_FOR_GROUPS = PersistentConfig(
    "LDAP_ATTRIBUTE_FOR_GROUPS",
    "ldap.server.attribute_for_groups",
    os.environ.get("LDAP_ATTRIBUTE_FOR_GROUPS", "memberOf"),
>>>>>>> b5f4c85b
)<|MERGE_RESOLUTION|>--- conflicted
+++ resolved
@@ -3074,124 +3074,6 @@
     "LDAP_CIPHERS", "ldap.server.ciphers", os.environ.get("LDAP_CIPHERS", "ALL")
 )
 
-<<<<<<< HEAD
-####################################
-# Credit and Usage
-####################################
-
-CREDIT_NO_CREDIT_MSG = PersistentConfig(
-    "CREDIT_NO_CREDIT_MSG",
-    "credit.no_credit_msg",
-    os.environ.get("CREDIT_NO_CREDIT_MSG", "余额不足，请前往 设置-积分 充值"),
-)
-
-CREDIT_EXCHANGE_RATIO = PersistentConfig(
-    "CREDIT_EXCHANGE_RATIO",
-    "credit.exchange.ratio",
-    os.environ.get("CREDIT_EXCHANGE_RATIO", "1"),
-)
-
-CREDIT_DEFAULT_CREDIT = PersistentConfig(
-    "CREDIT_DEFAULT_CREDIT",
-    "credit.default_credit",
-    os.environ.get("CREDIT_DEFAULT_CREDIT", "0"),
-)
-
-USAGE_CALCULATE_MODEL_PREFIX_TO_REMOVE = PersistentConfig(
-    "USAGE_CALCULATE_MODEL_PREFIX_TO_REMOVE",
-    "credit.calculate.model_prefix_to_remove",
-    os.environ.get("USAGE_CALCULATE_MODEL_PREFIX_TO_REMOVE", ""),
-)
-
-USAGE_DEFAULT_ENCODING_MODEL = PersistentConfig(
-    "USAGE_DEFAULT_ENCODING_MODEL",
-    "credit.calculate.encoding.default_model",
-    os.environ.get("USAGE_DEFAULT_ENCODING_MODEL", "gpt-4o"),
-)
-
-USAGE_CALCULATE_DEFAULT_REQUEST_PRICE = PersistentConfig(
-    "USAGE_CALCULATE_DEFAULT_REQUEST_PRICE",
-    "credit.calculate.default_request_price",
-    os.environ.get("USAGE_CALCULATE_DEFAULT_REQUEST_PRICE", "0"),
-)
-
-USAGE_CALCULATE_DEFAULT_TOKEN_PRICE = PersistentConfig(
-    "USAGE_CALCULATE_DEFAULT_TOKEN_PRICE",
-    "credit.calculate.default_token_price",
-    os.environ.get("USAGE_CALCULATE_DEFAULT_TOKEN_PRICE", "0"),
-)
-
-USAGE_CALCULATE_DEFAULT_EMBEDDING_PRICE = PersistentConfig(
-    "USAGE_CALCULATE_DEFAULT_EMBEDDING_PRICE",
-    "credit.calculate.default_embedding_price",
-    os.environ.get("USAGE_CALCULATE_DEFAULT_EMBEDDING_PRICE", "0"),
-)
-
-USAGE_CALCULATE_FEATURE_IMAGE_GEN_PRICE = PersistentConfig(
-    "USAGE_CALCULATE_FEATURE_IMAGE_GEN_PRICE",
-    "credit.calculate.feature.image_gen_price",
-    os.environ.get("USAGE_CALCULATE_FEATURE_IMAGE_GEN_PRICE", "0"),
-)
-
-USAGE_CALCULATE_FEATURE_CODE_EXECUTE_PRICE = PersistentConfig(
-    "USAGE_CALCULATE_FEATURE_CODE_EXECUTE_PRICE",
-    "credit.calculate.feature.code_execute_price",
-    os.environ.get("USAGE_CALCULATE_FEATURE_CODE_EXECUTE_PRICE", "0"),
-)
-
-USAGE_CALCULATE_FEATURE_WEB_SEARCH_PRICE = PersistentConfig(
-    "USAGE_CALCULATE_FEATURE_WEB_SEARCH_PRICE",
-    "credit.calculate.feature.web_search_price",
-    os.environ.get("USAGE_CALCULATE_FEATURE_WEB_SEARCH_PRICE", "0"),
-)
-
-USAGE_CALCULATE_FEATURE_TOOL_SERVER_PRICE = PersistentConfig(
-    "USAGE_CALCULATE_FEATURE_TOOL_SERVER_PRICE",
-    "credit.calculate.feature.tool_server_price",
-    os.environ.get("USAGE_CALCULATE_FEATURE_TOOL_SERVER_PRICE", "0"),
-)
-
-USAGE_CALCULATE_MINIMUM_COST = PersistentConfig(
-    "USAGE_CALCULATE_MINIMUM_COST",
-    "credit.calculate.minimum_cost",
-    os.environ.get("USAGE_CALCULATE_MINIMUM_COST", "0"),
-)
-
-EZFP_PAY_PRIORITY = PersistentConfig(
-    "EZFP_PAY_PRIORITY",
-    "credit.ezfp.pay_priority",
-    os.environ.get("EZFP_PAY_PRIORITY", "qrcode"),
-)
-
-EZFP_ENDPOINT = PersistentConfig(
-    "EZFP_ENDPOINT",
-    "credit.ezfp.endpoint",
-    os.environ.get("EZFP_ENDPOINT", ""),
-)
-
-EZFP_PID = PersistentConfig(
-    "EZFP_PID",
-    "credit.ezfp.pid",
-    os.environ.get("EZFP_PID", ""),
-)
-
-EZFP_KEY = PersistentConfig(
-    "EZFP_KEY",
-    "credit.ezfp.key",
-    os.environ.get("EZFP_KEY", ""),
-)
-
-EZFP_CALLBACK_HOST = PersistentConfig(
-    "EZFP_CALLBACK_HOST",
-    "credit.ezfp.callback_host",
-    os.environ.get("EZFP_CALLBACK_HOST", ""),
-)
-
-EZFP_AMOUNT_CONTROL = PersistentConfig(
-    "EZFP_AMOUNT_CONTROL",
-    "credit.ezfp.amount_control",
-    os.environ.get("EZFP_AMOUNT_CONTROL", ""),
-=======
 # For LDAP Group Management
 ENABLE_LDAP_GROUP_MANAGEMENT = PersistentConfig(
     "ENABLE_LDAP_GROUP_MANAGEMENT",
@@ -3209,5 +3091,122 @@
     "LDAP_ATTRIBUTE_FOR_GROUPS",
     "ldap.server.attribute_for_groups",
     os.environ.get("LDAP_ATTRIBUTE_FOR_GROUPS", "memberOf"),
->>>>>>> b5f4c85b
+)
+
+####################################
+# Credit and Usage
+####################################
+
+CREDIT_NO_CREDIT_MSG = PersistentConfig(
+    "CREDIT_NO_CREDIT_MSG",
+    "credit.no_credit_msg",
+    os.environ.get("CREDIT_NO_CREDIT_MSG", "余额不足，请前往 设置-积分 充值"),
+)
+
+CREDIT_EXCHANGE_RATIO = PersistentConfig(
+    "CREDIT_EXCHANGE_RATIO",
+    "credit.exchange.ratio",
+    os.environ.get("CREDIT_EXCHANGE_RATIO", "1"),
+)
+
+CREDIT_DEFAULT_CREDIT = PersistentConfig(
+    "CREDIT_DEFAULT_CREDIT",
+    "credit.default_credit",
+    os.environ.get("CREDIT_DEFAULT_CREDIT", "0"),
+)
+
+USAGE_CALCULATE_MODEL_PREFIX_TO_REMOVE = PersistentConfig(
+    "USAGE_CALCULATE_MODEL_PREFIX_TO_REMOVE",
+    "credit.calculate.model_prefix_to_remove",
+    os.environ.get("USAGE_CALCULATE_MODEL_PREFIX_TO_REMOVE", ""),
+)
+
+USAGE_DEFAULT_ENCODING_MODEL = PersistentConfig(
+    "USAGE_DEFAULT_ENCODING_MODEL",
+    "credit.calculate.encoding.default_model",
+    os.environ.get("USAGE_DEFAULT_ENCODING_MODEL", "gpt-4o"),
+)
+
+USAGE_CALCULATE_DEFAULT_REQUEST_PRICE = PersistentConfig(
+    "USAGE_CALCULATE_DEFAULT_REQUEST_PRICE",
+    "credit.calculate.default_request_price",
+    os.environ.get("USAGE_CALCULATE_DEFAULT_REQUEST_PRICE", "0"),
+)
+
+USAGE_CALCULATE_DEFAULT_TOKEN_PRICE = PersistentConfig(
+    "USAGE_CALCULATE_DEFAULT_TOKEN_PRICE",
+    "credit.calculate.default_token_price",
+    os.environ.get("USAGE_CALCULATE_DEFAULT_TOKEN_PRICE", "0"),
+)
+
+USAGE_CALCULATE_DEFAULT_EMBEDDING_PRICE = PersistentConfig(
+    "USAGE_CALCULATE_DEFAULT_EMBEDDING_PRICE",
+    "credit.calculate.default_embedding_price",
+    os.environ.get("USAGE_CALCULATE_DEFAULT_EMBEDDING_PRICE", "0"),
+)
+
+USAGE_CALCULATE_FEATURE_IMAGE_GEN_PRICE = PersistentConfig(
+    "USAGE_CALCULATE_FEATURE_IMAGE_GEN_PRICE",
+    "credit.calculate.feature.image_gen_price",
+    os.environ.get("USAGE_CALCULATE_FEATURE_IMAGE_GEN_PRICE", "0"),
+)
+
+USAGE_CALCULATE_FEATURE_CODE_EXECUTE_PRICE = PersistentConfig(
+    "USAGE_CALCULATE_FEATURE_CODE_EXECUTE_PRICE",
+    "credit.calculate.feature.code_execute_price",
+    os.environ.get("USAGE_CALCULATE_FEATURE_CODE_EXECUTE_PRICE", "0"),
+)
+
+USAGE_CALCULATE_FEATURE_WEB_SEARCH_PRICE = PersistentConfig(
+    "USAGE_CALCULATE_FEATURE_WEB_SEARCH_PRICE",
+    "credit.calculate.feature.web_search_price",
+    os.environ.get("USAGE_CALCULATE_FEATURE_WEB_SEARCH_PRICE", "0"),
+)
+
+USAGE_CALCULATE_FEATURE_TOOL_SERVER_PRICE = PersistentConfig(
+    "USAGE_CALCULATE_FEATURE_TOOL_SERVER_PRICE",
+    "credit.calculate.feature.tool_server_price",
+    os.environ.get("USAGE_CALCULATE_FEATURE_TOOL_SERVER_PRICE", "0"),
+)
+
+USAGE_CALCULATE_MINIMUM_COST = PersistentConfig(
+    "USAGE_CALCULATE_MINIMUM_COST",
+    "credit.calculate.minimum_cost",
+    os.environ.get("USAGE_CALCULATE_MINIMUM_COST", "0"),
+)
+
+EZFP_PAY_PRIORITY = PersistentConfig(
+    "EZFP_PAY_PRIORITY",
+    "credit.ezfp.pay_priority",
+    os.environ.get("EZFP_PAY_PRIORITY", "qrcode"),
+)
+
+EZFP_ENDPOINT = PersistentConfig(
+    "EZFP_ENDPOINT",
+    "credit.ezfp.endpoint",
+    os.environ.get("EZFP_ENDPOINT", ""),
+)
+
+EZFP_PID = PersistentConfig(
+    "EZFP_PID",
+    "credit.ezfp.pid",
+    os.environ.get("EZFP_PID", ""),
+)
+
+EZFP_KEY = PersistentConfig(
+    "EZFP_KEY",
+    "credit.ezfp.key",
+    os.environ.get("EZFP_KEY", ""),
+)
+
+EZFP_CALLBACK_HOST = PersistentConfig(
+    "EZFP_CALLBACK_HOST",
+    "credit.ezfp.callback_host",
+    os.environ.get("EZFP_CALLBACK_HOST", ""),
+)
+
+EZFP_AMOUNT_CONTROL = PersistentConfig(
+    "EZFP_AMOUNT_CONTROL",
+    "credit.ezfp.amount_control",
+    os.environ.get("EZFP_AMOUNT_CONTROL", ""),
 )