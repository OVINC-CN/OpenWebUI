import json
import logging
import os
import shutil
import base64
import redis

from datetime import datetime
from pathlib import Path
from typing import Generic, Union, Optional, TypeVar
from urllib.parse import urlparse

import requests
from psycopg2.errors import DuplicateTable
from pydantic import BaseModel
from sqlalchemy import JSON, Column, DateTime, Integer, func, text
from authlib.integrations.starlette_client import OAuth
from sqlalchemy.exc import OperationalError

from open_webui.env import (
    DATA_DIR,
    DATABASE_URL,
    ENV,
    REDIS_URL,
    REDIS_KEY_PREFIX,
    REDIS_SENTINEL_HOSTS,
    REDIS_SENTINEL_PORT,
    FRONTEND_BUILD_DIR,
    OFFLINE_MODE,
    OPEN_WEBUI_DIR,
    WEBUI_AUTH,
    WEBUI_FAVICON_URL,
    WEBUI_NAME,
    log,
)
from open_webui.internal.db import Base, get_db, Session
from open_webui.utils.redis import get_redis_connection


class EndpointFilter(logging.Filter):
    def filter(self, record: logging.LogRecord) -> bool:
        return record.getMessage().find("/health") == -1


# Filter out /endpoint
logging.getLogger("uvicorn.access").addFilter(EndpointFilter())


####################################
# Config helpers
####################################


# Function to run the alembic migrations
def run_migrations():
    log.info("Running migrations")
    try:
        from alembic import command
        from alembic.config import Config

        alembic_cfg = Config(OPEN_WEBUI_DIR / "alembic.ini")

        # Set the script location dynamically
        migrations_path = OPEN_WEBUI_DIR / "migrations"
        alembic_cfg.set_main_option("script_location", str(migrations_path))

        command.upgrade(alembic_cfg, "head")
    except Exception as e:
        log.exception(f"Error running migrations: {e}")


run_migrations()


def run_extra_migrations():
    """
    Only create table or index is allowed here.
    """
    custom_migrations = [
        {"base": "3781e22d8b01", "upgrade_to": "1403e6d80d1d"},
        {"base": "d31026856c01", "upgrade_to": "97c08d196e3d"},
    ]
    log.info("Running extra migrations")
    # do migrations
    try:
        # load version from db
        current_version = Session.execute(
            text("SELECT version_num FROM alembic_version")
        ).scalar_one()

        # init alembic
        from alembic import command
        from alembic.config import Config

        alembic_cfg = Config(OPEN_WEBUI_DIR / "alembic.ini")
        migrations_path = OPEN_WEBUI_DIR / "migrations"
        alembic_cfg.set_main_option("script_location", str(migrations_path))

        # do migrations
        for migration in custom_migrations:
            try:
                command.stamp(alembic_cfg, migration["base"])
                command.upgrade(alembic_cfg, migration["upgrade_to"])
            except Exception as err:
                err = str(err)
                if err.index("already exists") != -1 or err.index("duplicate") != -1:
                    log.info(
                        "skip migrate %s to %s: already exists",
                        migration["base"],
                        migration["upgrade_to"],
                    )
                    continue
                log.warning(
                    "failed to migrate %s to %s: %s",
                    migration["base"],
                    migration["upgrade_to"],
                    err,
                )

        # stamp to current version
        command.stamp(alembic_cfg, current_version)
    except Exception as e:
        log.exception("Error running extra migrations: %s", e)


run_extra_migrations()


class Config(Base):
    __tablename__ = "config"

    id = Column(Integer, primary_key=True)
    data = Column(JSON, nullable=False)
    version = Column(Integer, nullable=False, default=0)
    created_at = Column(DateTime, nullable=False, server_default=func.now())
    updated_at = Column(DateTime, nullable=True, onupdate=func.now())


def load_json_config():
    with open(f"{DATA_DIR}/config.json", "r") as file:
        return json.load(file)


def save_to_db(data):
    with get_db() as db:
        existing_config = db.query(Config).first()
        if not existing_config:
            new_config = Config(data=data, version=0)
            db.add(new_config)
        else:
            existing_config.data = data
            existing_config.updated_at = datetime.now()
            db.add(existing_config)
        db.commit()


def reset_config():
    with get_db() as db:
        db.query(Config).delete()
        db.commit()


# When initializing, check if config.json exists and migrate it to the database
if os.path.exists(f"{DATA_DIR}/config.json"):
    data = load_json_config()
    save_to_db(data)
    os.rename(f"{DATA_DIR}/config.json", f"{DATA_DIR}/old_config.json")

DEFAULT_CONFIG = {
    "version": 0,
    "ui": {},
}


def get_config():
    with get_db() as db:
        config_entry = db.query(Config).order_by(Config.id.desc()).first()
        return config_entry.data if config_entry else DEFAULT_CONFIG


CONFIG_DATA = get_config()


def get_config_value(config_path: str):
    path_parts = config_path.split(".")
    cur_config = CONFIG_DATA
    for key in path_parts:
        if key in cur_config:
            cur_config = cur_config[key]
        else:
            return None
    return cur_config


PERSISTENT_CONFIG_REGISTRY = []


def save_config(config):
    global CONFIG_DATA
    global PERSISTENT_CONFIG_REGISTRY
    try:
        save_to_db(config)
        CONFIG_DATA = config

        # Trigger updates on all registered PersistentConfig entries
        for config_item in PERSISTENT_CONFIG_REGISTRY:
            config_item.update()
    except Exception as e:
        log.exception(e)
        return False
    return True


T = TypeVar("T")

ENABLE_PERSISTENT_CONFIG = (
    os.environ.get("ENABLE_PERSISTENT_CONFIG", "True").lower() == "true"
)


class PersistentConfig(Generic[T]):
    def __init__(self, env_name: str, config_path: str, env_value: T):
        self.env_name = env_name
        self.config_path = config_path
        self.env_value = env_value
        self.config_value = get_config_value(config_path)

        if self.config_value is not None and ENABLE_PERSISTENT_CONFIG:
            if (
                self.config_path.startswith("oauth.")
                and not ENABLE_OAUTH_PERSISTENT_CONFIG
            ):
                log.info(
                    f"Skipping loading of '{env_name}' as OAuth persistent config is disabled"
                )
                self.value = env_value
            else:
                log.info(f"'{env_name}' loaded from the latest database entry")
                self.value = self.config_value
        else:
            self.value = env_value

        PERSISTENT_CONFIG_REGISTRY.append(self)

    def __str__(self):
        return str(self.value)

    @property
    def __dict__(self):
        raise TypeError(
            "PersistentConfig object cannot be converted to dict, use config_get or .value instead."
        )

    def __getattribute__(self, item):
        if item == "__dict__":
            raise TypeError(
                "PersistentConfig object cannot be converted to dict, use config_get or .value instead."
            )
        return super().__getattribute__(item)

    def update(self):
        new_value = get_config_value(self.config_path)
        if new_value is not None:
            self.value = new_value
            log.info(f"Updated {self.env_name} to new value {self.value}")

    def save(self):
        log.info(f"Saving '{self.env_name}' to the database")
        path_parts = self.config_path.split(".")
        sub_config = CONFIG_DATA
        for key in path_parts[:-1]:
            if key not in sub_config:
                sub_config[key] = {}
            sub_config = sub_config[key]
        sub_config[path_parts[-1]] = self.value
        save_to_db(CONFIG_DATA)
        self.config_value = self.value


class AppConfig:
    _redis: Union[redis.Redis, redis.cluster.RedisCluster] = None
    _redis_key_prefix: str

    _state: dict[str, PersistentConfig]

    def __init__(
        self,
        redis_url: Optional[str] = None,
        redis_sentinels: Optional[list] = [],
        redis_cluster: Optional[bool] = False,
        redis_key_prefix: str = "open-webui",
    ):
        if redis_url:
            super().__setattr__("_redis_key_prefix", redis_key_prefix)
            super().__setattr__(
                "_redis",
                get_redis_connection(
                    redis_url,
                    redis_sentinels,
                    redis_cluster,
                    decode_responses=True,
                ),
            )

        super().__setattr__("_state", {})

    def __setattr__(self, key, value):
        if isinstance(value, PersistentConfig):
            self._state[key] = value
        else:
            self._state[key].value = value
            self._state[key].save()

            if self._redis:
                redis_key = f"{self._redis_key_prefix}:config:{key}"
                self._redis.set(redis_key, json.dumps(self._state[key].value))

    def __getattr__(self, key):
        if key not in self._state:
            raise AttributeError(f"Config key '{key}' not found")

        # If Redis is available, check for an updated value
        if self._redis:
            redis_key = f"{self._redis_key_prefix}:config:{key}"
            redis_value = self._redis.get(redis_key)

            if redis_value is not None:
                try:
                    decoded_value = json.loads(redis_value)

                    # Update the in-memory value if different
                    if self._state[key].value != decoded_value:
                        self._state[key].value = decoded_value
                        log.info(f"Updated {key} from Redis: {decoded_value}")

                except json.JSONDecodeError:
                    log.error(f"Invalid JSON format in Redis for {key}: {redis_value}")

        return self._state[key].value


####################################
# WEBUI_AUTH (Required for security)
####################################

ENABLE_API_KEYS = PersistentConfig(
    "ENABLE_API_KEYS",
    "auth.enable_api_keys",
    os.environ.get("ENABLE_API_KEYS", "False").lower() == "true",
)

ENABLE_API_KEYS_ENDPOINT_RESTRICTIONS = PersistentConfig(
    "ENABLE_API_KEYS_ENDPOINT_RESTRICTIONS",
    "auth.api_key.endpoint_restrictions",
    os.environ.get(
        "ENABLE_API_KEYS_ENDPOINT_RESTRICTIONS",
        os.environ.get("ENABLE_API_KEY_ENDPOINT_RESTRICTIONS", "False"),
    ).lower()
    == "true",
)

API_KEYS_ALLOWED_ENDPOINTS = PersistentConfig(
    "API_KEYS_ALLOWED_ENDPOINTS",
    "auth.api_key.allowed_endpoints",
    os.environ.get(
        "API_KEYS_ALLOWED_ENDPOINTS", os.environ.get("API_KEY_ALLOWED_ENDPOINTS", "")
    ),
)

JWT_EXPIRES_IN = PersistentConfig(
    "JWT_EXPIRES_IN", "auth.jwt_expiry", os.environ.get("JWT_EXPIRES_IN", "4w")
)

if JWT_EXPIRES_IN.value == "-1":
    log.warning(
        "⚠️  SECURITY WARNING: JWT_EXPIRES_IN is set to '-1'\n"
        "    See: https://docs.openwebui.com/getting-started/env-configuration\n"
    )

####################################
# OAuth config
####################################

ENABLE_OAUTH_PERSISTENT_CONFIG = (
    os.environ.get("ENABLE_OAUTH_PERSISTENT_CONFIG", "False").lower() == "true"
)

ENABLE_OAUTH_SIGNUP = PersistentConfig(
    "ENABLE_OAUTH_SIGNUP",
    "oauth.enable_signup",
    os.environ.get("ENABLE_OAUTH_SIGNUP", "False").lower() == "true",
)

OAUTH_MERGE_ACCOUNTS_BY_EMAIL = PersistentConfig(
    "OAUTH_MERGE_ACCOUNTS_BY_EMAIL",
    "oauth.merge_accounts_by_email",
    os.environ.get("OAUTH_MERGE_ACCOUNTS_BY_EMAIL", "False").lower() == "true",
)

OAUTH_PROVIDERS = {}

GOOGLE_CLIENT_ID = PersistentConfig(
    "GOOGLE_CLIENT_ID",
    "oauth.google.client_id",
    os.environ.get("GOOGLE_CLIENT_ID", ""),
)

GOOGLE_CLIENT_SECRET = PersistentConfig(
    "GOOGLE_CLIENT_SECRET",
    "oauth.google.client_secret",
    os.environ.get("GOOGLE_CLIENT_SECRET", ""),
)

GOOGLE_OAUTH_SCOPE = PersistentConfig(
    "GOOGLE_OAUTH_SCOPE",
    "oauth.google.scope",
    os.environ.get("GOOGLE_OAUTH_SCOPE", "openid email profile"),
)

GOOGLE_REDIRECT_URI = PersistentConfig(
    "GOOGLE_REDIRECT_URI",
    "oauth.google.redirect_uri",
    os.environ.get("GOOGLE_REDIRECT_URI", ""),
)

MICROSOFT_CLIENT_ID = PersistentConfig(
    "MICROSOFT_CLIENT_ID",
    "oauth.microsoft.client_id",
    os.environ.get("MICROSOFT_CLIENT_ID", ""),
)

MICROSOFT_CLIENT_SECRET = PersistentConfig(
    "MICROSOFT_CLIENT_SECRET",
    "oauth.microsoft.client_secret",
    os.environ.get("MICROSOFT_CLIENT_SECRET", ""),
)

MICROSOFT_CLIENT_TENANT_ID = PersistentConfig(
    "MICROSOFT_CLIENT_TENANT_ID",
    "oauth.microsoft.tenant_id",
    os.environ.get("MICROSOFT_CLIENT_TENANT_ID", ""),
)

MICROSOFT_CLIENT_LOGIN_BASE_URL = PersistentConfig(
    "MICROSOFT_CLIENT_LOGIN_BASE_URL",
    "oauth.microsoft.login_base_url",
    os.environ.get(
        "MICROSOFT_CLIENT_LOGIN_BASE_URL", "https://login.microsoftonline.com"
    ),
)

MICROSOFT_CLIENT_PICTURE_URL = PersistentConfig(
    "MICROSOFT_CLIENT_PICTURE_URL",
    "oauth.microsoft.picture_url",
    os.environ.get(
        "MICROSOFT_CLIENT_PICTURE_URL",
        "https://graph.microsoft.com/v1.0/me/photo/$value",
    ),
)

MICROSOFT_OAUTH_SCOPE = PersistentConfig(
    "MICROSOFT_OAUTH_SCOPE",
    "oauth.microsoft.scope",
    os.environ.get("MICROSOFT_OAUTH_SCOPE", "openid email profile"),
)

MICROSOFT_REDIRECT_URI = PersistentConfig(
    "MICROSOFT_REDIRECT_URI",
    "oauth.microsoft.redirect_uri",
    os.environ.get("MICROSOFT_REDIRECT_URI", ""),
)

GITHUB_CLIENT_ID = PersistentConfig(
    "GITHUB_CLIENT_ID",
    "oauth.github.client_id",
    os.environ.get("GITHUB_CLIENT_ID", ""),
)

GITHUB_CLIENT_SECRET = PersistentConfig(
    "GITHUB_CLIENT_SECRET",
    "oauth.github.client_secret",
    os.environ.get("GITHUB_CLIENT_SECRET", ""),
)

GITHUB_CLIENT_SCOPE = PersistentConfig(
    "GITHUB_CLIENT_SCOPE",
    "oauth.github.scope",
    os.environ.get("GITHUB_CLIENT_SCOPE", "user:email"),
)

GITHUB_CLIENT_REDIRECT_URI = PersistentConfig(
    "GITHUB_CLIENT_REDIRECT_URI",
    "oauth.github.redirect_uri",
    os.environ.get("GITHUB_CLIENT_REDIRECT_URI", ""),
)

OAUTH_CLIENT_ID = PersistentConfig(
    "OAUTH_CLIENT_ID",
    "oauth.oidc.client_id",
    os.environ.get("OAUTH_CLIENT_ID", ""),
)

OAUTH_CLIENT_SECRET = PersistentConfig(
    "OAUTH_CLIENT_SECRET",
    "oauth.oidc.client_secret",
    os.environ.get("OAUTH_CLIENT_SECRET", ""),
)

OPENID_PROVIDER_URL = PersistentConfig(
    "OPENID_PROVIDER_URL",
    "oauth.oidc.provider_url",
    os.environ.get("OPENID_PROVIDER_URL", ""),
)

OPENID_REDIRECT_URI = PersistentConfig(
    "OPENID_REDIRECT_URI",
    "oauth.oidc.redirect_uri",
    os.environ.get("OPENID_REDIRECT_URI", ""),
)

OAUTH_SCOPES = PersistentConfig(
    "OAUTH_SCOPES",
    "oauth.oidc.scopes",
    os.environ.get("OAUTH_SCOPES", "openid email profile"),
)

OAUTH_TIMEOUT = PersistentConfig(
    "OAUTH_TIMEOUT",
    "oauth.oidc.oauth_timeout",
    os.environ.get("OAUTH_TIMEOUT", ""),
)

OAUTH_TOKEN_ENDPOINT_AUTH_METHOD = PersistentConfig(
    "OAUTH_TOKEN_ENDPOINT_AUTH_METHOD",
    "oauth.oidc.token_endpoint_auth_method",
    os.environ.get("OAUTH_TOKEN_ENDPOINT_AUTH_METHOD", None),
)

OAUTH_CODE_CHALLENGE_METHOD = PersistentConfig(
    "OAUTH_CODE_CHALLENGE_METHOD",
    "oauth.oidc.code_challenge_method",
    os.environ.get("OAUTH_CODE_CHALLENGE_METHOD", None),
)

OAUTH_PROVIDER_NAME = PersistentConfig(
    "OAUTH_PROVIDER_NAME",
    "oauth.oidc.provider_name",
    os.environ.get("OAUTH_PROVIDER_NAME", "SSO"),
)

OAUTH_SUB_CLAIM = PersistentConfig(
    "OAUTH_SUB_CLAIM",
    "oauth.oidc.sub_claim",
    os.environ.get("OAUTH_SUB_CLAIM", None),
)

OAUTH_USERNAME_CLAIM = PersistentConfig(
    "OAUTH_USERNAME_CLAIM",
    "oauth.oidc.username_claim",
    os.environ.get("OAUTH_USERNAME_CLAIM", "name"),
)

OAUTH_PICTURE_CLAIM = PersistentConfig(
    "OAUTH_PICTURE_CLAIM",
    "oauth.oidc.avatar_claim",
    os.environ.get("OAUTH_PICTURE_CLAIM", "picture"),
)

OAUTH_EMAIL_CLAIM = PersistentConfig(
    "OAUTH_EMAIL_CLAIM",
    "oauth.oidc.email_claim",
    os.environ.get("OAUTH_EMAIL_CLAIM", "email"),
)

OAUTH_GROUPS_CLAIM = PersistentConfig(
    "OAUTH_GROUPS_CLAIM",
    "oauth.oidc.group_claim",
    os.environ.get("OAUTH_GROUPS_CLAIM", os.environ.get("OAUTH_GROUP_CLAIM", "groups")),
)

FEISHU_CLIENT_ID = PersistentConfig(
    "FEISHU_CLIENT_ID",
    "oauth.feishu.client_id",
    os.environ.get("FEISHU_CLIENT_ID", ""),
)

FEISHU_CLIENT_SECRET = PersistentConfig(
    "FEISHU_CLIENT_SECRET",
    "oauth.feishu.client_secret",
    os.environ.get("FEISHU_CLIENT_SECRET", ""),
)

FEISHU_OAUTH_SCOPE = PersistentConfig(
    "FEISHU_OAUTH_SCOPE",
    "oauth.feishu.scope",
    os.environ.get("FEISHU_OAUTH_SCOPE", "contact:user.base:readonly"),
)

FEISHU_REDIRECT_URI = PersistentConfig(
    "FEISHU_REDIRECT_URI",
    "oauth.feishu.redirect_uri",
    os.environ.get("FEISHU_REDIRECT_URI", ""),
)

ENABLE_OAUTH_ROLE_MANAGEMENT = PersistentConfig(
    "ENABLE_OAUTH_ROLE_MANAGEMENT",
    "oauth.enable_role_mapping",
    os.environ.get("ENABLE_OAUTH_ROLE_MANAGEMENT", "False").lower() == "true",
)

ENABLE_OAUTH_GROUP_MANAGEMENT = PersistentConfig(
    "ENABLE_OAUTH_GROUP_MANAGEMENT",
    "oauth.enable_group_mapping",
    os.environ.get("ENABLE_OAUTH_GROUP_MANAGEMENT", "False").lower() == "true",
)

ENABLE_OAUTH_GROUP_CREATION = PersistentConfig(
    "ENABLE_OAUTH_GROUP_CREATION",
    "oauth.enable_group_creation",
    os.environ.get("ENABLE_OAUTH_GROUP_CREATION", "False").lower() == "true",
)

OAUTH_BLOCKED_GROUPS = PersistentConfig(
    "OAUTH_BLOCKED_GROUPS",
    "oauth.blocked_groups",
    os.environ.get("OAUTH_BLOCKED_GROUPS", "[]"),
)

OAUTH_GROUPS_SEPARATOR = os.environ.get("OAUTH_GROUPS_SEPARATOR", ";")

OAUTH_ROLES_CLAIM = PersistentConfig(
    "OAUTH_ROLES_CLAIM",
    "oauth.roles_claim",
    os.environ.get("OAUTH_ROLES_CLAIM", "roles"),
)

SEP = os.environ.get("OAUTH_ROLES_SEPARATOR", ",")

OAUTH_ALLOWED_ROLES = PersistentConfig(
    "OAUTH_ALLOWED_ROLES",
    "oauth.allowed_roles",
    [
        role.strip()
        for role in os.environ.get("OAUTH_ALLOWED_ROLES", f"user{SEP}admin").split(SEP)
        if role
    ],
)

OAUTH_ADMIN_ROLES = PersistentConfig(
    "OAUTH_ADMIN_ROLES",
    "oauth.admin_roles",
    [
        role.strip()
        for role in os.environ.get("OAUTH_ADMIN_ROLES", "admin").split(SEP)
        if role
    ],
)

OAUTH_ALLOWED_DOMAINS = PersistentConfig(
    "OAUTH_ALLOWED_DOMAINS",
    "oauth.allowed_domains",
    [
        domain.strip()
        for domain in os.environ.get("OAUTH_ALLOWED_DOMAINS", "*").split(",")
    ],
)

OAUTH_UPDATE_PICTURE_ON_LOGIN = PersistentConfig(
    "OAUTH_UPDATE_PICTURE_ON_LOGIN",
    "oauth.update_picture_on_login",
    os.environ.get("OAUTH_UPDATE_PICTURE_ON_LOGIN", "False").lower() == "true",
)


def load_oauth_providers():
    OAUTH_PROVIDERS.clear()
    if GOOGLE_CLIENT_ID.value and GOOGLE_CLIENT_SECRET.value:

        def google_oauth_register(oauth: OAuth):
            client = oauth.register(
                name="google",
                client_id=GOOGLE_CLIENT_ID.value,
                client_secret=GOOGLE_CLIENT_SECRET.value,
                server_metadata_url="https://accounts.google.com/.well-known/openid-configuration",
                client_kwargs={
                    "scope": GOOGLE_OAUTH_SCOPE.value,
                    **(
                        {"timeout": int(OAUTH_TIMEOUT.value)}
                        if OAUTH_TIMEOUT.value
                        else {}
                    ),
                },
                redirect_uri=GOOGLE_REDIRECT_URI.value,
            )
            return client

        OAUTH_PROVIDERS["google"] = {
            "redirect_uri": GOOGLE_REDIRECT_URI.value,
            "register": google_oauth_register,
        }

    if (
        MICROSOFT_CLIENT_ID.value
        and MICROSOFT_CLIENT_SECRET.value
        and MICROSOFT_CLIENT_TENANT_ID.value
    ):

        def microsoft_oauth_register(oauth: OAuth):
            client = oauth.register(
                name="microsoft",
                client_id=MICROSOFT_CLIENT_ID.value,
                client_secret=MICROSOFT_CLIENT_SECRET.value,
                server_metadata_url=f"{MICROSOFT_CLIENT_LOGIN_BASE_URL.value}/{MICROSOFT_CLIENT_TENANT_ID.value}/v2.0/.well-known/openid-configuration?appid={MICROSOFT_CLIENT_ID.value}",
                client_kwargs={
                    "scope": MICROSOFT_OAUTH_SCOPE.value,
                    **(
                        {"timeout": int(OAUTH_TIMEOUT.value)}
                        if OAUTH_TIMEOUT.value
                        else {}
                    ),
                },
                redirect_uri=MICROSOFT_REDIRECT_URI.value,
            )
            return client

        OAUTH_PROVIDERS["microsoft"] = {
            "redirect_uri": MICROSOFT_REDIRECT_URI.value,
            "picture_url": MICROSOFT_CLIENT_PICTURE_URL.value,
            "register": microsoft_oauth_register,
        }

    if GITHUB_CLIENT_ID.value and GITHUB_CLIENT_SECRET.value:

        def github_oauth_register(oauth: OAuth):
            client = oauth.register(
                name="github",
                client_id=GITHUB_CLIENT_ID.value,
                client_secret=GITHUB_CLIENT_SECRET.value,
                access_token_url="https://github.com/login/oauth/access_token",
                authorize_url="https://github.com/login/oauth/authorize",
                api_base_url="https://api.github.com",
                userinfo_endpoint="https://api.github.com/user",
                client_kwargs={
                    "scope": GITHUB_CLIENT_SCOPE.value,
                    **(
                        {"timeout": int(OAUTH_TIMEOUT.value)}
                        if OAUTH_TIMEOUT.value
                        else {}
                    ),
                },
                redirect_uri=GITHUB_CLIENT_REDIRECT_URI.value,
            )
            return client

        OAUTH_PROVIDERS["github"] = {
            "redirect_uri": GITHUB_CLIENT_REDIRECT_URI.value,
            "register": github_oauth_register,
            "sub_claim": "id",
        }

    if (
        OAUTH_CLIENT_ID.value
        and (OAUTH_CLIENT_SECRET.value or OAUTH_CODE_CHALLENGE_METHOD.value)
        and OPENID_PROVIDER_URL.value
    ):

        def oidc_oauth_register(oauth: OAuth):
            client_kwargs = {
                "scope": OAUTH_SCOPES.value,
                **(
                    {
                        "token_endpoint_auth_method": OAUTH_TOKEN_ENDPOINT_AUTH_METHOD.value
                    }
                    if OAUTH_TOKEN_ENDPOINT_AUTH_METHOD.value
                    else {}
                ),
                **(
                    {"timeout": int(OAUTH_TIMEOUT.value)} if OAUTH_TIMEOUT.value else {}
                ),
            }

            if (
                OAUTH_CODE_CHALLENGE_METHOD.value
                and OAUTH_CODE_CHALLENGE_METHOD.value == "S256"
            ):
                client_kwargs["code_challenge_method"] = "S256"
            elif OAUTH_CODE_CHALLENGE_METHOD.value:
                raise Exception(
                    'Code challenge methods other than "%s" not supported. Given: "%s"'
                    % ("S256", OAUTH_CODE_CHALLENGE_METHOD.value)
                )

            client = oauth.register(
                name="oidc",
                client_id=OAUTH_CLIENT_ID.value,
                client_secret=OAUTH_CLIENT_SECRET.value,
                server_metadata_url=OPENID_PROVIDER_URL.value,
                client_kwargs=client_kwargs,
                redirect_uri=OPENID_REDIRECT_URI.value,
            )
            return client

        OAUTH_PROVIDERS["oidc"] = {
            "name": OAUTH_PROVIDER_NAME.value,
            "redirect_uri": OPENID_REDIRECT_URI.value,
            "register": oidc_oauth_register,
        }

    if FEISHU_CLIENT_ID.value and FEISHU_CLIENT_SECRET.value:

        def feishu_oauth_register(oauth: OAuth):
            client = oauth.register(
                name="feishu",
                client_id=FEISHU_CLIENT_ID.value,
                client_secret=FEISHU_CLIENT_SECRET.value,
                access_token_url="https://open.feishu.cn/open-apis/authen/v2/oauth/token",
                authorize_url="https://accounts.feishu.cn/open-apis/authen/v1/authorize",
                api_base_url="https://open.feishu.cn/open-apis",
                userinfo_endpoint="https://open.feishu.cn/open-apis/authen/v1/user_info",
                client_kwargs={
                    "scope": FEISHU_OAUTH_SCOPE.value,
                    **(
                        {"timeout": int(OAUTH_TIMEOUT.value)}
                        if OAUTH_TIMEOUT.value
                        else {}
                    ),
                },
                redirect_uri=FEISHU_REDIRECT_URI.value,
            )
            return client

        OAUTH_PROVIDERS["feishu"] = {
            "register": feishu_oauth_register,
            "sub_claim": "user_id",
        }

    configured_providers = []
    if GOOGLE_CLIENT_ID.value:
        configured_providers.append("Google")
    if MICROSOFT_CLIENT_ID.value:
        configured_providers.append("Microsoft")
    if GITHUB_CLIENT_ID.value:
        configured_providers.append("GitHub")
    if FEISHU_CLIENT_ID.value:
        configured_providers.append("Feishu")

    if configured_providers and not OPENID_PROVIDER_URL.value:
        provider_list = ", ".join(configured_providers)
        log.warning(
            f"⚠️  OAuth providers configured ({provider_list}) but OPENID_PROVIDER_URL not set - logout will not work!"
        )
        log.warning(
            f"Set OPENID_PROVIDER_URL to your OAuth provider's OpenID Connect discovery endpoint to fix logout functionality."
        )


load_oauth_providers()

####################################
# Static DIR
####################################

STATIC_DIR = Path(os.getenv("STATIC_DIR", OPEN_WEBUI_DIR / "static")).resolve()

try:
    if STATIC_DIR.exists():
        for item in STATIC_DIR.iterdir():
            if item.is_file() or item.is_symlink():
                try:
                    item.unlink()
                except Exception as e:
                    pass
except Exception as e:
    pass

for file_path in (FRONTEND_BUILD_DIR / "static").glob("**/*"):
    if file_path.is_file():
        target_path = STATIC_DIR / file_path.relative_to(
            (FRONTEND_BUILD_DIR / "static")
        )
        target_path.parent.mkdir(parents=True, exist_ok=True)
        try:
            shutil.copyfile(file_path, target_path)
        except Exception as e:
            logging.error(f"An error occurred: {e}")

frontend_favicon = FRONTEND_BUILD_DIR / "static" / "favicon.png"

if frontend_favicon.exists():
    try:
        shutil.copyfile(frontend_favicon, STATIC_DIR / "favicon.png")
    except Exception as e:
        logging.error(f"An error occurred: {e}")

frontend_splash = FRONTEND_BUILD_DIR / "static" / "splash.png"

if frontend_splash.exists():
    try:
        shutil.copyfile(frontend_splash, STATIC_DIR / "splash.png")
    except Exception as e:
        logging.error(f"An error occurred: {e}")

frontend_loader = FRONTEND_BUILD_DIR / "static" / "loader.js"

if frontend_loader.exists():
    try:
        shutil.copyfile(frontend_loader, STATIC_DIR / "loader.js")
    except Exception as e:
        logging.error(f"An error occurred: {e}")

####################################
# CUSTOM_NAME (Legacy)
####################################

CUSTOM_NAME = os.environ.get("CUSTOM_NAME", "")
if CUSTOM_NAME:
    WEBUI_NAME = CUSTOM_NAME

####################################
# STORAGE PROVIDER
####################################

STORAGE_PROVIDER = os.environ.get("STORAGE_PROVIDER", "local")  # defaults to local, s3

S3_ACCESS_KEY_ID = os.environ.get("S3_ACCESS_KEY_ID", None)
S3_SECRET_ACCESS_KEY = os.environ.get("S3_SECRET_ACCESS_KEY", None)
S3_REGION_NAME = os.environ.get("S3_REGION_NAME", None)
S3_BUCKET_NAME = os.environ.get("S3_BUCKET_NAME", None)
S3_KEY_PREFIX = os.environ.get("S3_KEY_PREFIX", None)
S3_ENDPOINT_URL = os.environ.get("S3_ENDPOINT_URL", None)
S3_USE_ACCELERATE_ENDPOINT = (
    os.environ.get("S3_USE_ACCELERATE_ENDPOINT", "false").lower() == "true"
)
S3_ADDRESSING_STYLE = os.environ.get("S3_ADDRESSING_STYLE", None)
S3_ENABLE_TAGGING = os.getenv("S3_ENABLE_TAGGING", "false").lower() == "true"

GCS_BUCKET_NAME = os.environ.get("GCS_BUCKET_NAME", None)
GOOGLE_APPLICATION_CREDENTIALS_JSON = os.environ.get(
    "GOOGLE_APPLICATION_CREDENTIALS_JSON", None
)

AZURE_STORAGE_ENDPOINT = os.environ.get("AZURE_STORAGE_ENDPOINT", None)
AZURE_STORAGE_CONTAINER_NAME = os.environ.get("AZURE_STORAGE_CONTAINER_NAME", None)
AZURE_STORAGE_KEY = os.environ.get("AZURE_STORAGE_KEY", None)

####################################
# File Upload DIR
####################################

UPLOAD_DIR = DATA_DIR / "uploads"
UPLOAD_DIR.mkdir(parents=True, exist_ok=True)

####################################
# Cache DIR
####################################

CACHE_DIR = DATA_DIR / "cache"
CACHE_DIR.mkdir(parents=True, exist_ok=True)

####################################
# DIRECT CONNECTIONS
####################################

ENABLE_DIRECT_CONNECTIONS = PersistentConfig(
    "ENABLE_DIRECT_CONNECTIONS",
    "direct.enable",
    os.environ.get("ENABLE_DIRECT_CONNECTIONS", "False").lower() == "true",
)

####################################
# OLLAMA_BASE_URL
####################################

ENABLE_OLLAMA_API = PersistentConfig(
    "ENABLE_OLLAMA_API",
    "ollama.enable",
    os.environ.get("ENABLE_OLLAMA_API", "True").lower() == "true",
)

OLLAMA_API_BASE_URL = os.environ.get(
    "OLLAMA_API_BASE_URL", "http://localhost:11434/api"
)

OLLAMA_BASE_URL = os.environ.get("OLLAMA_BASE_URL", "")
if OLLAMA_BASE_URL:
    # Remove trailing slash
    OLLAMA_BASE_URL = (
        OLLAMA_BASE_URL[:-1] if OLLAMA_BASE_URL.endswith("/") else OLLAMA_BASE_URL
    )

K8S_FLAG = os.environ.get("K8S_FLAG", "")
USE_OLLAMA_DOCKER = os.environ.get("USE_OLLAMA_DOCKER", "false")

if OLLAMA_BASE_URL == "" and OLLAMA_API_BASE_URL != "":
    OLLAMA_BASE_URL = (
        OLLAMA_API_BASE_URL[:-4]
        if OLLAMA_API_BASE_URL.endswith("/api")
        else OLLAMA_API_BASE_URL
    )

if ENV == "prod":
    if OLLAMA_BASE_URL == "/ollama" and not K8S_FLAG:
        if USE_OLLAMA_DOCKER.lower() == "true":
            # if you use all-in-one docker container (Open WebUI + Ollama)
            # with the docker build arg USE_OLLAMA=true (--build-arg="USE_OLLAMA=true") this only works with http://localhost:11434
            OLLAMA_BASE_URL = "http://localhost:11434"
        else:
            OLLAMA_BASE_URL = "http://host.docker.internal:11434"
    elif K8S_FLAG:
        OLLAMA_BASE_URL = "http://ollama-service.open-webui.svc.cluster.local:11434"

OLLAMA_BASE_URLS = os.environ.get("OLLAMA_BASE_URLS", "")
OLLAMA_BASE_URLS = OLLAMA_BASE_URLS if OLLAMA_BASE_URLS != "" else OLLAMA_BASE_URL

OLLAMA_BASE_URLS = [url.strip() for url in OLLAMA_BASE_URLS.split(";")]
OLLAMA_BASE_URLS = PersistentConfig(
    "OLLAMA_BASE_URLS", "ollama.base_urls", OLLAMA_BASE_URLS
)

OLLAMA_API_CONFIGS = PersistentConfig(
    "OLLAMA_API_CONFIGS",
    "ollama.api_configs",
    {},
)

####################################
# OPENAI_API
####################################


ENABLE_OPENAI_API = PersistentConfig(
    "ENABLE_OPENAI_API",
    "openai.enable",
    os.environ.get("ENABLE_OPENAI_API", "True").lower() == "true",
)

OPENAI_API_KEY = os.environ.get("OPENAI_API_KEY", "")
OPENAI_API_BASE_URL = os.environ.get("OPENAI_API_BASE_URL", "")

GEMINI_API_KEY = os.environ.get("GEMINI_API_KEY", "")
GEMINI_API_BASE_URL = os.environ.get("GEMINI_API_BASE_URL", "")

if OPENAI_API_BASE_URL == "":
    OPENAI_API_BASE_URL = "https://api.openai.com/v1"
else:
    if OPENAI_API_BASE_URL.endswith("/"):
        OPENAI_API_BASE_URL = OPENAI_API_BASE_URL[:-1]

OPENAI_API_KEYS = os.environ.get("OPENAI_API_KEYS", "")
OPENAI_API_KEYS = OPENAI_API_KEYS if OPENAI_API_KEYS != "" else OPENAI_API_KEY

OPENAI_API_KEYS = [url.strip() for url in OPENAI_API_KEYS.split(";")]
OPENAI_API_KEYS = PersistentConfig(
    "OPENAI_API_KEYS", "openai.api_keys", OPENAI_API_KEYS
)

OPENAI_API_BASE_URLS = os.environ.get("OPENAI_API_BASE_URLS", "")
OPENAI_API_BASE_URLS = (
    OPENAI_API_BASE_URLS if OPENAI_API_BASE_URLS != "" else OPENAI_API_BASE_URL
)

OPENAI_API_BASE_URLS = [
    url.strip() if url != "" else "https://api.openai.com/v1"
    for url in OPENAI_API_BASE_URLS.split(";")
]
OPENAI_API_BASE_URLS = PersistentConfig(
    "OPENAI_API_BASE_URLS", "openai.api_base_urls", OPENAI_API_BASE_URLS
)

OPENAI_API_CONFIGS = PersistentConfig(
    "OPENAI_API_CONFIGS",
    "openai.api_configs",
    {},
)

# Get the actual OpenAI API key based on the base URL
OPENAI_API_KEY = ""
try:
    OPENAI_API_KEY = OPENAI_API_KEYS.value[
        OPENAI_API_BASE_URLS.value.index("https://api.openai.com/v1")
    ]
except Exception:
    pass
OPENAI_API_BASE_URL = "https://api.openai.com/v1"

####################################
# MODELS
####################################

ENABLE_BASE_MODELS_CACHE = PersistentConfig(
    "ENABLE_BASE_MODELS_CACHE",
    "models.base_models_cache",
    os.environ.get("ENABLE_BASE_MODELS_CACHE", "False").lower() == "true",
)

####################################
# TOOL_SERVERS
####################################

try:
    tool_server_connections = json.loads(
        os.environ.get("TOOL_SERVER_CONNECTIONS", "[]")
    )
except Exception as e:
    log.exception(f"Error loading TOOL_SERVER_CONNECTIONS: {e}")
    tool_server_connections = []

TOOL_SERVER_CONNECTIONS = PersistentConfig(
    "TOOL_SERVER_CONNECTIONS",
    "tool_server.connections",
    tool_server_connections,
)

####################################
# WEBUI
####################################


WEBUI_URL = PersistentConfig("WEBUI_URL", "webui.url", os.environ.get("WEBUI_URL", ""))

ENABLE_SIGNUP = PersistentConfig(
    "ENABLE_SIGNUP",
    "ui.enable_signup",
    (
        False
        if not WEBUI_AUTH
        else os.environ.get("ENABLE_SIGNUP", "True").lower() == "true"
    ),
)

ENABLE_LOGIN_FORM = PersistentConfig(
    "ENABLE_LOGIN_FORM",
    "ui.ENABLE_LOGIN_FORM",
    os.environ.get("ENABLE_LOGIN_FORM", "True").lower() == "true",
)

<<<<<<< HEAD
ENABLE_SIGNUP_VERIFY = PersistentConfig(
    "ENABLE_SIGNUP_VERIFY",
    "ui.signup_verify.enabled",
    os.environ.get("ENABLE_SIGNUP_VERIFY", "False").lower() == "true",
)

SIGNUP_EMAIL_DOMAIN_WHITELIST = PersistentConfig(
    "SIGNUP_EMAIL_DOMAIN_WHITELIST",
    "ui.signup.email_domain_whitelist",
    os.environ.get("SIGNUP_EMAIL_DOMAIN_WHITELIST", ""),
)

SMTP_HOST = PersistentConfig(
    "SMTP_HOST",
    "ui.smtp.host",
    os.environ.get("SMTP_HOST", ""),
)

SMTP_PORT = PersistentConfig(
    "SMTP_PORT",
    "ui.smtp.port",
    os.environ.get("SMTP_PORT", "465"),
)

SMTP_USERNAME = PersistentConfig(
    "SMTP_USERNAME",
    "ui.smtp.username",
    os.environ.get("SMTP_USERNAME", ""),
)

SMTP_PASSWORD = PersistentConfig(
    "SMTP_PASSWORD",
    "ui.smtp.password",
    os.environ.get("SMTP_PASSWORD", ""),
)
=======
ENABLE_PASSWORD_AUTH = os.environ.get("ENABLE_PASSWORD_AUTH", "True").lower() == "true"
>>>>>>> fc05e0a6

DEFAULT_LOCALE = PersistentConfig(
    "DEFAULT_LOCALE",
    "ui.default_locale",
    os.environ.get("DEFAULT_LOCALE", ""),
)

DEFAULT_MODELS = PersistentConfig(
    "DEFAULT_MODELS", "ui.default_models", os.environ.get("DEFAULT_MODELS", None)
)

DEFAULT_PINNED_MODELS = PersistentConfig(
    "DEFAULT_PINNED_MODELS",
    "ui.default_pinned_models",
    os.environ.get("DEFAULT_PINNED_MODELS", None),
)

try:
    default_prompt_suggestions = json.loads(
        os.environ.get("DEFAULT_PROMPT_SUGGESTIONS", "[]")
    )
except Exception as e:
    log.exception(f"Error loading DEFAULT_PROMPT_SUGGESTIONS: {e}")
    default_prompt_suggestions = []
if default_prompt_suggestions == []:
    default_prompt_suggestions = [
        {
            "title": ["Help me study", "vocabulary for a college entrance exam"],
            "content": "Help me study vocabulary: write a sentence for me to fill in the blank, and I'll try to pick the correct option.",
        },
        {
            "title": ["Give me ideas", "for what to do with my kids' art"],
            "content": "What are 5 creative things I could do with my kids' art? I don't want to throw them away, but it's also so much clutter.",
        },
        {
            "title": ["Tell me a fun fact", "about the Roman Empire"],
            "content": "Tell me a random fun fact about the Roman Empire",
        },
        {
            "title": ["Show me a code snippet", "of a website's sticky header"],
            "content": "Show me a code snippet of a website's sticky header in CSS and JavaScript.",
        },
        {
            "title": [
                "Explain options trading",
                "if I'm familiar with buying and selling stocks",
            ],
            "content": "Explain options trading in simple terms if I'm familiar with buying and selling stocks.",
        },
        {
            "title": ["Overcome procrastination", "give me tips"],
            "content": "Could you start by asking me about instances when I procrastinate the most and then give me some suggestions to overcome it?",
        },
    ]

DEFAULT_PROMPT_SUGGESTIONS = PersistentConfig(
    "DEFAULT_PROMPT_SUGGESTIONS",
    "ui.prompt_suggestions",
    default_prompt_suggestions,
)

MODEL_ORDER_LIST = PersistentConfig(
    "MODEL_ORDER_LIST",
    "ui.model_order_list",
    [],
)

DEFAULT_USER_ROLE = PersistentConfig(
    "DEFAULT_USER_ROLE",
    "ui.default_user_role",
    os.getenv("DEFAULT_USER_ROLE", "pending"),
)

DEFAULT_GROUP_ID = PersistentConfig(
    "DEFAULT_GROUP_ID",
    "ui.default_group_id",
    os.environ.get("DEFAULT_GROUP_ID", ""),
)

PENDING_USER_OVERLAY_TITLE = PersistentConfig(
    "PENDING_USER_OVERLAY_TITLE",
    "ui.pending_user_overlay_title",
    os.environ.get("PENDING_USER_OVERLAY_TITLE", ""),
)

PENDING_USER_OVERLAY_CONTENT = PersistentConfig(
    "PENDING_USER_OVERLAY_CONTENT",
    "ui.pending_user_overlay_content",
    os.environ.get("PENDING_USER_OVERLAY_CONTENT", ""),
)

RESPONSE_WATERMARK = PersistentConfig(
    "RESPONSE_WATERMARK",
    "ui.watermark",
    os.environ.get("RESPONSE_WATERMARK", ""),
)

USER_PERMISSIONS_WORKSPACE_MODELS_ACCESS = (
    os.environ.get("USER_PERMISSIONS_WORKSPACE_MODELS_ACCESS", "False").lower()
    == "true"
)

USER_PERMISSIONS_WORKSPACE_KNOWLEDGE_ACCESS = (
    os.environ.get("USER_PERMISSIONS_WORKSPACE_KNOWLEDGE_ACCESS", "False").lower()
    == "true"
)

USER_PERMISSIONS_WORKSPACE_PROMPTS_ACCESS = (
    os.environ.get("USER_PERMISSIONS_WORKSPACE_PROMPTS_ACCESS", "False").lower()
    == "true"
)

USER_PERMISSIONS_WORKSPACE_TOOLS_ACCESS = (
    os.environ.get("USER_PERMISSIONS_WORKSPACE_TOOLS_ACCESS", "False").lower() == "true"
)

USER_PERMISSIONS_WORKSPACE_MODELS_IMPORT = (
    os.environ.get("USER_PERMISSIONS_WORKSPACE_MODELS_IMPORT", "False").lower()
    == "true"
)

USER_PERMISSIONS_WORKSPACE_MODELS_EXPORT = (
    os.environ.get("USER_PERMISSIONS_WORKSPACE_MODELS_EXPORT", "False").lower()
    == "true"
)

USER_PERMISSIONS_WORKSPACE_PROMPTS_IMPORT = (
    os.environ.get("USER_PERMISSIONS_WORKSPACE_PROMPTS_IMPORT", "False").lower()
    == "true"
)

USER_PERMISSIONS_WORKSPACE_PROMPTS_EXPORT = (
    os.environ.get("USER_PERMISSIONS_WORKSPACE_PROMPTS_EXPORT", "False").lower()
    == "true"
)

USER_PERMISSIONS_WORKSPACE_TOOLS_IMPORT = (
    os.environ.get("USER_PERMISSIONS_WORKSPACE_TOOLS_IMPORT", "False").lower() == "true"
)

USER_PERMISSIONS_WORKSPACE_TOOLS_EXPORT = (
    os.environ.get("USER_PERMISSIONS_WORKSPACE_TOOLS_EXPORT", "False").lower() == "true"
)


USER_PERMISSIONS_WORKSPACE_MODELS_ALLOW_SHARING = (
    os.environ.get("USER_PERMISSIONS_WORKSPACE_MODELS_ALLOW_SHARING", "False").lower()
    == "true"
)

USER_PERMISSIONS_WORKSPACE_MODELS_ALLOW_PUBLIC_SHARING = (
    os.environ.get(
        "USER_PERMISSIONS_WORKSPACE_MODELS_ALLOW_PUBLIC_SHARING", "False"
    ).lower()
    == "true"
)

USER_PERMISSIONS_WORKSPACE_KNOWLEDGE_ALLOW_SHARING = (
    os.environ.get(
        "USER_PERMISSIONS_WORKSPACE_KNOWLEDGE_ALLOW_PUBLIC_SHARING", "False"
    ).lower()
    == "true"
)

USER_PERMISSIONS_WORKSPACE_KNOWLEDGE_ALLOW_PUBLIC_SHARING = (
    os.environ.get(
        "USER_PERMISSIONS_WORKSPACE_KNOWLEDGE_ALLOW_PUBLIC_SHARING", "False"
    ).lower()
    == "true"
)

USER_PERMISSIONS_WORKSPACE_PROMPTS_ALLOW_SHARING = (
    os.environ.get("USER_PERMISSIONS_WORKSPACE_PROMPTS_ALLOW_SHARING", "False").lower()
    == "true"
)

USER_PERMISSIONS_WORKSPACE_PROMPTS_ALLOW_PUBLIC_SHARING = (
    os.environ.get(
        "USER_PERMISSIONS_WORKSPACE_PROMPTS_ALLOW_PUBLIC_SHARING", "False"
    ).lower()
    == "true"
)


USER_PERMISSIONS_WORKSPACE_TOOLS_ALLOW_SHARING = (
    os.environ.get("USER_PERMISSIONS_WORKSPACE_TOOLS_ALLOW_SHARING", "False").lower()
    == "true"
)

USER_PERMISSIONS_WORKSPACE_TOOLS_ALLOW_PUBLIC_SHARING = (
    os.environ.get(
        "USER_PERMISSIONS_WORKSPACE_TOOLS_ALLOW_PUBLIC_SHARING", "False"
    ).lower()
    == "true"
)

<<<<<<< HEAD
=======

USER_PERMISSIONS_NOTES_ALLOW_SHARING = (
    os.environ.get("USER_PERMISSIONS_NOTES_ALLOW_PUBLIC_SHARING", "False").lower()
    == "true"
)

USER_PERMISSIONS_NOTES_ALLOW_PUBLIC_SHARING = (
    os.environ.get("USER_PERMISSIONS_NOTES_ALLOW_PUBLIC_SHARING", "False").lower()
    == "true"
)


>>>>>>> fc05e0a6
USER_PERMISSIONS_CHAT_CONTROLS = (
    os.environ.get("USER_PERMISSIONS_CHAT_CONTROLS", "True").lower() == "true"
)

USER_PERMISSIONS_CHAT_VALVES = (
    os.environ.get("USER_PERMISSIONS_CHAT_VALVES", "True").lower() == "true"
)

USER_PERMISSIONS_CHAT_SYSTEM_PROMPT = (
    os.environ.get("USER_PERMISSIONS_CHAT_SYSTEM_PROMPT", "True").lower() == "true"
)

USER_PERMISSIONS_CHAT_PARAMS = (
    os.environ.get("USER_PERMISSIONS_CHAT_PARAMS", "True").lower() == "true"
)

USER_PERMISSIONS_CHAT_FILE_UPLOAD = (
    os.environ.get("USER_PERMISSIONS_CHAT_FILE_UPLOAD", "True").lower() == "true"
)

USER_PERMISSIONS_CHAT_DELETE = (
    os.environ.get("USER_PERMISSIONS_CHAT_DELETE", "True").lower() == "true"
)

USER_PERMISSIONS_CHAT_DELETE_MESSAGE = (
    os.environ.get("USER_PERMISSIONS_CHAT_DELETE_MESSAGE", "True").lower() == "true"
)

USER_PERMISSIONS_CHAT_CONTINUE_RESPONSE = (
    os.environ.get("USER_PERMISSIONS_CHAT_CONTINUE_RESPONSE", "True").lower() == "true"
)

USER_PERMISSIONS_CHAT_REGENERATE_RESPONSE = (
    os.environ.get("USER_PERMISSIONS_CHAT_REGENERATE_RESPONSE", "True").lower()
    == "true"
)

USER_PERMISSIONS_CHAT_RATE_RESPONSE = (
    os.environ.get("USER_PERMISSIONS_CHAT_RATE_RESPONSE", "True").lower() == "true"
)

USER_PERMISSIONS_CHAT_EDIT = (
    os.environ.get("USER_PERMISSIONS_CHAT_EDIT", "True").lower() == "true"
)

USER_PERMISSIONS_CHAT_SHARE = (
    os.environ.get("USER_PERMISSIONS_CHAT_SHARE", "True").lower() == "true"
)

USER_PERMISSIONS_CHAT_EXPORT = (
    os.environ.get("USER_PERMISSIONS_CHAT_EXPORT", "True").lower() == "true"
)

USER_PERMISSIONS_CHAT_STT = (
    os.environ.get("USER_PERMISSIONS_CHAT_STT", "True").lower() == "true"
)

USER_PERMISSIONS_CHAT_TTS = (
    os.environ.get("USER_PERMISSIONS_CHAT_TTS", "True").lower() == "true"
)

USER_PERMISSIONS_CHAT_CALL = (
    os.environ.get("USER_PERMISSIONS_CHAT_CALL", "True").lower() == "true"
)

USER_PERMISSIONS_CHAT_MULTIPLE_MODELS = (
    os.environ.get("USER_PERMISSIONS_CHAT_MULTIPLE_MODELS", "True").lower() == "true"
)

USER_PERMISSIONS_CHAT_TEMPORARY = (
    os.environ.get("USER_PERMISSIONS_CHAT_TEMPORARY", "True").lower() == "true"
)

USER_PERMISSIONS_CHAT_TEMPORARY_ENFORCED = (
    os.environ.get("USER_PERMISSIONS_CHAT_TEMPORARY_ENFORCED", "False").lower()
    == "true"
)

USER_PERMISSIONS_FEATURES_DIRECT_TOOL_SERVERS = (
    os.environ.get("USER_PERMISSIONS_FEATURES_DIRECT_TOOL_SERVERS", "False").lower()
    == "true"
)

USER_PERMISSIONS_FEATURES_WEB_SEARCH = (
    os.environ.get("USER_PERMISSIONS_FEATURES_WEB_SEARCH", "True").lower() == "true"
)

USER_PERMISSIONS_FEATURES_IMAGE_GENERATION = (
    os.environ.get("USER_PERMISSIONS_FEATURES_IMAGE_GENERATION", "True").lower()
    == "true"
)

USER_PERMISSIONS_FEATURES_CODE_INTERPRETER = (
    os.environ.get("USER_PERMISSIONS_FEATURES_CODE_INTERPRETER", "True").lower()
    == "true"
)

USER_PERMISSIONS_FEATURES_NOTES = (
    os.environ.get("USER_PERMISSIONS_FEATURES_NOTES", "True").lower() == "true"
)

<<<<<<< HEAD
=======
USER_PERMISSIONS_FEATURES_API_KEYS = (
    os.environ.get("USER_PERMISSIONS_FEATURES_API_KEYS", "False").lower() == "true"
)


>>>>>>> fc05e0a6
DEFAULT_USER_PERMISSIONS = {
    "workspace": {
        "models": USER_PERMISSIONS_WORKSPACE_MODELS_ACCESS,
        "knowledge": USER_PERMISSIONS_WORKSPACE_KNOWLEDGE_ACCESS,
        "prompts": USER_PERMISSIONS_WORKSPACE_PROMPTS_ACCESS,
        "tools": USER_PERMISSIONS_WORKSPACE_TOOLS_ACCESS,
        "models_import": USER_PERMISSIONS_WORKSPACE_MODELS_IMPORT,
        "models_export": USER_PERMISSIONS_WORKSPACE_MODELS_EXPORT,
        "prompts_import": USER_PERMISSIONS_WORKSPACE_PROMPTS_IMPORT,
        "prompts_export": USER_PERMISSIONS_WORKSPACE_PROMPTS_EXPORT,
        "tools_import": USER_PERMISSIONS_WORKSPACE_TOOLS_IMPORT,
        "tools_export": USER_PERMISSIONS_WORKSPACE_TOOLS_EXPORT,
    },
    "sharing": {
        "models": USER_PERMISSIONS_WORKSPACE_MODELS_ALLOW_SHARING,
        "public_models": USER_PERMISSIONS_WORKSPACE_MODELS_ALLOW_PUBLIC_SHARING,
        "knowledge": USER_PERMISSIONS_WORKSPACE_KNOWLEDGE_ALLOW_SHARING,
        "public_knowledge": USER_PERMISSIONS_WORKSPACE_KNOWLEDGE_ALLOW_PUBLIC_SHARING,
        "prompts": USER_PERMISSIONS_WORKSPACE_PROMPTS_ALLOW_SHARING,
        "public_prompts": USER_PERMISSIONS_WORKSPACE_PROMPTS_ALLOW_PUBLIC_SHARING,
        "tools": USER_PERMISSIONS_WORKSPACE_TOOLS_ALLOW_SHARING,
        "public_tools": USER_PERMISSIONS_WORKSPACE_TOOLS_ALLOW_PUBLIC_SHARING,
        "notes": USER_PERMISSIONS_NOTES_ALLOW_SHARING,
        "public_notes": USER_PERMISSIONS_NOTES_ALLOW_PUBLIC_SHARING,
    },
    "chat": {
        "controls": USER_PERMISSIONS_CHAT_CONTROLS,
        "valves": USER_PERMISSIONS_CHAT_VALVES,
        "system_prompt": USER_PERMISSIONS_CHAT_SYSTEM_PROMPT,
        "params": USER_PERMISSIONS_CHAT_PARAMS,
        "file_upload": USER_PERMISSIONS_CHAT_FILE_UPLOAD,
        "delete": USER_PERMISSIONS_CHAT_DELETE,
        "delete_message": USER_PERMISSIONS_CHAT_DELETE_MESSAGE,
        "continue_response": USER_PERMISSIONS_CHAT_CONTINUE_RESPONSE,
        "regenerate_response": USER_PERMISSIONS_CHAT_REGENERATE_RESPONSE,
        "rate_response": USER_PERMISSIONS_CHAT_RATE_RESPONSE,
        "edit": USER_PERMISSIONS_CHAT_EDIT,
        "share": USER_PERMISSIONS_CHAT_SHARE,
        "export": USER_PERMISSIONS_CHAT_EXPORT,
        "stt": USER_PERMISSIONS_CHAT_STT,
        "tts": USER_PERMISSIONS_CHAT_TTS,
        "call": USER_PERMISSIONS_CHAT_CALL,
        "multiple_models": USER_PERMISSIONS_CHAT_MULTIPLE_MODELS,
        "temporary": USER_PERMISSIONS_CHAT_TEMPORARY,
        "temporary_enforced": USER_PERMISSIONS_CHAT_TEMPORARY_ENFORCED,
    },
    "features": {
        "api_keys": USER_PERMISSIONS_FEATURES_API_KEYS,
        "direct_tool_servers": USER_PERMISSIONS_FEATURES_DIRECT_TOOL_SERVERS,
        "web_search": USER_PERMISSIONS_FEATURES_WEB_SEARCH,
        "image_generation": USER_PERMISSIONS_FEATURES_IMAGE_GENERATION,
        "code_interpreter": USER_PERMISSIONS_FEATURES_CODE_INTERPRETER,
        "notes": USER_PERMISSIONS_FEATURES_NOTES,
    },
}

USER_PERMISSIONS = PersistentConfig(
    "USER_PERMISSIONS",
    "user.permissions",
    DEFAULT_USER_PERMISSIONS,
)

ENABLE_CHANNELS = PersistentConfig(
    "ENABLE_CHANNELS",
    "channels.enable",
    os.environ.get("ENABLE_CHANNELS", "False").lower() == "true",
)

ENABLE_NOTES = PersistentConfig(
    "ENABLE_NOTES",
    "notes.enable",
    os.environ.get("ENABLE_NOTES", "True").lower() == "true",
)

ENABLE_EVALUATION_ARENA_MODELS = PersistentConfig(
    "ENABLE_EVALUATION_ARENA_MODELS",
    "evaluation.arena.enable",
    os.environ.get("ENABLE_EVALUATION_ARENA_MODELS", "True").lower() == "true",
)
EVALUATION_ARENA_MODELS = PersistentConfig(
    "EVALUATION_ARENA_MODELS",
    "evaluation.arena.models",
    [],
)

DEFAULT_ARENA_MODEL = {
    "id": "arena-model",
    "name": "Arena Model",
    "meta": {
        "profile_image_url": "/favicon.png",
        "description": "Submit your questions to anonymous AI chatbots and vote on the best response.",
        "model_ids": None,
    },
}

WEBHOOK_URL = PersistentConfig(
    "WEBHOOK_URL", "webhook_url", os.environ.get("WEBHOOK_URL", "")
)

ENABLE_ADMIN_EXPORT = os.environ.get("ENABLE_ADMIN_EXPORT", "True").lower() == "true"

ENABLE_ADMIN_WORKSPACE_CONTENT_ACCESS = (
    os.environ.get("ENABLE_ADMIN_WORKSPACE_CONTENT_ACCESS", "True").lower() == "true"
)

BYPASS_ADMIN_ACCESS_CONTROL = (
    os.environ.get(
        "BYPASS_ADMIN_ACCESS_CONTROL",
        os.environ.get("ENABLE_ADMIN_WORKSPACE_CONTENT_ACCESS", "True"),
    ).lower()
    == "true"
)

ENABLE_ADMIN_CHAT_ACCESS = (
    os.environ.get("ENABLE_ADMIN_CHAT_ACCESS", "True").lower() == "true"
)

ENABLE_COMMUNITY_SHARING = PersistentConfig(
    "ENABLE_COMMUNITY_SHARING",
    "ui.enable_community_sharing",
    os.environ.get("ENABLE_COMMUNITY_SHARING", "True").lower() == "true",
)

ENABLE_MESSAGE_RATING = PersistentConfig(
    "ENABLE_MESSAGE_RATING",
    "ui.enable_message_rating",
    os.environ.get("ENABLE_MESSAGE_RATING", "True").lower() == "true",
)

ENABLE_USER_WEBHOOKS = PersistentConfig(
    "ENABLE_USER_WEBHOOKS",
    "ui.enable_user_webhooks",
    os.environ.get("ENABLE_USER_WEBHOOKS", "True").lower() == "true",
)

# FastAPI / AnyIO settings
THREAD_POOL_SIZE = os.getenv("THREAD_POOL_SIZE", None)

if THREAD_POOL_SIZE is not None and isinstance(THREAD_POOL_SIZE, str):
    try:
        THREAD_POOL_SIZE = int(THREAD_POOL_SIZE)
    except ValueError:
        log.warning(
            f"THREAD_POOL_SIZE is not a valid integer: {THREAD_POOL_SIZE}. Defaulting to None."
        )
        THREAD_POOL_SIZE = None


def validate_cors_origin(origin):
    parsed_url = urlparse(origin)

    # Check if the scheme is either http or https, or a custom scheme
    schemes = ["http", "https"] + CORS_ALLOW_CUSTOM_SCHEME
    if parsed_url.scheme not in schemes:
        raise ValueError(
            f"Invalid scheme in CORS_ALLOW_ORIGIN: '{origin}'. Only 'http' and 'https' and CORS_ALLOW_CUSTOM_SCHEME are allowed."
        )

    # Ensure that the netloc (domain + port) is present, indicating it's a valid URL
    if not parsed_url.netloc:
        raise ValueError(f"Invalid URL structure in CORS_ALLOW_ORIGIN: '{origin}'.")


# For production, you should only need one host as
# fastapi serves the svelte-kit built frontend and backend from the same host and port.
# To test CORS_ALLOW_ORIGIN locally, you can set something like
# CORS_ALLOW_ORIGIN=http://localhost:5173;http://localhost:8080
# in your .env file depending on your frontend port, 5173 in this case.
CORS_ALLOW_ORIGIN = os.environ.get("CORS_ALLOW_ORIGIN", "*").split(";")

# Allows custom URL schemes (e.g., app://) to be used as origins for CORS.
# Useful for local development or desktop clients with schemes like app:// or other custom protocols.
# Provide a semicolon-separated list of allowed schemes in the environment variable CORS_ALLOW_CUSTOM_SCHEMES.
CORS_ALLOW_CUSTOM_SCHEME = os.environ.get("CORS_ALLOW_CUSTOM_SCHEME", "").split(";")

if CORS_ALLOW_ORIGIN == ["*"]:
    log.warning(
        "\n\nWARNING: CORS_ALLOW_ORIGIN IS SET TO '*' - NOT RECOMMENDED FOR PRODUCTION DEPLOYMENTS.\n"
    )
else:
    # You have to pick between a single wildcard or a list of origins.
    # Doing both will result in CORS errors in the browser.
    for origin in CORS_ALLOW_ORIGIN:
        validate_cors_origin(origin)


class BannerModel(BaseModel):
    id: str
    type: str
    title: Optional[str] = None
    content: str
    dismissible: bool
    timestamp: int


try:
    banners = json.loads(os.environ.get("WEBUI_BANNERS", "[]"))
    banners = [BannerModel(**banner) for banner in banners]
except Exception as e:
    log.exception(f"Error loading WEBUI_BANNERS: {e}")
    banners = []

WEBUI_BANNERS = PersistentConfig("WEBUI_BANNERS", "ui.banners", banners)

SHOW_ADMIN_DETAILS = PersistentConfig(
    "SHOW_ADMIN_DETAILS",
    "auth.admin.show",
    os.environ.get("SHOW_ADMIN_DETAILS", "true").lower() == "true",
)

ADMIN_EMAIL = PersistentConfig(
    "ADMIN_EMAIL",
    "auth.admin.email",
    os.environ.get("ADMIN_EMAIL", None),
)

####################################
# TASKS
####################################


TASK_MODEL = PersistentConfig(
    "TASK_MODEL",
    "task.model.default",
    os.environ.get("TASK_MODEL", ""),
)

TASK_MODEL_EXTERNAL = PersistentConfig(
    "TASK_MODEL_EXTERNAL",
    "task.model.external",
    os.environ.get("TASK_MODEL_EXTERNAL", ""),
)

TITLE_GENERATION_PROMPT_TEMPLATE = PersistentConfig(
    "TITLE_GENERATION_PROMPT_TEMPLATE",
    "task.title.prompt_template",
    os.environ.get("TITLE_GENERATION_PROMPT_TEMPLATE", ""),
)

DEFAULT_TITLE_GENERATION_PROMPT_TEMPLATE = """### Task:
Generate a concise, 3-5 word title with an emoji summarizing the chat history.
### Guidelines:
- The title should clearly represent the main theme or subject of the conversation.
- Use emojis that enhance understanding of the topic, but avoid quotation marks or special formatting.
- Write the title in the chat's primary language; default to English if multilingual.
- Prioritize accuracy over excessive creativity; keep it clear and simple.
- Your entire response must consist solely of the JSON object, without any introductory or concluding text.
- The output must be a single, raw JSON object, without any markdown code fences or other encapsulating text.
- Ensure no conversational text, affirmations, or explanations precede or follow the raw JSON output, as this will cause direct parsing failure.
### Output:
JSON format: { "title": "your concise title here" }
### Examples:
- { "title": "📉 Stock Market Trends" },
- { "title": "🍪 Perfect Chocolate Chip Recipe" },
- { "title": "Evolution of Music Streaming" },
- { "title": "Remote Work Productivity Tips" },
- { "title": "Artificial Intelligence in Healthcare" },
- { "title": "🎮 Video Game Development Insights" }
### Chat History:
<chat_history>
{{MESSAGES:END:2}}
</chat_history>"""

TAGS_GENERATION_PROMPT_TEMPLATE = PersistentConfig(
    "TAGS_GENERATION_PROMPT_TEMPLATE",
    "task.tags.prompt_template",
    os.environ.get("TAGS_GENERATION_PROMPT_TEMPLATE", ""),
)

DEFAULT_TAGS_GENERATION_PROMPT_TEMPLATE = """### Task:
Generate 1-3 broad tags categorizing the main themes of the chat history, along with 1-3 more specific subtopic tags.

### Guidelines:
- Start with high-level domains (e.g. Science, Technology, Philosophy, Arts, Politics, Business, Health, Sports, Entertainment, Education)
- Consider including relevant subfields/subdomains if they are strongly represented throughout the conversation
- If content is too short (less than 3 messages) or too diverse, use only ["General"]
- Use the chat's primary language; default to English if multilingual
- Prioritize accuracy over specificity

### Output:
JSON format: { "tags": ["tag1", "tag2", "tag3"] }

### Chat History:
<chat_history>
{{MESSAGES:END:6}}
</chat_history>"""

IMAGE_PROMPT_GENERATION_PROMPT_TEMPLATE = PersistentConfig(
    "IMAGE_PROMPT_GENERATION_PROMPT_TEMPLATE",
    "task.image.prompt_template",
    os.environ.get("IMAGE_PROMPT_GENERATION_PROMPT_TEMPLATE", ""),
)

DEFAULT_IMAGE_PROMPT_GENERATION_PROMPT_TEMPLATE = """### Task:
Generate a detailed prompt for am image generation task based on the given language and context. Describe the image as if you were explaining it to someone who cannot see it. Include relevant details, colors, shapes, and any other important elements.

### Guidelines:
- Be descriptive and detailed, focusing on the most important aspects of the image.
- Avoid making assumptions or adding information not present in the image.
- Use the chat's primary language; default to English if multilingual.
- If the image is too complex, focus on the most prominent elements.

### Output:
Strictly return in JSON format:
{
    "prompt": "Your detailed description here."
}

### Chat History:
<chat_history>
{{MESSAGES:END:6}}
</chat_history>"""

FOLLOW_UP_GENERATION_PROMPT_TEMPLATE = PersistentConfig(
    "FOLLOW_UP_GENERATION_PROMPT_TEMPLATE",
    "task.follow_up.prompt_template",
    os.environ.get("FOLLOW_UP_GENERATION_PROMPT_TEMPLATE", ""),
)

DEFAULT_FOLLOW_UP_GENERATION_PROMPT_TEMPLATE = """### Task:
Suggest 3-5 relevant follow-up questions or prompts that the user might naturally ask next in this conversation as a **user**, based on the chat history, to help continue or deepen the discussion.
### Guidelines:
- Write all follow-up questions from the user’s point of view, directed to the assistant.
- Make questions concise, clear, and directly related to the discussed topic(s).
- Only suggest follow-ups that make sense given the chat content and do not repeat what was already covered.
- If the conversation is very short or not specific, suggest more general (but relevant) follow-ups the user might ask.
- Use the conversation's primary language; default to English if multilingual.
- Response must be a JSON array of strings, no extra text or formatting.
### Output:
JSON format: { "follow_ups": ["Question 1?", "Question 2?", "Question 3?"] }
### Chat History:
<chat_history>
{{MESSAGES:END:6}}
</chat_history>"""

ENABLE_FOLLOW_UP_GENERATION = PersistentConfig(
    "ENABLE_FOLLOW_UP_GENERATION",
    "task.follow_up.enable",
    os.environ.get("ENABLE_FOLLOW_UP_GENERATION", "True").lower() == "true",
)

ENABLE_TAGS_GENERATION = PersistentConfig(
    "ENABLE_TAGS_GENERATION",
    "task.tags.enable",
    os.environ.get("ENABLE_TAGS_GENERATION", "True").lower() == "true",
)

ENABLE_TITLE_GENERATION = PersistentConfig(
    "ENABLE_TITLE_GENERATION",
    "task.title.enable",
    os.environ.get("ENABLE_TITLE_GENERATION", "True").lower() == "true",
)

ENABLE_SEARCH_QUERY_GENERATION = PersistentConfig(
    "ENABLE_SEARCH_QUERY_GENERATION",
    "task.query.search.enable",
    os.environ.get("ENABLE_SEARCH_QUERY_GENERATION", "True").lower() == "true",
)

ENABLE_RETRIEVAL_QUERY_GENERATION = PersistentConfig(
    "ENABLE_RETRIEVAL_QUERY_GENERATION",
    "task.query.retrieval.enable",
    os.environ.get("ENABLE_RETRIEVAL_QUERY_GENERATION", "True").lower() == "true",
)

QUERY_GENERATION_PROMPT_TEMPLATE = PersistentConfig(
    "QUERY_GENERATION_PROMPT_TEMPLATE",
    "task.query.prompt_template",
    os.environ.get("QUERY_GENERATION_PROMPT_TEMPLATE", ""),
)

DEFAULT_QUERY_GENERATION_PROMPT_TEMPLATE = """### Task:
Analyze the chat history to determine the necessity of generating search queries, in the given language. By default, **prioritize generating 1-3 broad and relevant search queries** unless it is absolutely certain that no additional information is required. The aim is to retrieve comprehensive, updated, and valuable information even with minimal uncertainty. If no search is unequivocally needed, return an empty list.

### Guidelines:
- Respond **EXCLUSIVELY** with a JSON object. Any form of extra commentary, explanation, or additional text is strictly prohibited.
- When generating search queries, respond in the format: { "queries": ["query1", "query2"] }, ensuring each query is distinct, concise, and relevant to the topic.
- If and only if it is entirely certain that no useful results can be retrieved by a search, return: { "queries": [] }.
- Err on the side of suggesting search queries if there is **any chance** they might provide useful or updated information.
- Be concise and focused on composing high-quality search queries, avoiding unnecessary elaboration, commentary, or assumptions.
- Today's date is: {{CURRENT_DATE}}.
- Always prioritize providing actionable and broad queries that maximize informational coverage.

### Output:
Strictly return in JSON format: 
{
  "queries": ["query1", "query2"]
}

### Chat History:
<chat_history>
{{MESSAGES:END:6}}
</chat_history>
"""

ENABLE_AUTOCOMPLETE_GENERATION = PersistentConfig(
    "ENABLE_AUTOCOMPLETE_GENERATION",
    "task.autocomplete.enable",
    os.environ.get("ENABLE_AUTOCOMPLETE_GENERATION", "False").lower() == "true",
)

AUTOCOMPLETE_GENERATION_INPUT_MAX_LENGTH = PersistentConfig(
    "AUTOCOMPLETE_GENERATION_INPUT_MAX_LENGTH",
    "task.autocomplete.input_max_length",
    int(os.environ.get("AUTOCOMPLETE_GENERATION_INPUT_MAX_LENGTH", "-1")),
)

AUTOCOMPLETE_GENERATION_PROMPT_TEMPLATE = PersistentConfig(
    "AUTOCOMPLETE_GENERATION_PROMPT_TEMPLATE",
    "task.autocomplete.prompt_template",
    os.environ.get("AUTOCOMPLETE_GENERATION_PROMPT_TEMPLATE", ""),
)

DEFAULT_AUTOCOMPLETE_GENERATION_PROMPT_TEMPLATE = """### Task:
You are an autocompletion system. Continue the text in `<text>` based on the **completion type** in `<type>` and the given language.  

### **Instructions**:
1. Analyze `<text>` for context and meaning.  
2. Use `<type>` to guide your output:  
   - **General**: Provide a natural, concise continuation.  
   - **Search Query**: Complete as if generating a realistic search query.  
3. Start as if you are directly continuing `<text>`. Do **not** repeat, paraphrase, or respond as a model. Simply complete the text.  
4. Ensure the continuation:
   - Flows naturally from `<text>`.  
   - Avoids repetition, overexplaining, or unrelated ideas.  
5. If unsure, return: `{ "text": "" }`.  

### **Output Rules**:
- Respond only in JSON format: `{ "text": "<your_completion>" }`.

### **Examples**:
#### Example 1:  
Input:  
<type>General</type>  
<text>The sun was setting over the horizon, painting the sky</text>  
Output:  
{ "text": "with vibrant shades of orange and pink." }

#### Example 2:  
Input:  
<type>Search Query</type>  
<text>Top-rated restaurants in</text>  
Output:  
{ "text": "New York City for Italian cuisine." }  

---
### Context:
<chat_history>
{{MESSAGES:END:6}}
</chat_history>
<type>{{TYPE}}</type>  
<text>{{PROMPT}}</text>  
#### Output:
"""


VOICE_MODE_PROMPT_TEMPLATE = PersistentConfig(
    "VOICE_MODE_PROMPT_TEMPLATE",
    "task.voice.prompt_template",
    os.environ.get("VOICE_MODE_PROMPT_TEMPLATE", ""),
)

DEFAULT_VOICE_MODE_PROMPT_TEMPLATE = """You are a friendly, concise voice assistant.

Everything you say will be spoken aloud.
Keep responses short, clear, and natural.

STYLE:
- Use simple words and short sentences.
- Sound warm and conversational.
- Avoid long explanations, lists, or complex phrasing.

BEHAVIOR:
- Give the quickest helpful answer first.
- Offer extra detail only if needed.
- Ask for clarification only when necessary.

VOICE OPTIMIZATION:
- Break information into small, easy-to-hear chunks.
- Avoid dense wording or anything that sounds like reading text.

ERROR HANDLING:
- If unsure, say so briefly and offer options.
- If something is unsafe or impossible, decline kindly and suggest a safe alternative.

Stay consistent, helpful, and easy to listen to."""

TOOLS_FUNCTION_CALLING_PROMPT_TEMPLATE = PersistentConfig(
    "TOOLS_FUNCTION_CALLING_PROMPT_TEMPLATE",
    "task.tools.prompt_template",
    os.environ.get("TOOLS_FUNCTION_CALLING_PROMPT_TEMPLATE", ""),
)

DEFAULT_TOOLS_FUNCTION_CALLING_PROMPT_TEMPLATE = """Available Tools: {{TOOLS}}

Your task is to choose and return the correct tool(s) from the list of available tools based on the query. Follow these guidelines:

- Return only the JSON object, without any additional text or explanation.

- If no tools match the query, return an empty array: 
   {
     "tool_calls": []
   }

- If one or more tools match the query, construct a JSON response containing a "tool_calls" array with objects that include:
   - "name": The tool's name.
   - "parameters": A dictionary of required parameters and their corresponding values.

The format for the JSON response is strictly:
{
  "tool_calls": [
    {"name": "toolName1", "parameters": {"key1": "value1"}},
    {"name": "toolName2", "parameters": {"key2": "value2"}}
  ]
}"""

DEFAULT_EMOJI_GENERATION_PROMPT_TEMPLATE = """Your task is to reflect the speaker's likely facial expression through a fitting emoji. Interpret emotions from the message and reflect their facial expression using fitting, diverse emojis (e.g., 😊, 😢, 😡, 😱).

Message: ```{{prompt}}```"""

DEFAULT_MOA_GENERATION_PROMPT_TEMPLATE = """You have been provided with a set of responses from various models to the latest user query: "{{prompt}}"

Your task is to synthesize these responses into a single, high-quality response. It is crucial to critically evaluate the information provided in these responses, recognizing that some of it may be biased or incorrect. Your response should not simply replicate the given answers but should offer a refined, accurate, and comprehensive reply to the instruction. Ensure your response is well-structured, coherent, and adheres to the highest standards of accuracy and reliability.

Responses from models: {{responses}}"""

####################################
# Code Interpreter
####################################

ENABLE_CODE_EXECUTION = PersistentConfig(
    "ENABLE_CODE_EXECUTION",
    "code_execution.enable",
    os.environ.get("ENABLE_CODE_EXECUTION", "True").lower() == "true",
)

CODE_EXECUTION_ENGINE = PersistentConfig(
    "CODE_EXECUTION_ENGINE",
    "code_execution.engine",
    os.environ.get("CODE_EXECUTION_ENGINE", "pyodide"),
)

CODE_EXECUTION_JUPYTER_URL = PersistentConfig(
    "CODE_EXECUTION_JUPYTER_URL",
    "code_execution.jupyter.url",
    os.environ.get("CODE_EXECUTION_JUPYTER_URL", ""),
)

CODE_EXECUTION_JUPYTER_AUTH = PersistentConfig(
    "CODE_EXECUTION_JUPYTER_AUTH",
    "code_execution.jupyter.auth",
    os.environ.get("CODE_EXECUTION_JUPYTER_AUTH", ""),
)

CODE_EXECUTION_JUPYTER_AUTH_TOKEN = PersistentConfig(
    "CODE_EXECUTION_JUPYTER_AUTH_TOKEN",
    "code_execution.jupyter.auth_token",
    os.environ.get("CODE_EXECUTION_JUPYTER_AUTH_TOKEN", ""),
)

CODE_EXECUTION_JUPYTER_AUTH_PASSWORD = PersistentConfig(
    "CODE_EXECUTION_JUPYTER_AUTH_PASSWORD",
    "code_execution.jupyter.auth_password",
    os.environ.get("CODE_EXECUTION_JUPYTER_AUTH_PASSWORD", ""),
)

CODE_EXECUTION_JUPYTER_TIMEOUT = PersistentConfig(
    "CODE_EXECUTION_JUPYTER_TIMEOUT",
    "code_execution.jupyter.timeout",
    int(os.environ.get("CODE_EXECUTION_JUPYTER_TIMEOUT", "60")),
)

ENABLE_CODE_INTERPRETER = PersistentConfig(
    "ENABLE_CODE_INTERPRETER",
    "code_interpreter.enable",
    os.environ.get("ENABLE_CODE_INTERPRETER", "True").lower() == "true",
)

CODE_INTERPRETER_ENGINE = PersistentConfig(
    "CODE_INTERPRETER_ENGINE",
    "code_interpreter.engine",
    os.environ.get("CODE_INTERPRETER_ENGINE", "pyodide"),
)

CODE_INTERPRETER_PROMPT_TEMPLATE = PersistentConfig(
    "CODE_INTERPRETER_PROMPT_TEMPLATE",
    "code_interpreter.prompt_template",
    os.environ.get("CODE_INTERPRETER_PROMPT_TEMPLATE", ""),
)

CODE_INTERPRETER_JUPYTER_URL = PersistentConfig(
    "CODE_INTERPRETER_JUPYTER_URL",
    "code_interpreter.jupyter.url",
    os.environ.get(
        "CODE_INTERPRETER_JUPYTER_URL", os.environ.get("CODE_EXECUTION_JUPYTER_URL", "")
    ),
)

CODE_INTERPRETER_JUPYTER_AUTH = PersistentConfig(
    "CODE_INTERPRETER_JUPYTER_AUTH",
    "code_interpreter.jupyter.auth",
    os.environ.get(
        "CODE_INTERPRETER_JUPYTER_AUTH",
        os.environ.get("CODE_EXECUTION_JUPYTER_AUTH", ""),
    ),
)

CODE_INTERPRETER_JUPYTER_AUTH_TOKEN = PersistentConfig(
    "CODE_INTERPRETER_JUPYTER_AUTH_TOKEN",
    "code_interpreter.jupyter.auth_token",
    os.environ.get(
        "CODE_INTERPRETER_JUPYTER_AUTH_TOKEN",
        os.environ.get("CODE_EXECUTION_JUPYTER_AUTH_TOKEN", ""),
    ),
)

CODE_INTERPRETER_JUPYTER_AUTH_PASSWORD = PersistentConfig(
    "CODE_INTERPRETER_JUPYTER_AUTH_PASSWORD",
    "code_interpreter.jupyter.auth_password",
    os.environ.get(
        "CODE_INTERPRETER_JUPYTER_AUTH_PASSWORD",
        os.environ.get("CODE_EXECUTION_JUPYTER_AUTH_PASSWORD", ""),
    ),
)

CODE_INTERPRETER_JUPYTER_TIMEOUT = PersistentConfig(
    "CODE_INTERPRETER_JUPYTER_TIMEOUT",
    "code_interpreter.jupyter.timeout",
    int(
        os.environ.get(
            "CODE_INTERPRETER_JUPYTER_TIMEOUT",
            os.environ.get("CODE_EXECUTION_JUPYTER_TIMEOUT", "60"),
        )
    ),
)

CODE_INTERPRETER_BLOCKED_MODULES = [
    library.strip()
    for library in os.environ.get("CODE_INTERPRETER_BLOCKED_MODULES", "").split(",")
    if library.strip()
]

DEFAULT_CODE_INTERPRETER_PROMPT = """
#### Tools Available

1. **Code Interpreter**: `<code_interpreter type="code" lang="python"></code_interpreter>`
   - You have access to a Python shell that runs directly in the user's browser, enabling fast execution of code for analysis, calculations, or problem-solving.  Use it in this response.
   - The Python code you write can incorporate a wide array of libraries, handle data manipulation or visualization, perform API calls for web-related tasks, or tackle virtually any computational challenge. Use this flexibility to **think outside the box, craft elegant solutions, and harness Python's full potential**.
   - To use it, **you must enclose your code within `<code_interpreter type="code" lang="python">` XML tags** and stop right away. If you don't, the code won't execute. 
   - When writing code in the code_interpreter XML tag, Do NOT use the triple backticks code block for markdown formatting, example: ```py # python code ``` will cause an error because it is markdown formatting, it is not python code.
   - When coding, **always aim to print meaningful outputs** (e.g., results, tables, summaries, or visuals) to better interpret and verify the findings. Avoid relying on implicit outputs; prioritize explicit and clear print statements so the results are effectively communicated to the user.  
   - After obtaining the printed output, **always provide a concise analysis, interpretation, or next steps to help the user understand the findings or refine the outcome further.**  
   - If the results are unclear, unexpected, or require validation, refine the code and execute it again as needed. Always aim to deliver meaningful insights from the results, iterating if necessary.  
   - **If a link to an image, audio, or any file is provided in markdown format in the output, ALWAYS regurgitate word for word, explicitly display it as part of the response to ensure the user can access it easily, do NOT change the link.**
   - All responses should be communicated in the chat's primary language, ensuring seamless understanding. If the chat is multilingual, default to English for clarity.

Ensure that the tools are effectively utilized to achieve the highest-quality analysis for the user."""

####################################
# Vector Database
####################################

VECTOR_DB = os.environ.get("VECTOR_DB", "chroma")

# Chroma
CHROMA_DATA_PATH = f"{DATA_DIR}/vector_db"

if VECTOR_DB == "chroma":
    import chromadb

    CHROMA_TENANT = os.environ.get("CHROMA_TENANT", chromadb.DEFAULT_TENANT)
    CHROMA_DATABASE = os.environ.get("CHROMA_DATABASE", chromadb.DEFAULT_DATABASE)
    CHROMA_HTTP_HOST = os.environ.get("CHROMA_HTTP_HOST", "")
    CHROMA_HTTP_PORT = int(os.environ.get("CHROMA_HTTP_PORT", "8000"))
    CHROMA_CLIENT_AUTH_PROVIDER = os.environ.get("CHROMA_CLIENT_AUTH_PROVIDER", "")
    CHROMA_CLIENT_AUTH_CREDENTIALS = os.environ.get(
        "CHROMA_CLIENT_AUTH_CREDENTIALS", ""
    )
    # Comma-separated list of header=value pairs
    CHROMA_HTTP_HEADERS = os.environ.get("CHROMA_HTTP_HEADERS", "")
    if CHROMA_HTTP_HEADERS:
        CHROMA_HTTP_HEADERS = dict(
            [pair.split("=") for pair in CHROMA_HTTP_HEADERS.split(",")]
        )
    else:
        CHROMA_HTTP_HEADERS = None
    CHROMA_HTTP_SSL = os.environ.get("CHROMA_HTTP_SSL", "false").lower() == "true"
# this uses the model defined in the Dockerfile ENV variable. If you dont use docker or docker based deployments such as k8s, the default embedding model will be used (sentence-transformers/all-MiniLM-L6-v2)

# Milvus
MILVUS_URI = os.environ.get("MILVUS_URI", f"{DATA_DIR}/vector_db/milvus.db")
MILVUS_DB = os.environ.get("MILVUS_DB", "default")
MILVUS_TOKEN = os.environ.get("MILVUS_TOKEN", None)
MILVUS_INDEX_TYPE = os.environ.get("MILVUS_INDEX_TYPE", "HNSW")
MILVUS_METRIC_TYPE = os.environ.get("MILVUS_METRIC_TYPE", "COSINE")
MILVUS_HNSW_M = int(os.environ.get("MILVUS_HNSW_M", "16"))
MILVUS_HNSW_EFCONSTRUCTION = int(os.environ.get("MILVUS_HNSW_EFCONSTRUCTION", "100"))
MILVUS_IVF_FLAT_NLIST = int(os.environ.get("MILVUS_IVF_FLAT_NLIST", "128"))
MILVUS_DISKANN_MAX_DEGREE = int(os.environ.get("MILVUS_DISKANN_MAX_DEGREE", "56"))
MILVUS_DISKANN_SEARCH_LIST_SIZE = int(
    os.environ.get("MILVUS_DISKANN_SEARCH_LIST_SIZE", "100")
)
ENABLE_MILVUS_MULTITENANCY_MODE = (
    os.environ.get("ENABLE_MILVUS_MULTITENANCY_MODE", "false").lower() == "true"
)
# Hyphens not allowed, need to use underscores in collection names
MILVUS_COLLECTION_PREFIX = os.environ.get("MILVUS_COLLECTION_PREFIX", "open_webui")

# Qdrant
QDRANT_URI = os.environ.get("QDRANT_URI", None)
QDRANT_API_KEY = os.environ.get("QDRANT_API_KEY", None)
QDRANT_ON_DISK = os.environ.get("QDRANT_ON_DISK", "false").lower() == "true"
QDRANT_PREFER_GRPC = os.environ.get("QDRANT_PREFER_GRPC", "false").lower() == "true"
QDRANT_GRPC_PORT = int(os.environ.get("QDRANT_GRPC_PORT", "6334"))
QDRANT_TIMEOUT = int(os.environ.get("QDRANT_TIMEOUT", "5"))
QDRANT_HNSW_M = int(os.environ.get("QDRANT_HNSW_M", "16"))
ENABLE_QDRANT_MULTITENANCY_MODE = (
    os.environ.get("ENABLE_QDRANT_MULTITENANCY_MODE", "true").lower() == "true"
)
QDRANT_COLLECTION_PREFIX = os.environ.get("QDRANT_COLLECTION_PREFIX", "open-webui")

WEAVIATE_HTTP_HOST = os.environ.get("WEAVIATE_HTTP_HOST", "")
WEAVIATE_HTTP_PORT = int(os.environ.get("WEAVIATE_HTTP_PORT", "8080"))
WEAVIATE_GRPC_PORT = int(os.environ.get("WEAVIATE_GRPC_PORT", "50051"))
WEAVIATE_API_KEY = os.environ.get("WEAVIATE_API_KEY")

# OpenSearch
OPENSEARCH_URI = os.environ.get("OPENSEARCH_URI", "https://localhost:9200")
OPENSEARCH_SSL = os.environ.get("OPENSEARCH_SSL", "true").lower() == "true"
OPENSEARCH_CERT_VERIFY = (
    os.environ.get("OPENSEARCH_CERT_VERIFY", "false").lower() == "true"
)
OPENSEARCH_USERNAME = os.environ.get("OPENSEARCH_USERNAME", None)
OPENSEARCH_PASSWORD = os.environ.get("OPENSEARCH_PASSWORD", None)

# ElasticSearch
ELASTICSEARCH_URL = os.environ.get("ELASTICSEARCH_URL", "https://localhost:9200")
ELASTICSEARCH_CA_CERTS = os.environ.get("ELASTICSEARCH_CA_CERTS", None)
ELASTICSEARCH_API_KEY = os.environ.get("ELASTICSEARCH_API_KEY", None)
ELASTICSEARCH_USERNAME = os.environ.get("ELASTICSEARCH_USERNAME", None)
ELASTICSEARCH_PASSWORD = os.environ.get("ELASTICSEARCH_PASSWORD", None)
ELASTICSEARCH_CLOUD_ID = os.environ.get("ELASTICSEARCH_CLOUD_ID", None)
SSL_ASSERT_FINGERPRINT = os.environ.get("SSL_ASSERT_FINGERPRINT", None)
ELASTICSEARCH_INDEX_PREFIX = os.environ.get(
    "ELASTICSEARCH_INDEX_PREFIX", "open_webui_collections"
)
# Pgvector
PGVECTOR_DB_URL = os.environ.get("PGVECTOR_DB_URL", DATABASE_URL)
if VECTOR_DB == "pgvector" and not PGVECTOR_DB_URL.startswith("postgres"):
    raise ValueError(
        "Pgvector requires setting PGVECTOR_DB_URL or using Postgres with vector extension as the primary database."
    )
PGVECTOR_INITIALIZE_MAX_VECTOR_LENGTH = int(
    os.environ.get("PGVECTOR_INITIALIZE_MAX_VECTOR_LENGTH", "1536")
)

PGVECTOR_USE_HALFVEC = os.getenv("PGVECTOR_USE_HALFVEC", "false").lower() == "true"

if PGVECTOR_INITIALIZE_MAX_VECTOR_LENGTH > 2000 and not PGVECTOR_USE_HALFVEC:
    raise ValueError(
        "PGVECTOR_INITIALIZE_MAX_VECTOR_LENGTH is set to "
        f"{PGVECTOR_INITIALIZE_MAX_VECTOR_LENGTH}, which exceeds the 2000 dimension limit of the "
        "'vector' type. Set PGVECTOR_USE_HALFVEC=true to enable the 'halfvec' "
        "type required for high-dimensional embeddings."
    )

PGVECTOR_CREATE_EXTENSION = (
    os.getenv("PGVECTOR_CREATE_EXTENSION", "true").lower() == "true"
)
PGVECTOR_PGCRYPTO = os.getenv("PGVECTOR_PGCRYPTO", "false").lower() == "true"
PGVECTOR_PGCRYPTO_KEY = os.getenv("PGVECTOR_PGCRYPTO_KEY", None)
if PGVECTOR_PGCRYPTO and not PGVECTOR_PGCRYPTO_KEY:
    raise ValueError(
        "PGVECTOR_PGCRYPTO is enabled but PGVECTOR_PGCRYPTO_KEY is not set. Please provide a valid key."
    )

PGVECTOR_POOL_SIZE = os.environ.get("PGVECTOR_POOL_SIZE", None)

if PGVECTOR_POOL_SIZE != None:
    try:
        PGVECTOR_POOL_SIZE = int(PGVECTOR_POOL_SIZE)
    except Exception:
        PGVECTOR_POOL_SIZE = None

PGVECTOR_POOL_MAX_OVERFLOW = os.environ.get("PGVECTOR_POOL_MAX_OVERFLOW", 0)

if PGVECTOR_POOL_MAX_OVERFLOW == "":
    PGVECTOR_POOL_MAX_OVERFLOW = 0
else:
    try:
        PGVECTOR_POOL_MAX_OVERFLOW = int(PGVECTOR_POOL_MAX_OVERFLOW)
    except Exception:
        PGVECTOR_POOL_MAX_OVERFLOW = 0

PGVECTOR_POOL_TIMEOUT = os.environ.get("PGVECTOR_POOL_TIMEOUT", 30)

if PGVECTOR_POOL_TIMEOUT == "":
    PGVECTOR_POOL_TIMEOUT = 30
else:
    try:
        PGVECTOR_POOL_TIMEOUT = int(PGVECTOR_POOL_TIMEOUT)
    except Exception:
        PGVECTOR_POOL_TIMEOUT = 30

PGVECTOR_POOL_RECYCLE = os.environ.get("PGVECTOR_POOL_RECYCLE", 3600)

if PGVECTOR_POOL_RECYCLE == "":
    PGVECTOR_POOL_RECYCLE = 3600
else:
    try:
        PGVECTOR_POOL_RECYCLE = int(PGVECTOR_POOL_RECYCLE)
    except Exception:
        PGVECTOR_POOL_RECYCLE = 3600

PGVECTOR_INDEX_METHOD = os.getenv("PGVECTOR_INDEX_METHOD", "").strip().lower()
if PGVECTOR_INDEX_METHOD not in ("ivfflat", "hnsw", ""):
    PGVECTOR_INDEX_METHOD = ""

PGVECTOR_HNSW_M = os.environ.get("PGVECTOR_HNSW_M", 16)

if PGVECTOR_HNSW_M == "":
    PGVECTOR_HNSW_M = 16
else:
    try:
        PGVECTOR_HNSW_M = int(PGVECTOR_HNSW_M)
    except Exception:
        PGVECTOR_HNSW_M = 16

PGVECTOR_HNSW_EF_CONSTRUCTION = os.environ.get("PGVECTOR_HNSW_EF_CONSTRUCTION", 64)

if PGVECTOR_HNSW_EF_CONSTRUCTION == "":
    PGVECTOR_HNSW_EF_CONSTRUCTION = 64
else:
    try:
        PGVECTOR_HNSW_EF_CONSTRUCTION = int(PGVECTOR_HNSW_EF_CONSTRUCTION)
    except Exception:
        PGVECTOR_HNSW_EF_CONSTRUCTION = 64

PGVECTOR_IVFFLAT_LISTS = os.environ.get("PGVECTOR_IVFFLAT_LISTS", 100)

if PGVECTOR_IVFFLAT_LISTS == "":
    PGVECTOR_IVFFLAT_LISTS = 100
else:
    try:
        PGVECTOR_IVFFLAT_LISTS = int(PGVECTOR_IVFFLAT_LISTS)
    except Exception:
        PGVECTOR_IVFFLAT_LISTS = 100

# Pinecone
PINECONE_API_KEY = os.environ.get("PINECONE_API_KEY", None)
PINECONE_ENVIRONMENT = os.environ.get("PINECONE_ENVIRONMENT", None)
PINECONE_INDEX_NAME = os.getenv("PINECONE_INDEX_NAME", "open-webui-index")
PINECONE_DIMENSION = int(os.getenv("PINECONE_DIMENSION", 1536))  # or 3072, 1024, 768
PINECONE_METRIC = os.getenv("PINECONE_METRIC", "cosine")
PINECONE_CLOUD = os.getenv("PINECONE_CLOUD", "aws")  # or "gcp" or "azure"

# ORACLE23AI (Oracle23ai Vector Search)

ORACLE_DB_USE_WALLET = os.environ.get("ORACLE_DB_USE_WALLET", "false").lower() == "true"
ORACLE_DB_USER = os.environ.get("ORACLE_DB_USER", None)  #
ORACLE_DB_PASSWORD = os.environ.get("ORACLE_DB_PASSWORD", None)  #
ORACLE_DB_DSN = os.environ.get("ORACLE_DB_DSN", None)  #
ORACLE_WALLET_DIR = os.environ.get("ORACLE_WALLET_DIR", None)
ORACLE_WALLET_PASSWORD = os.environ.get("ORACLE_WALLET_PASSWORD", None)
ORACLE_VECTOR_LENGTH = os.environ.get("ORACLE_VECTOR_LENGTH", 768)

ORACLE_DB_POOL_MIN = int(os.environ.get("ORACLE_DB_POOL_MIN", 2))
ORACLE_DB_POOL_MAX = int(os.environ.get("ORACLE_DB_POOL_MAX", 10))
ORACLE_DB_POOL_INCREMENT = int(os.environ.get("ORACLE_DB_POOL_INCREMENT", 1))

if VECTOR_DB == "oracle23ai":
    if not ORACLE_DB_USER or not ORACLE_DB_PASSWORD or not ORACLE_DB_DSN:
        raise ValueError(
            "Oracle23ai requires setting ORACLE_DB_USER, ORACLE_DB_PASSWORD, and ORACLE_DB_DSN."
        )
    if ORACLE_DB_USE_WALLET and (not ORACLE_WALLET_DIR or not ORACLE_WALLET_PASSWORD):
        raise ValueError(
            "Oracle23ai requires setting ORACLE_WALLET_DIR and ORACLE_WALLET_PASSWORD when using wallet authentication."
        )

log.info(f"VECTOR_DB: {VECTOR_DB}")

# S3 Vector
S3_VECTOR_BUCKET_NAME = os.environ.get("S3_VECTOR_BUCKET_NAME", None)
S3_VECTOR_REGION = os.environ.get("S3_VECTOR_REGION", None)

####################################
# Information Retrieval (RAG)
####################################


# If configured, Google Drive will be available as an upload option.
ENABLE_GOOGLE_DRIVE_INTEGRATION = PersistentConfig(
    "ENABLE_GOOGLE_DRIVE_INTEGRATION",
    "google_drive.enable",
    os.getenv("ENABLE_GOOGLE_DRIVE_INTEGRATION", "False").lower() == "true",
)

GOOGLE_DRIVE_CLIENT_ID = PersistentConfig(
    "GOOGLE_DRIVE_CLIENT_ID",
    "google_drive.client_id",
    os.environ.get("GOOGLE_DRIVE_CLIENT_ID", ""),
)

GOOGLE_DRIVE_API_KEY = PersistentConfig(
    "GOOGLE_DRIVE_API_KEY",
    "google_drive.api_key",
    os.environ.get("GOOGLE_DRIVE_API_KEY", ""),
)

ENABLE_ONEDRIVE_INTEGRATION = PersistentConfig(
    "ENABLE_ONEDRIVE_INTEGRATION",
    "onedrive.enable",
    os.getenv("ENABLE_ONEDRIVE_INTEGRATION", "False").lower() == "true",
)

ENABLE_ONEDRIVE_PERSONAL = (
    os.environ.get("ENABLE_ONEDRIVE_PERSONAL", "True").lower() == "true"
)
ENABLE_ONEDRIVE_BUSINESS = (
    os.environ.get("ENABLE_ONEDRIVE_BUSINESS", "True").lower() == "true"
)

ONEDRIVE_CLIENT_ID = os.environ.get("ONEDRIVE_CLIENT_ID", "")
ONEDRIVE_CLIENT_ID_PERSONAL = os.environ.get(
    "ONEDRIVE_CLIENT_ID_PERSONAL", ONEDRIVE_CLIENT_ID
)
ONEDRIVE_CLIENT_ID_BUSINESS = os.environ.get(
    "ONEDRIVE_CLIENT_ID_BUSINESS", ONEDRIVE_CLIENT_ID
)

ONEDRIVE_SHAREPOINT_URL = PersistentConfig(
    "ONEDRIVE_SHAREPOINT_URL",
    "onedrive.sharepoint_url",
    os.environ.get("ONEDRIVE_SHAREPOINT_URL", ""),
)

ONEDRIVE_SHAREPOINT_TENANT_ID = PersistentConfig(
    "ONEDRIVE_SHAREPOINT_TENANT_ID",
    "onedrive.sharepoint_tenant_id",
    os.environ.get("ONEDRIVE_SHAREPOINT_TENANT_ID", ""),
)

# RAG Content Extraction
CONTENT_EXTRACTION_ENGINE = PersistentConfig(
    "CONTENT_EXTRACTION_ENGINE",
    "rag.CONTENT_EXTRACTION_ENGINE",
    os.environ.get("CONTENT_EXTRACTION_ENGINE", "").lower(),
)

DATALAB_MARKER_API_KEY = PersistentConfig(
    "DATALAB_MARKER_API_KEY",
    "rag.datalab_marker_api_key",
    os.environ.get("DATALAB_MARKER_API_KEY", ""),
)

DATALAB_MARKER_API_BASE_URL = PersistentConfig(
    "DATALAB_MARKER_API_BASE_URL",
    "rag.datalab_marker_api_base_url",
    os.environ.get("DATALAB_MARKER_API_BASE_URL", ""),
)

DATALAB_MARKER_ADDITIONAL_CONFIG = PersistentConfig(
    "DATALAB_MARKER_ADDITIONAL_CONFIG",
    "rag.datalab_marker_additional_config",
    os.environ.get("DATALAB_MARKER_ADDITIONAL_CONFIG", ""),
)

DATALAB_MARKER_USE_LLM = PersistentConfig(
    "DATALAB_MARKER_USE_LLM",
    "rag.DATALAB_MARKER_USE_LLM",
    os.environ.get("DATALAB_MARKER_USE_LLM", "false").lower() == "true",
)

DATALAB_MARKER_SKIP_CACHE = PersistentConfig(
    "DATALAB_MARKER_SKIP_CACHE",
    "rag.datalab_marker_skip_cache",
    os.environ.get("DATALAB_MARKER_SKIP_CACHE", "false").lower() == "true",
)

DATALAB_MARKER_FORCE_OCR = PersistentConfig(
    "DATALAB_MARKER_FORCE_OCR",
    "rag.datalab_marker_force_ocr",
    os.environ.get("DATALAB_MARKER_FORCE_OCR", "false").lower() == "true",
)

DATALAB_MARKER_PAGINATE = PersistentConfig(
    "DATALAB_MARKER_PAGINATE",
    "rag.datalab_marker_paginate",
    os.environ.get("DATALAB_MARKER_PAGINATE", "false").lower() == "true",
)

DATALAB_MARKER_STRIP_EXISTING_OCR = PersistentConfig(
    "DATALAB_MARKER_STRIP_EXISTING_OCR",
    "rag.datalab_marker_strip_existing_ocr",
    os.environ.get("DATALAB_MARKER_STRIP_EXISTING_OCR", "false").lower() == "true",
)

DATALAB_MARKER_DISABLE_IMAGE_EXTRACTION = PersistentConfig(
    "DATALAB_MARKER_DISABLE_IMAGE_EXTRACTION",
    "rag.datalab_marker_disable_image_extraction",
    os.environ.get("DATALAB_MARKER_DISABLE_IMAGE_EXTRACTION", "false").lower()
    == "true",
)

DATALAB_MARKER_FORMAT_LINES = PersistentConfig(
    "DATALAB_MARKER_FORMAT_LINES",
    "rag.datalab_marker_format_lines",
    os.environ.get("DATALAB_MARKER_FORMAT_LINES", "false").lower() == "true",
)

DATALAB_MARKER_OUTPUT_FORMAT = PersistentConfig(
    "DATALAB_MARKER_OUTPUT_FORMAT",
    "rag.datalab_marker_output_format",
    os.environ.get("DATALAB_MARKER_OUTPUT_FORMAT", "markdown"),
)

MINERU_API_MODE = PersistentConfig(
    "MINERU_API_MODE",
    "rag.mineru_api_mode",
    os.environ.get("MINERU_API_MODE", "local"),  # "local" or "cloud"
)

MINERU_API_URL = PersistentConfig(
    "MINERU_API_URL",
    "rag.mineru_api_url",
    os.environ.get("MINERU_API_URL", "http://localhost:8000"),
)

MINERU_API_KEY = PersistentConfig(
    "MINERU_API_KEY",
    "rag.mineru_api_key",
    os.environ.get("MINERU_API_KEY", ""),
)

mineru_params = os.getenv("MINERU_PARAMS", "")
try:
    mineru_params = json.loads(mineru_params)
except json.JSONDecodeError:
    mineru_params = {}

MINERU_PARAMS = PersistentConfig(
    "MINERU_PARAMS",
    "rag.mineru_params",
    mineru_params,
)

EXTERNAL_DOCUMENT_LOADER_URL = PersistentConfig(
    "EXTERNAL_DOCUMENT_LOADER_URL",
    "rag.external_document_loader_url",
    os.environ.get("EXTERNAL_DOCUMENT_LOADER_URL", ""),
)

EXTERNAL_DOCUMENT_LOADER_API_KEY = PersistentConfig(
    "EXTERNAL_DOCUMENT_LOADER_API_KEY",
    "rag.external_document_loader_api_key",
    os.environ.get("EXTERNAL_DOCUMENT_LOADER_API_KEY", ""),
)

TIKA_SERVER_URL = PersistentConfig(
    "TIKA_SERVER_URL",
    "rag.tika_server_url",
    os.getenv("TIKA_SERVER_URL", "http://tika:9998"),  # Default for sidecar deployment
)

DOCLING_SERVER_URL = PersistentConfig(
    "DOCLING_SERVER_URL",
    "rag.docling_server_url",
    os.getenv("DOCLING_SERVER_URL", "http://docling:5001"),
)

docling_params = os.getenv("DOCLING_PARAMS", "")
try:
    docling_params = json.loads(docling_params)
except json.JSONDecodeError:
    docling_params = {}

DOCLING_PARAMS = PersistentConfig(
    "DOCLING_PARAMS",
    "rag.docling_params",
    docling_params,
)

DOCLING_DO_OCR = PersistentConfig(
    "DOCLING_DO_OCR",
    "rag.docling_do_ocr",
    os.getenv("DOCLING_DO_OCR", "True").lower() == "true",
)

DOCLING_FORCE_OCR = PersistentConfig(
    "DOCLING_FORCE_OCR",
    "rag.docling_force_ocr",
    os.getenv("DOCLING_FORCE_OCR", "False").lower() == "true",
)

DOCLING_OCR_ENGINE = PersistentConfig(
    "DOCLING_OCR_ENGINE",
    "rag.docling_ocr_engine",
    os.getenv("DOCLING_OCR_ENGINE", "tesseract"),
)

DOCLING_OCR_LANG = PersistentConfig(
    "DOCLING_OCR_LANG",
    "rag.docling_ocr_lang",
    os.getenv("DOCLING_OCR_LANG", "eng,fra,deu,spa"),
)

DOCLING_PDF_BACKEND = PersistentConfig(
    "DOCLING_PDF_BACKEND",
    "rag.docling_pdf_backend",
    os.getenv("DOCLING_PDF_BACKEND", "dlparse_v4"),
)

DOCLING_TABLE_MODE = PersistentConfig(
    "DOCLING_TABLE_MODE",
    "rag.docling_table_mode",
    os.getenv("DOCLING_TABLE_MODE", "accurate"),
)

DOCLING_PIPELINE = PersistentConfig(
    "DOCLING_PIPELINE",
    "rag.docling_pipeline",
    os.getenv("DOCLING_PIPELINE", "standard"),
)

DOCLING_DO_PICTURE_DESCRIPTION = PersistentConfig(
    "DOCLING_DO_PICTURE_DESCRIPTION",
    "rag.docling_do_picture_description",
    os.getenv("DOCLING_DO_PICTURE_DESCRIPTION", "False").lower() == "true",
)

DOCLING_PICTURE_DESCRIPTION_MODE = PersistentConfig(
    "DOCLING_PICTURE_DESCRIPTION_MODE",
    "rag.docling_picture_description_mode",
    os.getenv("DOCLING_PICTURE_DESCRIPTION_MODE", ""),
)

docling_picture_description_local = os.getenv("DOCLING_PICTURE_DESCRIPTION_LOCAL", "")
try:
    docling_picture_description_local = json.loads(docling_picture_description_local)
except json.JSONDecodeError:
    docling_picture_description_local = {}

DOCLING_PICTURE_DESCRIPTION_LOCAL = PersistentConfig(
    "DOCLING_PICTURE_DESCRIPTION_LOCAL",
    "rag.docling_picture_description_local",
    docling_picture_description_local,
)

docling_picture_description_api = os.getenv("DOCLING_PICTURE_DESCRIPTION_API", "")
try:
    docling_picture_description_api = json.loads(docling_picture_description_api)
except json.JSONDecodeError:
    docling_picture_description_api = {}

DOCLING_PICTURE_DESCRIPTION_API = PersistentConfig(
    "DOCLING_PICTURE_DESCRIPTION_API",
    "rag.docling_picture_description_api",
    docling_picture_description_api,
)

DOCUMENT_INTELLIGENCE_ENDPOINT = PersistentConfig(
    "DOCUMENT_INTELLIGENCE_ENDPOINT",
    "rag.document_intelligence_endpoint",
    os.getenv("DOCUMENT_INTELLIGENCE_ENDPOINT", ""),
)

DOCUMENT_INTELLIGENCE_KEY = PersistentConfig(
    "DOCUMENT_INTELLIGENCE_KEY",
    "rag.document_intelligence_key",
    os.getenv("DOCUMENT_INTELLIGENCE_KEY", ""),
)

MISTRAL_OCR_API_BASE_URL = PersistentConfig(
    "MISTRAL_OCR_API_BASE_URL",
    "rag.MISTRAL_OCR_API_BASE_URL",
    os.getenv("MISTRAL_OCR_API_BASE_URL", "https://api.mistral.ai/v1"),
)

MISTRAL_OCR_API_KEY = PersistentConfig(
    "MISTRAL_OCR_API_KEY",
    "rag.mistral_ocr_api_key",
    os.getenv("MISTRAL_OCR_API_KEY", ""),
)

BYPASS_EMBEDDING_AND_RETRIEVAL = PersistentConfig(
    "BYPASS_EMBEDDING_AND_RETRIEVAL",
    "rag.bypass_embedding_and_retrieval",
    os.environ.get("BYPASS_EMBEDDING_AND_RETRIEVAL", "False").lower() == "true",
)

RAG_TOP_K = PersistentConfig(
    "RAG_TOP_K", "rag.top_k", int(os.environ.get("RAG_TOP_K", "3"))
)
RAG_TOP_K_RERANKER = PersistentConfig(
    "RAG_TOP_K_RERANKER",
    "rag.top_k_reranker",
    int(os.environ.get("RAG_TOP_K_RERANKER", "3")),
)
RAG_RELEVANCE_THRESHOLD = PersistentConfig(
    "RAG_RELEVANCE_THRESHOLD",
    "rag.relevance_threshold",
    float(os.environ.get("RAG_RELEVANCE_THRESHOLD", "0.0")),
)
RAG_HYBRID_BM25_WEIGHT = PersistentConfig(
    "RAG_HYBRID_BM25_WEIGHT",
    "rag.hybrid_bm25_weight",
    float(os.environ.get("RAG_HYBRID_BM25_WEIGHT", "0.5")),
)

ENABLE_RAG_HYBRID_SEARCH = PersistentConfig(
    "ENABLE_RAG_HYBRID_SEARCH",
    "rag.enable_hybrid_search",
    os.environ.get("ENABLE_RAG_HYBRID_SEARCH", "").lower() == "true",
)

ENABLE_RAG_HYBRID_SEARCH_ENRICHED_TEXTS = PersistentConfig(
    "ENABLE_RAG_HYBRID_SEARCH_ENRICHED_TEXTS",
    "rag.enable_hybrid_search_enriched_texts",
    os.environ.get("ENABLE_RAG_HYBRID_SEARCH_ENRICHED_TEXTS", "False").lower()
    == "true",
)

RAG_FULL_CONTEXT = PersistentConfig(
    "RAG_FULL_CONTEXT",
    "rag.full_context",
    os.getenv("RAG_FULL_CONTEXT", "False").lower() == "true",
)

RAG_FILE_MAX_COUNT = PersistentConfig(
    "RAG_FILE_MAX_COUNT",
    "rag.file.max_count",
    (
        int(os.environ.get("RAG_FILE_MAX_COUNT"))
        if os.environ.get("RAG_FILE_MAX_COUNT")
        else None
    ),
)

RAG_FILE_MAX_SIZE = PersistentConfig(
    "RAG_FILE_MAX_SIZE",
    "rag.file.max_size",
    (
        int(os.environ.get("RAG_FILE_MAX_SIZE"))
        if os.environ.get("RAG_FILE_MAX_SIZE")
        else None
    ),
)

FILE_IMAGE_COMPRESSION_WIDTH = PersistentConfig(
    "FILE_IMAGE_COMPRESSION_WIDTH",
    "file.image_compression_width",
    (
        int(os.environ.get("FILE_IMAGE_COMPRESSION_WIDTH"))
        if os.environ.get("FILE_IMAGE_COMPRESSION_WIDTH")
        else None
    ),
)

FILE_IMAGE_COMPRESSION_HEIGHT = PersistentConfig(
    "FILE_IMAGE_COMPRESSION_HEIGHT",
    "file.image_compression_height",
    (
        int(os.environ.get("FILE_IMAGE_COMPRESSION_HEIGHT"))
        if os.environ.get("FILE_IMAGE_COMPRESSION_HEIGHT")
        else None
    ),
)

RAG_ALLOWED_FILE_EXTENSIONS = PersistentConfig(
    "RAG_ALLOWED_FILE_EXTENSIONS",
    "rag.file.allowed_extensions",
    [
        ext.strip()
        for ext in os.environ.get("RAG_ALLOWED_FILE_EXTENSIONS", "").split(",")
        if ext.strip()
    ],
)

RAG_EMBEDDING_ENGINE = PersistentConfig(
    "RAG_EMBEDDING_ENGINE",
    "rag.embedding_engine",
    os.environ.get("RAG_EMBEDDING_ENGINE", ""),
)

PDF_EXTRACT_IMAGES = PersistentConfig(
    "PDF_EXTRACT_IMAGES",
    "rag.pdf_extract_images",
    os.environ.get("PDF_EXTRACT_IMAGES", "False").lower() == "true",
)

RAG_EMBEDDING_MODEL = PersistentConfig(
    "RAG_EMBEDDING_MODEL",
    "rag.embedding_model",
    os.environ.get("RAG_EMBEDDING_MODEL", "sentence-transformers/all-MiniLM-L6-v2"),
)
log.info(f"Embedding model set: {RAG_EMBEDDING_MODEL.value}")

RAG_EMBEDDING_MODEL_AUTO_UPDATE = (
    not OFFLINE_MODE
    and os.environ.get("RAG_EMBEDDING_MODEL_AUTO_UPDATE", "True").lower() == "true"
)

RAG_EMBEDDING_MODEL_TRUST_REMOTE_CODE = (
    os.environ.get("RAG_EMBEDDING_MODEL_TRUST_REMOTE_CODE", "True").lower() == "true"
)

RAG_EMBEDDING_BATCH_SIZE = PersistentConfig(
    "RAG_EMBEDDING_BATCH_SIZE",
    "rag.embedding_batch_size",
    int(
        os.environ.get("RAG_EMBEDDING_BATCH_SIZE")
        or os.environ.get("RAG_EMBEDDING_OPENAI_BATCH_SIZE", "1")
    ),
)

RAG_EMBEDDING_QUERY_PREFIX = os.environ.get("RAG_EMBEDDING_QUERY_PREFIX", None)

RAG_EMBEDDING_CONTENT_PREFIX = os.environ.get("RAG_EMBEDDING_CONTENT_PREFIX", None)

RAG_EMBEDDING_PREFIX_FIELD_NAME = os.environ.get(
    "RAG_EMBEDDING_PREFIX_FIELD_NAME", None
)

RAG_RERANKING_ENGINE = PersistentConfig(
    "RAG_RERANKING_ENGINE",
    "rag.reranking_engine",
    os.environ.get("RAG_RERANKING_ENGINE", ""),
)

RAG_RERANKING_MODEL = PersistentConfig(
    "RAG_RERANKING_MODEL",
    "rag.reranking_model",
    os.environ.get("RAG_RERANKING_MODEL", ""),
)
if RAG_RERANKING_MODEL.value != "":
    log.info(f"Reranking model set: {RAG_RERANKING_MODEL.value}")

RAG_RERANKING_MODEL_AUTO_UPDATE = (
    not OFFLINE_MODE
    and os.environ.get("RAG_RERANKING_MODEL_AUTO_UPDATE", "True").lower() == "true"
)

RAG_RERANKING_MODEL_TRUST_REMOTE_CODE = (
    os.environ.get("RAG_RERANKING_MODEL_TRUST_REMOTE_CODE", "True").lower() == "true"
)

RAG_EXTERNAL_RERANKER_URL = PersistentConfig(
    "RAG_EXTERNAL_RERANKER_URL",
    "rag.external_reranker_url",
    os.environ.get("RAG_EXTERNAL_RERANKER_URL", ""),
)

RAG_EXTERNAL_RERANKER_API_KEY = PersistentConfig(
    "RAG_EXTERNAL_RERANKER_API_KEY",
    "rag.external_reranker_api_key",
    os.environ.get("RAG_EXTERNAL_RERANKER_API_KEY", ""),
)

RAG_TEXT_SPLITTER = PersistentConfig(
    "RAG_TEXT_SPLITTER",
    "rag.text_splitter",
    os.environ.get("RAG_TEXT_SPLITTER", ""),
)

TIKTOKEN_CACHE_DIR = os.environ.get("TIKTOKEN_CACHE_DIR", f"{CACHE_DIR}/tiktoken")
TIKTOKEN_ENCODING_NAME = PersistentConfig(
    "TIKTOKEN_ENCODING_NAME",
    "rag.tiktoken_encoding_name",
    os.environ.get("TIKTOKEN_ENCODING_NAME", "cl100k_base"),
)

CHUNK_SIZE = PersistentConfig(
    "CHUNK_SIZE", "rag.chunk_size", int(os.environ.get("CHUNK_SIZE", "1000"))
)
CHUNK_OVERLAP = PersistentConfig(
    "CHUNK_OVERLAP",
    "rag.chunk_overlap",
    int(os.environ.get("CHUNK_OVERLAP", "100")),
)

DEFAULT_RAG_TEMPLATE = """### Task:
Respond to the user query using the provided context, incorporating inline citations in the format [id] **only when the <source> tag includes an explicit id attribute** (e.g., <source id="1">).

### Guidelines:
- If you don't know the answer, clearly state that.
- If uncertain, ask the user for clarification.
- Respond in the same language as the user's query.
- If the context is unreadable or of poor quality, inform the user and provide the best possible answer.
- If the answer isn't present in the context but you possess the knowledge, explain this to the user and provide the answer using your own understanding.
- **Only include inline citations using [id] (e.g., [1], [2]) when the <source> tag includes an id attribute.**
- Do not cite if the <source> tag does not contain an id attribute.
- Do not use XML tags in your response.
- Ensure citations are concise and directly related to the information provided.

### Example of Citation:
If the user asks about a specific topic and the information is found in a source with a provided id attribute, the response should include the citation like in the following example:
* "According to the study, the proposed method increases efficiency by 20% [1]."

### Output:
Provide a clear and direct response to the user's query, including inline citations in the format [id] only when the <source> tag with id attribute is present in the context.

<context>
{{CONTEXT}}
</context>
"""

RAG_TEMPLATE = PersistentConfig(
    "RAG_TEMPLATE",
    "rag.template",
    os.environ.get("RAG_TEMPLATE", DEFAULT_RAG_TEMPLATE),
)

RAG_OPENAI_API_BASE_URL = PersistentConfig(
    "RAG_OPENAI_API_BASE_URL",
    "rag.openai_api_base_url",
    os.getenv("RAG_OPENAI_API_BASE_URL", OPENAI_API_BASE_URL),
)
RAG_OPENAI_API_KEY = PersistentConfig(
    "RAG_OPENAI_API_KEY",
    "rag.openai_api_key",
    os.getenv("RAG_OPENAI_API_KEY", OPENAI_API_KEY),
)

RAG_AZURE_OPENAI_BASE_URL = PersistentConfig(
    "RAG_AZURE_OPENAI_BASE_URL",
    "rag.azure_openai.base_url",
    os.getenv("RAG_AZURE_OPENAI_BASE_URL", ""),
)
RAG_AZURE_OPENAI_API_KEY = PersistentConfig(
    "RAG_AZURE_OPENAI_API_KEY",
    "rag.azure_openai.api_key",
    os.getenv("RAG_AZURE_OPENAI_API_KEY", ""),
)
RAG_AZURE_OPENAI_API_VERSION = PersistentConfig(
    "RAG_AZURE_OPENAI_API_VERSION",
    "rag.azure_openai.api_version",
    os.getenv("RAG_AZURE_OPENAI_API_VERSION", ""),
)

RAG_OLLAMA_BASE_URL = PersistentConfig(
    "RAG_OLLAMA_BASE_URL",
    "rag.ollama.url",
    os.getenv("RAG_OLLAMA_BASE_URL", OLLAMA_BASE_URL),
)

RAG_OLLAMA_API_KEY = PersistentConfig(
    "RAG_OLLAMA_API_KEY",
    "rag.ollama.key",
    os.getenv("RAG_OLLAMA_API_KEY", ""),
)

ENABLE_RAG_LOCAL_WEB_FETCH = (
    os.getenv("ENABLE_RAG_LOCAL_WEB_FETCH", "False").lower() == "true"
)


DEFAULT_WEB_FETCH_FILTER_LIST = [
    "!169.254.169.254",
    "!fd00:ec2::254",
    "!metadata.google.internal",
    "!metadata.azure.com",
    "!100.100.100.200",
]

web_fetch_filter_list = os.getenv("WEB_FETCH_FILTER_LIST", "")
if web_fetch_filter_list == "":
    web_fetch_filter_list = []
else:
    web_fetch_filter_list = [
        item.strip() for item in web_fetch_filter_list.split(",") if item.strip()
    ]

WEB_FETCH_FILTER_LIST = list(set(DEFAULT_WEB_FETCH_FILTER_LIST + web_fetch_filter_list))


YOUTUBE_LOADER_LANGUAGE = PersistentConfig(
    "YOUTUBE_LOADER_LANGUAGE",
    "rag.youtube_loader_language",
    os.getenv("YOUTUBE_LOADER_LANGUAGE", "en").split(","),
)

YOUTUBE_LOADER_PROXY_URL = PersistentConfig(
    "YOUTUBE_LOADER_PROXY_URL",
    "rag.youtube_loader_proxy_url",
    os.getenv("YOUTUBE_LOADER_PROXY_URL", ""),
)

####################################
# Web Search (RAG)
####################################

ENABLE_WEB_SEARCH = PersistentConfig(
    "ENABLE_WEB_SEARCH",
    "rag.web.search.enable",
    os.getenv("ENABLE_WEB_SEARCH", "False").lower() == "true",
)

WEB_SEARCH_ENGINE = PersistentConfig(
    "WEB_SEARCH_ENGINE",
    "rag.web.search.engine",
    os.getenv("WEB_SEARCH_ENGINE", ""),
)

BYPASS_WEB_SEARCH_EMBEDDING_AND_RETRIEVAL = PersistentConfig(
    "BYPASS_WEB_SEARCH_EMBEDDING_AND_RETRIEVAL",
    "rag.web.search.bypass_embedding_and_retrieval",
    os.getenv("BYPASS_WEB_SEARCH_EMBEDDING_AND_RETRIEVAL", "False").lower() == "true",
)

BYPASS_WEB_SEARCH_WEB_LOADER = PersistentConfig(
    "BYPASS_WEB_SEARCH_WEB_LOADER",
    "rag.web.search.bypass_web_loader",
    os.getenv("BYPASS_WEB_SEARCH_WEB_LOADER", "False").lower() == "true",
)

WEB_SEARCH_RESULT_COUNT = PersistentConfig(
    "WEB_SEARCH_RESULT_COUNT",
    "rag.web.search.result_count",
    int(os.getenv("WEB_SEARCH_RESULT_COUNT", "3")),
)

# You can provide a list of your own websites to filter after performing a web search.
# This ensures the highest level of safety and reliability of the information sources.
WEB_SEARCH_DOMAIN_FILTER_LIST = PersistentConfig(
    "WEB_SEARCH_DOMAIN_FILTER_LIST",
    "rag.web.search.domain.filter_list",
    [
        # "wikipedia.com",
        # "wikimedia.org",
        # "wikidata.org",
        # "!stackoverflow.com",
    ],
)

WEB_SEARCH_CONCURRENT_REQUESTS = PersistentConfig(
    "WEB_SEARCH_CONCURRENT_REQUESTS",
    "rag.web.search.concurrent_requests",
    int(os.getenv("WEB_SEARCH_CONCURRENT_REQUESTS", "10")),
)

WEB_LOADER_ENGINE = PersistentConfig(
    "WEB_LOADER_ENGINE",
    "rag.web.loader.engine",
    os.environ.get("WEB_LOADER_ENGINE", ""),
)

WEB_LOADER_CONCURRENT_REQUESTS = PersistentConfig(
    "WEB_LOADER_CONCURRENT_REQUESTS",
    "rag.web.loader.concurrent_requests",
    int(os.getenv("WEB_LOADER_CONCURRENT_REQUESTS", "10")),
)

ENABLE_WEB_LOADER_SSL_VERIFICATION = PersistentConfig(
    "ENABLE_WEB_LOADER_SSL_VERIFICATION",
    "rag.web.loader.ssl_verification",
    os.environ.get("ENABLE_WEB_LOADER_SSL_VERIFICATION", "True").lower() == "true",
)

WEB_SEARCH_TRUST_ENV = PersistentConfig(
    "WEB_SEARCH_TRUST_ENV",
    "rag.web.search.trust_env",
    os.getenv("WEB_SEARCH_TRUST_ENV", "False").lower() == "true",
)

OLLAMA_CLOUD_WEB_SEARCH_API_KEY = PersistentConfig(
    "OLLAMA_CLOUD_WEB_SEARCH_API_KEY",
    "rag.web.search.ollama_cloud_api_key",
    os.getenv("OLLAMA_CLOUD_API_KEY", ""),
)

SEARXNG_QUERY_URL = PersistentConfig(
    "SEARXNG_QUERY_URL",
    "rag.web.search.searxng_query_url",
    os.getenv("SEARXNG_QUERY_URL", ""),
)

YACY_QUERY_URL = PersistentConfig(
    "YACY_QUERY_URL",
    "rag.web.search.yacy_query_url",
    os.getenv("YACY_QUERY_URL", ""),
)

YACY_USERNAME = PersistentConfig(
    "YACY_USERNAME",
    "rag.web.search.yacy_username",
    os.getenv("YACY_USERNAME", ""),
)

YACY_PASSWORD = PersistentConfig(
    "YACY_PASSWORD",
    "rag.web.search.yacy_password",
    os.getenv("YACY_PASSWORD", ""),
)

GOOGLE_PSE_API_KEY = PersistentConfig(
    "GOOGLE_PSE_API_KEY",
    "rag.web.search.google_pse_api_key",
    os.getenv("GOOGLE_PSE_API_KEY", ""),
)

GOOGLE_PSE_ENGINE_ID = PersistentConfig(
    "GOOGLE_PSE_ENGINE_ID",
    "rag.web.search.google_pse_engine_id",
    os.getenv("GOOGLE_PSE_ENGINE_ID", ""),
)

BRAVE_SEARCH_API_KEY = PersistentConfig(
    "BRAVE_SEARCH_API_KEY",
    "rag.web.search.brave_search_api_key",
    os.getenv("BRAVE_SEARCH_API_KEY", ""),
)

KAGI_SEARCH_API_KEY = PersistentConfig(
    "KAGI_SEARCH_API_KEY",
    "rag.web.search.kagi_search_api_key",
    os.getenv("KAGI_SEARCH_API_KEY", ""),
)

MOJEEK_SEARCH_API_KEY = PersistentConfig(
    "MOJEEK_SEARCH_API_KEY",
    "rag.web.search.mojeek_search_api_key",
    os.getenv("MOJEEK_SEARCH_API_KEY", ""),
)

BOCHA_SEARCH_API_KEY = PersistentConfig(
    "BOCHA_SEARCH_API_KEY",
    "rag.web.search.bocha_search_api_key",
    os.getenv("BOCHA_SEARCH_API_KEY", ""),
)

SERPSTACK_API_KEY = PersistentConfig(
    "SERPSTACK_API_KEY",
    "rag.web.search.serpstack_api_key",
    os.getenv("SERPSTACK_API_KEY", ""),
)

SERPSTACK_HTTPS = PersistentConfig(
    "SERPSTACK_HTTPS",
    "rag.web.search.serpstack_https",
    os.getenv("SERPSTACK_HTTPS", "True").lower() == "true",
)

SERPER_API_KEY = PersistentConfig(
    "SERPER_API_KEY",
    "rag.web.search.serper_api_key",
    os.getenv("SERPER_API_KEY", ""),
)

SERPLY_API_KEY = PersistentConfig(
    "SERPLY_API_KEY",
    "rag.web.search.serply_api_key",
    os.getenv("SERPLY_API_KEY", ""),
)

JINA_API_KEY = PersistentConfig(
    "JINA_API_KEY",
    "rag.web.search.jina_api_key",
    os.getenv("JINA_API_KEY", ""),
)

SEARCHAPI_API_KEY = PersistentConfig(
    "SEARCHAPI_API_KEY",
    "rag.web.search.searchapi_api_key",
    os.getenv("SEARCHAPI_API_KEY", ""),
)

SEARCHAPI_ENGINE = PersistentConfig(
    "SEARCHAPI_ENGINE",
    "rag.web.search.searchapi_engine",
    os.getenv("SEARCHAPI_ENGINE", ""),
)

SERPAPI_API_KEY = PersistentConfig(
    "SERPAPI_API_KEY",
    "rag.web.search.serpapi_api_key",
    os.getenv("SERPAPI_API_KEY", ""),
)

SERPAPI_ENGINE = PersistentConfig(
    "SERPAPI_ENGINE",
    "rag.web.search.serpapi_engine",
    os.getenv("SERPAPI_ENGINE", ""),
)

BING_SEARCH_V7_ENDPOINT = PersistentConfig(
    "BING_SEARCH_V7_ENDPOINT",
    "rag.web.search.bing_search_v7_endpoint",
    os.environ.get(
        "BING_SEARCH_V7_ENDPOINT", "https://api.bing.microsoft.com/v7.0/search"
    ),
)

BING_SEARCH_V7_SUBSCRIPTION_KEY = PersistentConfig(
    "BING_SEARCH_V7_SUBSCRIPTION_KEY",
    "rag.web.search.bing_search_v7_subscription_key",
    os.environ.get("BING_SEARCH_V7_SUBSCRIPTION_KEY", ""),
)

AZURE_AI_SEARCH_API_KEY = PersistentConfig(
    "AZURE_AI_SEARCH_API_KEY",
    "rag.web.search.azure_ai_search_api_key",
    os.environ.get("AZURE_AI_SEARCH_API_KEY", ""),
)

AZURE_AI_SEARCH_ENDPOINT = PersistentConfig(
    "AZURE_AI_SEARCH_ENDPOINT",
    "rag.web.search.azure_ai_search_endpoint",
    os.environ.get("AZURE_AI_SEARCH_ENDPOINT", ""),
)

AZURE_AI_SEARCH_INDEX_NAME = PersistentConfig(
    "AZURE_AI_SEARCH_INDEX_NAME",
    "rag.web.search.azure_ai_search_index_name",
    os.environ.get("AZURE_AI_SEARCH_INDEX_NAME", ""),
)

EXA_API_KEY = PersistentConfig(
    "EXA_API_KEY",
    "rag.web.search.exa_api_key",
    os.getenv("EXA_API_KEY", ""),
)

PERPLEXITY_API_KEY = PersistentConfig(
    "PERPLEXITY_API_KEY",
    "rag.web.search.perplexity_api_key",
    os.getenv("PERPLEXITY_API_KEY", ""),
)

PERPLEXITY_MODEL = PersistentConfig(
    "PERPLEXITY_MODEL",
    "rag.web.search.perplexity_model",
    os.getenv("PERPLEXITY_MODEL", "sonar"),
)

PERPLEXITY_SEARCH_CONTEXT_USAGE = PersistentConfig(
    "PERPLEXITY_SEARCH_CONTEXT_USAGE",
    "rag.web.search.perplexity_search_context_usage",
    os.getenv("PERPLEXITY_SEARCH_CONTEXT_USAGE", "medium"),
)

PERPLEXITY_SEARCH_API_URL = PersistentConfig(
    "PERPLEXITY_SEARCH_API_URL",
    "rag.web.search.perplexity_search_api_url",
    os.getenv("PERPLEXITY_SEARCH_API_URL", "https://api.perplexity.ai/search"),
)

SOUGOU_API_SID = PersistentConfig(
    "SOUGOU_API_SID",
    "rag.web.search.sougou_api_sid",
    os.getenv("SOUGOU_API_SID", ""),
)

SOUGOU_API_SK = PersistentConfig(
    "SOUGOU_API_SK",
    "rag.web.search.sougou_api_sk",
    os.getenv("SOUGOU_API_SK", ""),
)

TAVILY_API_KEY = PersistentConfig(
    "TAVILY_API_KEY",
    "rag.web.search.tavily_api_key",
    os.getenv("TAVILY_API_KEY", ""),
)

TAVILY_EXTRACT_DEPTH = PersistentConfig(
    "TAVILY_EXTRACT_DEPTH",
    "rag.web.search.tavily_extract_depth",
    os.getenv("TAVILY_EXTRACT_DEPTH", "basic"),
)

PLAYWRIGHT_WS_URL = PersistentConfig(
    "PLAYWRIGHT_WS_URL",
    "rag.web.loader.playwright_ws_url",
    os.environ.get("PLAYWRIGHT_WS_URL", ""),
)

PLAYWRIGHT_TIMEOUT = PersistentConfig(
    "PLAYWRIGHT_TIMEOUT",
    "rag.web.loader.playwright_timeout",
    int(os.environ.get("PLAYWRIGHT_TIMEOUT", "10000")),
)

FIRECRAWL_API_KEY = PersistentConfig(
    "FIRECRAWL_API_KEY",
    "rag.web.loader.firecrawl_api_key",
    os.environ.get("FIRECRAWL_API_KEY", ""),
)

FIRECRAWL_API_BASE_URL = PersistentConfig(
    "FIRECRAWL_API_BASE_URL",
    "rag.web.loader.firecrawl_api_url",
    os.environ.get("FIRECRAWL_API_BASE_URL", "https://api.firecrawl.dev"),
)

EXTERNAL_WEB_SEARCH_URL = PersistentConfig(
    "EXTERNAL_WEB_SEARCH_URL",
    "rag.web.search.external_web_search_url",
    os.environ.get("EXTERNAL_WEB_SEARCH_URL", ""),
)

EXTERNAL_WEB_SEARCH_API_KEY = PersistentConfig(
    "EXTERNAL_WEB_SEARCH_API_KEY",
    "rag.web.search.external_web_search_api_key",
    os.environ.get("EXTERNAL_WEB_SEARCH_API_KEY", ""),
)

EXTERNAL_WEB_LOADER_URL = PersistentConfig(
    "EXTERNAL_WEB_LOADER_URL",
    "rag.web.loader.external_web_loader_url",
    os.environ.get("EXTERNAL_WEB_LOADER_URL", ""),
)

EXTERNAL_WEB_LOADER_API_KEY = PersistentConfig(
    "EXTERNAL_WEB_LOADER_API_KEY",
    "rag.web.loader.external_web_loader_api_key",
    os.environ.get("EXTERNAL_WEB_LOADER_API_KEY", ""),
)

####################################
# Images
####################################

ENABLE_IMAGE_GENERATION = PersistentConfig(
    "ENABLE_IMAGE_GENERATION",
    "image_generation.enable",
    os.environ.get("ENABLE_IMAGE_GENERATION", "").lower() == "true",
)

IMAGE_GENERATION_ENGINE = PersistentConfig(
    "IMAGE_GENERATION_ENGINE",
    "image_generation.engine",
    os.getenv("IMAGE_GENERATION_ENGINE", "openai"),
)

IMAGE_GENERATION_MODEL = PersistentConfig(
    "IMAGE_GENERATION_MODEL",
    "image_generation.model",
    os.getenv("IMAGE_GENERATION_MODEL", ""),
)

IMAGE_SIZE = PersistentConfig(
    "IMAGE_SIZE", "image_generation.size", os.getenv("IMAGE_SIZE", "512x512")
)

IMAGE_STEPS = PersistentConfig(
    "IMAGE_STEPS", "image_generation.steps", int(os.getenv("IMAGE_STEPS", 50))
)

ENABLE_IMAGE_PROMPT_GENERATION = PersistentConfig(
    "ENABLE_IMAGE_PROMPT_GENERATION",
    "image_generation.prompt.enable",
    os.environ.get("ENABLE_IMAGE_PROMPT_GENERATION", "true").lower() == "true",
)

AUTOMATIC1111_BASE_URL = PersistentConfig(
    "AUTOMATIC1111_BASE_URL",
    "image_generation.automatic1111.base_url",
    os.getenv("AUTOMATIC1111_BASE_URL", ""),
)
AUTOMATIC1111_API_AUTH = PersistentConfig(
    "AUTOMATIC1111_API_AUTH",
    "image_generation.automatic1111.api_auth",
    os.getenv("AUTOMATIC1111_API_AUTH", ""),
)

automatic1111_params = os.getenv("AUTOMATIC1111_PARAMS", "")
try:
    automatic1111_params = json.loads(automatic1111_params)
except json.JSONDecodeError:
    automatic1111_params = {}

AUTOMATIC1111_PARAMS = PersistentConfig(
    "AUTOMATIC1111_PARAMS",
    "image_generation.automatic1111.api_params",
    automatic1111_params,
)

COMFYUI_BASE_URL = PersistentConfig(
    "COMFYUI_BASE_URL",
    "image_generation.comfyui.base_url",
    os.getenv("COMFYUI_BASE_URL", ""),
)

COMFYUI_API_KEY = PersistentConfig(
    "COMFYUI_API_KEY",
    "image_generation.comfyui.api_key",
    os.getenv("COMFYUI_API_KEY", ""),
)

COMFYUI_DEFAULT_WORKFLOW = """
{
  "3": {
    "inputs": {
      "seed": 0,
      "steps": 20,
      "cfg": 8,
      "sampler_name": "euler",
      "scheduler": "normal",
      "denoise": 1,
      "model": [
        "4",
        0
      ],
      "positive": [
        "6",
        0
      ],
      "negative": [
        "7",
        0
      ],
      "latent_image": [
        "5",
        0
      ]
    },
    "class_type": "KSampler",
    "_meta": {
      "title": "KSampler"
    }
  },
  "4": {
    "inputs": {
      "ckpt_name": "model.safetensors"
    },
    "class_type": "CheckpointLoaderSimple",
    "_meta": {
      "title": "Load Checkpoint"
    }
  },
  "5": {
    "inputs": {
      "width": 512,
      "height": 512,
      "batch_size": 1
    },
    "class_type": "EmptyLatentImage",
    "_meta": {
      "title": "Empty Latent Image"
    }
  },
  "6": {
    "inputs": {
      "text": "Prompt",
      "clip": [
        "4",
        1
      ]
    },
    "class_type": "CLIPTextEncode",
    "_meta": {
      "title": "CLIP Text Encode (Prompt)"
    }
  },
  "7": {
    "inputs": {
      "text": "",
      "clip": [
        "4",
        1
      ]
    },
    "class_type": "CLIPTextEncode",
    "_meta": {
      "title": "CLIP Text Encode (Prompt)"
    }
  },
  "8": {
    "inputs": {
      "samples": [
        "3",
        0
      ],
      "vae": [
        "4",
        2
      ]
    },
    "class_type": "VAEDecode",
    "_meta": {
      "title": "VAE Decode"
    }
  },
  "9": {
    "inputs": {
      "filename_prefix": "ComfyUI",
      "images": [
        "8",
        0
      ]
    },
    "class_type": "SaveImage",
    "_meta": {
      "title": "Save Image"
    }
  }
}
"""

COMFYUI_WORKFLOW = PersistentConfig(
    "COMFYUI_WORKFLOW",
    "image_generation.comfyui.workflow",
    os.getenv("COMFYUI_WORKFLOW", COMFYUI_DEFAULT_WORKFLOW),
)

COMFYUI_WORKFLOW_NODES = PersistentConfig(
    "COMFYUI_WORKFLOW",
    "image_generation.comfyui.nodes",
    [],
)

IMAGES_OPENAI_API_BASE_URL = PersistentConfig(
    "IMAGES_OPENAI_API_BASE_URL",
    "image_generation.openai.api_base_url",
    os.getenv("IMAGES_OPENAI_API_BASE_URL", OPENAI_API_BASE_URL),
)
IMAGES_OPENAI_API_VERSION = PersistentConfig(
    "IMAGES_OPENAI_API_VERSION",
    "image_generation.openai.api_version",
    os.getenv("IMAGES_OPENAI_API_VERSION", ""),
)

IMAGES_OPENAI_API_KEY = PersistentConfig(
    "IMAGES_OPENAI_API_KEY",
    "image_generation.openai.api_key",
    os.getenv("IMAGES_OPENAI_API_KEY", OPENAI_API_KEY),
)

images_openai_params = os.getenv("IMAGES_OPENAI_PARAMS", "")
try:
    images_openai_params = json.loads(images_openai_params)
except json.JSONDecodeError:
    images_openai_params = {}


IMAGES_OPENAI_API_PARAMS = PersistentConfig(
    "IMAGES_OPENAI_API_PARAMS", "image_generation.openai.params", images_openai_params
)


IMAGES_GEMINI_API_BASE_URL = PersistentConfig(
    "IMAGES_GEMINI_API_BASE_URL",
    "image_generation.gemini.api_base_url",
    os.getenv("IMAGES_GEMINI_API_BASE_URL", GEMINI_API_BASE_URL),
)
IMAGES_GEMINI_API_KEY = PersistentConfig(
    "IMAGES_GEMINI_API_KEY",
    "image_generation.gemini.api_key",
    os.getenv("IMAGES_GEMINI_API_KEY", GEMINI_API_KEY),
)

IMAGES_GEMINI_ENDPOINT_METHOD = PersistentConfig(
    "IMAGES_GEMINI_ENDPOINT_METHOD",
    "image_generation.gemini.endpoint_method",
    os.getenv("IMAGES_GEMINI_ENDPOINT_METHOD", ""),
)

ENABLE_IMAGE_EDIT = PersistentConfig(
    "ENABLE_IMAGE_EDIT",
    "images.edit.enable",
    os.environ.get("ENABLE_IMAGE_EDIT", "").lower() == "true",
)

IMAGE_EDIT_ENGINE = PersistentConfig(
    "IMAGE_EDIT_ENGINE",
    "images.edit.engine",
    os.getenv("IMAGE_EDIT_ENGINE", "openai"),
)

IMAGE_EDIT_MODEL = PersistentConfig(
    "IMAGE_EDIT_MODEL",
    "images.edit.model",
    os.getenv("IMAGE_EDIT_MODEL", ""),
)

IMAGE_EDIT_SIZE = PersistentConfig(
    "IMAGE_EDIT_SIZE", "images.edit.size", os.getenv("IMAGE_EDIT_SIZE", "")
)

IMAGES_EDIT_OPENAI_API_BASE_URL = PersistentConfig(
    "IMAGES_EDIT_OPENAI_API_BASE_URL",
    "images.edit.openai.api_base_url",
    os.getenv("IMAGES_EDIT_OPENAI_API_BASE_URL", OPENAI_API_BASE_URL),
)
IMAGES_EDIT_OPENAI_API_VERSION = PersistentConfig(
    "IMAGES_EDIT_OPENAI_API_VERSION",
    "images.edit.openai.api_version",
    os.getenv("IMAGES_EDIT_OPENAI_API_VERSION", ""),
)

IMAGES_EDIT_OPENAI_API_KEY = PersistentConfig(
    "IMAGES_EDIT_OPENAI_API_KEY",
    "images.edit.openai.api_key",
    os.getenv("IMAGES_EDIT_OPENAI_API_KEY", OPENAI_API_KEY),
)

IMAGES_EDIT_GEMINI_API_BASE_URL = PersistentConfig(
    "IMAGES_EDIT_GEMINI_API_BASE_URL",
    "images.edit.gemini.api_base_url",
    os.getenv("IMAGES_EDIT_GEMINI_API_BASE_URL", GEMINI_API_BASE_URL),
)
IMAGES_EDIT_GEMINI_API_KEY = PersistentConfig(
    "IMAGES_EDIT_GEMINI_API_KEY",
    "images.edit.gemini.api_key",
    os.getenv("IMAGES_EDIT_GEMINI_API_KEY", GEMINI_API_KEY),
)


IMAGES_EDIT_COMFYUI_BASE_URL = PersistentConfig(
    "IMAGES_EDIT_COMFYUI_BASE_URL",
    "images.edit.comfyui.base_url",
    os.getenv("IMAGES_EDIT_COMFYUI_BASE_URL", ""),
)
IMAGES_EDIT_COMFYUI_API_KEY = PersistentConfig(
    "IMAGES_EDIT_COMFYUI_API_KEY",
    "images.edit.comfyui.api_key",
    os.getenv("IMAGES_EDIT_COMFYUI_API_KEY", ""),
)

IMAGES_EDIT_COMFYUI_WORKFLOW = PersistentConfig(
    "IMAGES_EDIT_COMFYUI_WORKFLOW",
    "images.edit.comfyui.workflow",
    os.getenv("IMAGES_EDIT_COMFYUI_WORKFLOW", ""),
)

IMAGES_EDIT_COMFYUI_WORKFLOW_NODES = PersistentConfig(
    "IMAGES_EDIT_COMFYUI_WORKFLOW_NODES",
    "images.edit.comfyui.nodes",
    [],
)

####################################
# Audio
####################################

# Transcription
WHISPER_MODEL = PersistentConfig(
    "WHISPER_MODEL",
    "audio.stt.whisper_model",
    os.getenv("WHISPER_MODEL", "base"),
)

WHISPER_MODEL_DIR = os.getenv("WHISPER_MODEL_DIR", f"{CACHE_DIR}/whisper/models")
WHISPER_MODEL_AUTO_UPDATE = (
    not OFFLINE_MODE
    and os.environ.get("WHISPER_MODEL_AUTO_UPDATE", "").lower() == "true"
)

WHISPER_VAD_FILTER = PersistentConfig(
    "WHISPER_VAD_FILTER",
    "audio.stt.whisper_vad_filter",
    os.getenv("WHISPER_VAD_FILTER", "False").lower() == "true",
)

WHISPER_LANGUAGE = os.getenv("WHISPER_LANGUAGE", "").lower() or None

# Add Deepgram configuration
DEEPGRAM_API_KEY = PersistentConfig(
    "DEEPGRAM_API_KEY",
    "audio.stt.deepgram.api_key",
    os.getenv("DEEPGRAM_API_KEY", ""),
)

# ElevenLabs configuration
ELEVENLABS_API_BASE_URL = os.getenv(
    "ELEVENLABS_API_BASE_URL", "https://api.elevenlabs.io"
)

AUDIO_STT_OPENAI_API_BASE_URL = PersistentConfig(
    "AUDIO_STT_OPENAI_API_BASE_URL",
    "audio.stt.openai.api_base_url",
    os.getenv("AUDIO_STT_OPENAI_API_BASE_URL", OPENAI_API_BASE_URL),
)

AUDIO_STT_OPENAI_API_KEY = PersistentConfig(
    "AUDIO_STT_OPENAI_API_KEY",
    "audio.stt.openai.api_key",
    os.getenv("AUDIO_STT_OPENAI_API_KEY", OPENAI_API_KEY),
)

AUDIO_STT_ENGINE = PersistentConfig(
    "AUDIO_STT_ENGINE",
    "audio.stt.engine",
    os.getenv("AUDIO_STT_ENGINE", ""),
)

AUDIO_STT_MODEL = PersistentConfig(
    "AUDIO_STT_MODEL",
    "audio.stt.model",
    os.getenv("AUDIO_STT_MODEL", ""),
)

AUDIO_STT_SUPPORTED_CONTENT_TYPES = PersistentConfig(
    "AUDIO_STT_SUPPORTED_CONTENT_TYPES",
    "audio.stt.supported_content_types",
    [
        content_type.strip()
        for content_type in os.environ.get(
            "AUDIO_STT_SUPPORTED_CONTENT_TYPES", ""
        ).split(",")
        if content_type.strip()
    ],
)

AUDIO_STT_AZURE_API_KEY = PersistentConfig(
    "AUDIO_STT_AZURE_API_KEY",
    "audio.stt.azure.api_key",
    os.getenv("AUDIO_STT_AZURE_API_KEY", ""),
)

AUDIO_STT_AZURE_REGION = PersistentConfig(
    "AUDIO_STT_AZURE_REGION",
    "audio.stt.azure.region",
    os.getenv("AUDIO_STT_AZURE_REGION", ""),
)

AUDIO_STT_AZURE_LOCALES = PersistentConfig(
    "AUDIO_STT_AZURE_LOCALES",
    "audio.stt.azure.locales",
    os.getenv("AUDIO_STT_AZURE_LOCALES", ""),
)

AUDIO_STT_AZURE_BASE_URL = PersistentConfig(
    "AUDIO_STT_AZURE_BASE_URL",
    "audio.stt.azure.base_url",
    os.getenv("AUDIO_STT_AZURE_BASE_URL", ""),
)

AUDIO_STT_AZURE_MAX_SPEAKERS = PersistentConfig(
    "AUDIO_STT_AZURE_MAX_SPEAKERS",
    "audio.stt.azure.max_speakers",
    os.getenv("AUDIO_STT_AZURE_MAX_SPEAKERS", ""),
)

AUDIO_STT_MISTRAL_API_KEY = PersistentConfig(
    "AUDIO_STT_MISTRAL_API_KEY",
    "audio.stt.mistral.api_key",
    os.getenv("AUDIO_STT_MISTRAL_API_KEY", ""),
)

AUDIO_STT_MISTRAL_API_BASE_URL = PersistentConfig(
    "AUDIO_STT_MISTRAL_API_BASE_URL",
    "audio.stt.mistral.api_base_url",
    os.getenv("AUDIO_STT_MISTRAL_API_BASE_URL", "https://api.mistral.ai/v1"),
)

AUDIO_STT_MISTRAL_USE_CHAT_COMPLETIONS = PersistentConfig(
    "AUDIO_STT_MISTRAL_USE_CHAT_COMPLETIONS",
    "audio.stt.mistral.use_chat_completions",
    os.getenv("AUDIO_STT_MISTRAL_USE_CHAT_COMPLETIONS", "false").lower() == "true",
)

AUDIO_TTS_OPENAI_API_BASE_URL = PersistentConfig(
    "AUDIO_TTS_OPENAI_API_BASE_URL",
    "audio.tts.openai.api_base_url",
    os.getenv("AUDIO_TTS_OPENAI_API_BASE_URL", OPENAI_API_BASE_URL),
)
AUDIO_TTS_OPENAI_API_KEY = PersistentConfig(
    "AUDIO_TTS_OPENAI_API_KEY",
    "audio.tts.openai.api_key",
    os.getenv("AUDIO_TTS_OPENAI_API_KEY", OPENAI_API_KEY),
)

audio_tts_openai_params = os.getenv("AUDIO_TTS_OPENAI_PARAMS", "")
try:
    audio_tts_openai_params = json.loads(audio_tts_openai_params)
except json.JSONDecodeError:
    audio_tts_openai_params = {}

AUDIO_TTS_OPENAI_PARAMS = PersistentConfig(
    "AUDIO_TTS_OPENAI_PARAMS",
    "audio.tts.openai.params",
    audio_tts_openai_params,
)


AUDIO_TTS_API_KEY = PersistentConfig(
    "AUDIO_TTS_API_KEY",
    "audio.tts.api_key",
    os.getenv("AUDIO_TTS_API_KEY", ""),
)

AUDIO_TTS_ENGINE = PersistentConfig(
    "AUDIO_TTS_ENGINE",
    "audio.tts.engine",
    os.getenv("AUDIO_TTS_ENGINE", ""),
)

AUDIO_TTS_MODEL = PersistentConfig(
    "AUDIO_TTS_MODEL",
    "audio.tts.model",
    os.getenv("AUDIO_TTS_MODEL", "tts-1"),  # OpenAI default model
)

AUDIO_TTS_VOICE = PersistentConfig(
    "AUDIO_TTS_VOICE",
    "audio.tts.voice",
    os.getenv("AUDIO_TTS_VOICE", "alloy"),  # OpenAI default voice
)

AUDIO_TTS_SPLIT_ON = PersistentConfig(
    "AUDIO_TTS_SPLIT_ON",
    "audio.tts.split_on",
    os.getenv("AUDIO_TTS_SPLIT_ON", "punctuation"),
)

AUDIO_TTS_AZURE_SPEECH_REGION = PersistentConfig(
    "AUDIO_TTS_AZURE_SPEECH_REGION",
    "audio.tts.azure.speech_region",
    os.getenv("AUDIO_TTS_AZURE_SPEECH_REGION", ""),
)

AUDIO_TTS_AZURE_SPEECH_BASE_URL = PersistentConfig(
    "AUDIO_TTS_AZURE_SPEECH_BASE_URL",
    "audio.tts.azure.speech_base_url",
    os.getenv("AUDIO_TTS_AZURE_SPEECH_BASE_URL", ""),
)

AUDIO_TTS_AZURE_SPEECH_OUTPUT_FORMAT = PersistentConfig(
    "AUDIO_TTS_AZURE_SPEECH_OUTPUT_FORMAT",
    "audio.tts.azure.speech_output_format",
    os.getenv(
        "AUDIO_TTS_AZURE_SPEECH_OUTPUT_FORMAT", "audio-24khz-160kbitrate-mono-mp3"
    ),
)

####################################
# LDAP
####################################

ENABLE_LDAP = PersistentConfig(
    "ENABLE_LDAP",
    "ldap.enable",
    os.environ.get("ENABLE_LDAP", "false").lower() == "true",
)

LDAP_SERVER_LABEL = PersistentConfig(
    "LDAP_SERVER_LABEL",
    "ldap.server.label",
    os.environ.get("LDAP_SERVER_LABEL", "LDAP Server"),
)

LDAP_SERVER_HOST = PersistentConfig(
    "LDAP_SERVER_HOST",
    "ldap.server.host",
    os.environ.get("LDAP_SERVER_HOST", "localhost"),
)

LDAP_SERVER_PORT = PersistentConfig(
    "LDAP_SERVER_PORT",
    "ldap.server.port",
    int(os.environ.get("LDAP_SERVER_PORT", "389")),
)

LDAP_ATTRIBUTE_FOR_MAIL = PersistentConfig(
    "LDAP_ATTRIBUTE_FOR_MAIL",
    "ldap.server.attribute_for_mail",
    os.environ.get("LDAP_ATTRIBUTE_FOR_MAIL", "mail"),
)

LDAP_ATTRIBUTE_FOR_USERNAME = PersistentConfig(
    "LDAP_ATTRIBUTE_FOR_USERNAME",
    "ldap.server.attribute_for_username",
    os.environ.get("LDAP_ATTRIBUTE_FOR_USERNAME", "uid"),
)

LDAP_APP_DN = PersistentConfig(
    "LDAP_APP_DN", "ldap.server.app_dn", os.environ.get("LDAP_APP_DN", "")
)

LDAP_APP_PASSWORD = PersistentConfig(
    "LDAP_APP_PASSWORD",
    "ldap.server.app_password",
    os.environ.get("LDAP_APP_PASSWORD", ""),
)

LDAP_SEARCH_BASE = PersistentConfig(
    "LDAP_SEARCH_BASE", "ldap.server.users_dn", os.environ.get("LDAP_SEARCH_BASE", "")
)

LDAP_SEARCH_FILTERS = PersistentConfig(
    "LDAP_SEARCH_FILTER",
    "ldap.server.search_filter",
    os.environ.get("LDAP_SEARCH_FILTER", os.environ.get("LDAP_SEARCH_FILTERS", "")),
)

LDAP_USE_TLS = PersistentConfig(
    "LDAP_USE_TLS",
    "ldap.server.use_tls",
    os.environ.get("LDAP_USE_TLS", "True").lower() == "true",
)

LDAP_CA_CERT_FILE = PersistentConfig(
    "LDAP_CA_CERT_FILE",
    "ldap.server.ca_cert_file",
    os.environ.get("LDAP_CA_CERT_FILE", ""),
)

LDAP_VALIDATE_CERT = PersistentConfig(
    "LDAP_VALIDATE_CERT",
    "ldap.server.validate_cert",
    os.environ.get("LDAP_VALIDATE_CERT", "True").lower() == "true",
)

LDAP_CIPHERS = PersistentConfig(
    "LDAP_CIPHERS", "ldap.server.ciphers", os.environ.get("LDAP_CIPHERS", "ALL")
)

# For LDAP Group Management
ENABLE_LDAP_GROUP_MANAGEMENT = PersistentConfig(
    "ENABLE_LDAP_GROUP_MANAGEMENT",
    "ldap.group.enable_management",
    os.environ.get("ENABLE_LDAP_GROUP_MANAGEMENT", "False").lower() == "true",
)

ENABLE_LDAP_GROUP_CREATION = PersistentConfig(
    "ENABLE_LDAP_GROUP_CREATION",
    "ldap.group.enable_creation",
    os.environ.get("ENABLE_LDAP_GROUP_CREATION", "False").lower() == "true",
)

LDAP_ATTRIBUTE_FOR_GROUPS = PersistentConfig(
    "LDAP_ATTRIBUTE_FOR_GROUPS",
    "ldap.server.attribute_for_groups",
    os.environ.get("LDAP_ATTRIBUTE_FOR_GROUPS", "memberOf"),
)

####################################
# Credit and Usage
####################################

CREDIT_NO_CREDIT_MSG = PersistentConfig(
    "CREDIT_NO_CREDIT_MSG",
    "credit.no_credit_msg",
    os.environ.get("CREDIT_NO_CREDIT_MSG", "余额不足，请前往 设置-积分 充值"),
)

CREDIT_EXCHANGE_RATIO = PersistentConfig(
    "CREDIT_EXCHANGE_RATIO",
    "credit.exchange.ratio",
    os.environ.get("CREDIT_EXCHANGE_RATIO", "1"),
)

CREDIT_DEFAULT_CREDIT = PersistentConfig(
    "CREDIT_DEFAULT_CREDIT",
    "credit.default_credit",
    os.environ.get("CREDIT_DEFAULT_CREDIT", "0"),
)

USAGE_CALCULATE_MODEL_PREFIX_TO_REMOVE = PersistentConfig(
    "USAGE_CALCULATE_MODEL_PREFIX_TO_REMOVE",
    "credit.calculate.model_prefix_to_remove",
    os.environ.get("USAGE_CALCULATE_MODEL_PREFIX_TO_REMOVE", ""),
)

USAGE_DEFAULT_ENCODING_MODEL = PersistentConfig(
    "USAGE_DEFAULT_ENCODING_MODEL",
    "credit.calculate.encoding.default_model",
    os.environ.get("USAGE_DEFAULT_ENCODING_MODEL", "gpt-4o"),
)

USAGE_CALCULATE_DEFAULT_REQUEST_PRICE = PersistentConfig(
    "USAGE_CALCULATE_DEFAULT_REQUEST_PRICE",
    "credit.calculate.default_request_price",
    os.environ.get("USAGE_CALCULATE_DEFAULT_REQUEST_PRICE", "0"),
)

USAGE_CALCULATE_DEFAULT_TOKEN_PRICE = PersistentConfig(
    "USAGE_CALCULATE_DEFAULT_TOKEN_PRICE",
    "credit.calculate.default_token_price",
    os.environ.get("USAGE_CALCULATE_DEFAULT_TOKEN_PRICE", "0"),
)

USAGE_CALCULATE_DEFAULT_EMBEDDING_PRICE = PersistentConfig(
    "USAGE_CALCULATE_DEFAULT_EMBEDDING_PRICE",
    "credit.calculate.default_embedding_price",
    os.environ.get("USAGE_CALCULATE_DEFAULT_EMBEDDING_PRICE", "0"),
)

USAGE_CALCULATE_FEATURE_IMAGE_GEN_PRICE = PersistentConfig(
    "USAGE_CALCULATE_FEATURE_IMAGE_GEN_PRICE",
    "credit.calculate.feature.image_gen_price",
    os.environ.get("USAGE_CALCULATE_FEATURE_IMAGE_GEN_PRICE", "0"),
)

USAGE_CALCULATE_FEATURE_CODE_EXECUTE_PRICE = PersistentConfig(
    "USAGE_CALCULATE_FEATURE_CODE_EXECUTE_PRICE",
    "credit.calculate.feature.code_execute_price",
    os.environ.get("USAGE_CALCULATE_FEATURE_CODE_EXECUTE_PRICE", "0"),
)

USAGE_CALCULATE_FEATURE_WEB_SEARCH_PRICE = PersistentConfig(
    "USAGE_CALCULATE_FEATURE_WEB_SEARCH_PRICE",
    "credit.calculate.feature.web_search_price",
    os.environ.get("USAGE_CALCULATE_FEATURE_WEB_SEARCH_PRICE", "0"),
)

USAGE_CALCULATE_FEATURE_TOOL_SERVER_PRICE = PersistentConfig(
    "USAGE_CALCULATE_FEATURE_TOOL_SERVER_PRICE",
    "credit.calculate.feature.tool_server_price",
    os.environ.get("USAGE_CALCULATE_FEATURE_TOOL_SERVER_PRICE", "0"),
)

USAGE_CALCULATE_MINIMUM_COST = PersistentConfig(
    "USAGE_CALCULATE_MINIMUM_COST",
    "credit.calculate.minimum_cost",
    os.environ.get("USAGE_CALCULATE_MINIMUM_COST", "0"),
)

USAGE_CUSTOM_PRICE_CONFIG = PersistentConfig(
    "USAGE_CUSTOM_PRICE_CONFIG",
    "credit.calculate.custom_price_config",
    os.environ.get("USAGE_CUSTOM_PRICE_CONFIG", "[]"),
)

EZFP_PAY_PRIORITY = PersistentConfig(
    "EZFP_PAY_PRIORITY",
    "credit.ezfp.pay_priority",
    os.environ.get("EZFP_PAY_PRIORITY", "qrcode"),
)

EZFP_ENDPOINT = PersistentConfig(
    "EZFP_ENDPOINT",
    "credit.ezfp.endpoint",
    os.environ.get("EZFP_ENDPOINT", ""),
)

EZFP_PID = PersistentConfig(
    "EZFP_PID",
    "credit.ezfp.pid",
    os.environ.get("EZFP_PID", ""),
)

EZFP_KEY = PersistentConfig(
    "EZFP_KEY",
    "credit.ezfp.key",
    os.environ.get("EZFP_KEY", ""),
)

EZFP_CALLBACK_HOST = PersistentConfig(
    "EZFP_CALLBACK_HOST",
    "credit.ezfp.callback_host",
    os.environ.get("EZFP_CALLBACK_HOST", ""),
)

EZFP_AMOUNT_CONTROL = PersistentConfig(
    "EZFP_AMOUNT_CONTROL",
    "credit.ezfp.amount_control",
    os.environ.get("EZFP_AMOUNT_CONTROL", ""),
)

ALIPAY_SERVER_URL = PersistentConfig(
    "ALIPAY_SERVER_URL",
    "credit.alipay.server_url",
    os.environ.get("ALIPAY_SERVER_URL", "https://openapi.alipay.com/gateway.do"),
)

ALIPAY_APP_ID = PersistentConfig(
    "ALIPAY_APP_ID",
    "credit.alipay.app_id",
    os.environ.get("ALIPAY_APP_ID", ""),
)

ALIPAY_APP_PRIVATE_KEY = PersistentConfig(
    "ALIPAY_APP_PRIVATE_KEY",
    "credit.alipay.app_private_key",
    os.environ.get("ALIPAY_APP_PRIVATE_KEY", ""),
)

ALIPAY_ALIPAY_PUBLIC_KEY = PersistentConfig(
    "ALIPAY_ALIPAY_PUBLIC_KEY",
    "credit.alipay.alipay_public_key",
    os.environ.get("ALIPAY_ALIPAY_PUBLIC_KEY", ""),
)

ALIPAY_CALLBACK_HOST = PersistentConfig(
    "ALIPAY_CALLBACK_HOST",
    "credit.alipay.callback_host",
    os.environ.get("ALIPAY_CALLBACK_HOST", ""),
)

ALIPAY_AMOUNT_CONTROL = PersistentConfig(
    "ALIPAY_AMOUNT_CONTROL",
    "credit.alipay.amount_control",
    os.environ.get("ALIPAY_AMOUNT_CONTROL", ""),
)

ALIPAY_PRODUCT_CODE = PersistentConfig(
    "ALIPAY_PRODUCT_CODE",
    "credit.alipay.product_code",
    os.environ.get("ALIPAY_PRODUCT_CODE", ""),
)<|MERGE_RESOLUTION|>--- conflicted
+++ resolved
@@ -1134,7 +1134,8 @@
     os.environ.get("ENABLE_LOGIN_FORM", "True").lower() == "true",
 )
 
-<<<<<<< HEAD
+ENABLE_PASSWORD_AUTH = os.environ.get("ENABLE_PASSWORD_AUTH", "True").lower() == "true"
+
 ENABLE_SIGNUP_VERIFY = PersistentConfig(
     "ENABLE_SIGNUP_VERIFY",
     "ui.signup_verify.enabled",
@@ -1170,9 +1171,6 @@
     "ui.smtp.password",
     os.environ.get("SMTP_PASSWORD", ""),
 )
-=======
-ENABLE_PASSWORD_AUTH = os.environ.get("ENABLE_PASSWORD_AUTH", "True").lower() == "true"
->>>>>>> fc05e0a6
 
 DEFAULT_LOCALE = PersistentConfig(
     "DEFAULT_LOCALE",
@@ -1369,8 +1367,6 @@
     == "true"
 )
 
-<<<<<<< HEAD
-=======
 
 USER_PERMISSIONS_NOTES_ALLOW_SHARING = (
     os.environ.get("USER_PERMISSIONS_NOTES_ALLOW_PUBLIC_SHARING", "False").lower()
@@ -1382,8 +1378,6 @@
     == "true"
 )
 
-
->>>>>>> fc05e0a6
 USER_PERMISSIONS_CHAT_CONTROLS = (
     os.environ.get("USER_PERMISSIONS_CHAT_CONTROLS", "True").lower() == "true"
 )
@@ -1485,14 +1479,10 @@
     os.environ.get("USER_PERMISSIONS_FEATURES_NOTES", "True").lower() == "true"
 )
 
-<<<<<<< HEAD
-=======
 USER_PERMISSIONS_FEATURES_API_KEYS = (
     os.environ.get("USER_PERMISSIONS_FEATURES_API_KEYS", "False").lower() == "true"
 )
 
-
->>>>>>> fc05e0a6
 DEFAULT_USER_PERMISSIONS = {
     "workspace": {
         "models": USER_PERMISSIONS_WORKSPACE_MODELS_ACCESS,
