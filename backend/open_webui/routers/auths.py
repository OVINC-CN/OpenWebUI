import re
import uuid
import time
import datetime
import logging
from decimal import Decimal

from aiohttp import ClientSession

from open_webui.models.auths import (
    AddUserForm,
    ApiKey,
    Auths,
    Token,
    LdapForm,
    SigninForm,
    SigninResponse,
    SignupForm,
    UpdatePasswordForm,
    UserResponse,
)
<<<<<<< HEAD
from open_webui.models.users import Users, UserModel
=======
from open_webui.models.users import Users, UpdateProfileForm
>>>>>>> 407dc9a4
from open_webui.models.groups import Groups
from open_webui.models.credits import Credits

from open_webui.constants import ERROR_MESSAGES, WEBHOOK_MESSAGES
from open_webui.env import (
    WEBUI_AUTH,
    WEBUI_AUTH_TRUSTED_EMAIL_HEADER,
    WEBUI_AUTH_TRUSTED_NAME_HEADER,
    WEBUI_AUTH_TRUSTED_GROUPS_HEADER,
    WEBUI_AUTH_COOKIE_SAME_SITE,
    WEBUI_AUTH_COOKIE_SECURE,
    WEBUI_AUTH_SIGNOUT_REDIRECT_URL,
    SRC_LOG_LEVELS,
)
from fastapi import APIRouter, Depends, HTTPException, Request, status
from fastapi.responses import RedirectResponse, Response, JSONResponse
from open_webui.config import (
    OPENID_PROVIDER_URL,
    ENABLE_OAUTH_SIGNUP,
    ENABLE_LDAP,
)
from pydantic import BaseModel, Field

from open_webui.utils.misc import parse_duration, validate_email_format
from open_webui.utils.auth import (
    decode_token,
    create_api_key,
    create_token,
    get_admin_user,
    get_verified_user,
    get_current_user,
    get_password_hash,
    get_http_authorization_cred,
    send_verify_email,
    verify_email_by_code,
)
from open_webui.utils.webhook import post_webhook
from open_webui.utils.access_control import get_permissions

from typing import Optional, List

from ssl import CERT_NONE, CERT_REQUIRED, PROTOCOL_TLS

from ldap3 import Server, Connection, NONE, Tls
from ldap3.utils.conv import escape_filter_chars

router = APIRouter()

log = logging.getLogger(__name__)
log.setLevel(SRC_LOG_LEVELS["MAIN"])


############################
# GetSessionUser
############################


class SessionUserResponse(Token, UserResponse):
    expires_at: Optional[int] = None
    permissions: Optional[dict] = None
    credit: Decimal


class SessionUserInfoResponse(SessionUserResponse):
    bio: Optional[str] = None
    gender: Optional[str] = None
    date_of_birth: Optional[datetime.date] = None


@router.get("/", response_model=SessionUserInfoResponse)
async def get_session_user(
    request: Request, response: Response, user: UserModel = Depends(get_current_user)
):
    auth_header = request.headers.get("Authorization")
    auth_token = get_http_authorization_cred(auth_header)
    token = auth_token.credentials
    data = decode_token(token)

    expires_at = None

    if data:
        expires_at = data.get("exp")

        if (expires_at is not None) and int(time.time()) > expires_at:
            raise HTTPException(
                status_code=status.HTTP_401_UNAUTHORIZED,
                detail=ERROR_MESSAGES.INVALID_TOKEN,
            )

        # Set the cookie token
        response.set_cookie(
            key="token",
            value=token,
            expires=(
                datetime.datetime.fromtimestamp(expires_at, datetime.timezone.utc)
                if expires_at
                else None
            ),
            httponly=True,  # Ensures the cookie is not accessible via JavaScript
            samesite=WEBUI_AUTH_COOKIE_SAME_SITE,
            secure=WEBUI_AUTH_COOKIE_SECURE,
        )

    user_permissions = get_permissions(
        user.id, request.app.state.config.USER_PERMISSIONS
    )

    credit = Credits.init_credit_by_user_id(user.id)

    return {
        "token": token,
        "token_type": "Bearer",
        "expires_at": expires_at,
        "id": user.id,
        "email": user.email,
        "name": user.name,
        "role": user.role,
        "profile_image_url": user.profile_image_url,
        "bio": user.bio,
        "gender": user.gender,
        "date_of_birth": user.date_of_birth,
        "permissions": user_permissions,
        "credit": credit.credit,
    }


############################
# Update Profile
############################


@router.post("/update/profile", response_model=UserResponse)
async def update_profile(
    form_data: UpdateProfileForm, session_user=Depends(get_verified_user)
):
    if session_user:
        user = Users.update_user_by_id(
            session_user.id,
            form_data.model_dump(),
        )
        if user:
            return user
        else:
            raise HTTPException(400, detail=ERROR_MESSAGES.DEFAULT())
    else:
        raise HTTPException(400, detail=ERROR_MESSAGES.INVALID_CRED)


############################
# Update Password
############################


@router.post("/update/password", response_model=bool)
async def update_password(
    form_data: UpdatePasswordForm, session_user=Depends(get_current_user)
):
    if WEBUI_AUTH_TRUSTED_EMAIL_HEADER:
        raise HTTPException(400, detail=ERROR_MESSAGES.ACTION_PROHIBITED)
    if session_user:
        user = Auths.authenticate_user(session_user.email, form_data.password)

        if user:
            hashed = get_password_hash(form_data.new_password)
            return Auths.update_user_password_by_id(user.id, hashed)
        else:
            raise HTTPException(400, detail=ERROR_MESSAGES.INVALID_PASSWORD)
    else:
        raise HTTPException(400, detail=ERROR_MESSAGES.INVALID_CRED)


############################
# LDAP Authentication
############################
@router.post("/ldap", response_model=SessionUserResponse)
async def ldap_auth(request: Request, response: Response, form_data: LdapForm):
    ENABLE_LDAP = request.app.state.config.ENABLE_LDAP
    LDAP_SERVER_LABEL = request.app.state.config.LDAP_SERVER_LABEL
    LDAP_SERVER_HOST = request.app.state.config.LDAP_SERVER_HOST
    LDAP_SERVER_PORT = request.app.state.config.LDAP_SERVER_PORT
    LDAP_ATTRIBUTE_FOR_MAIL = request.app.state.config.LDAP_ATTRIBUTE_FOR_MAIL
    LDAP_ATTRIBUTE_FOR_USERNAME = request.app.state.config.LDAP_ATTRIBUTE_FOR_USERNAME
    LDAP_SEARCH_BASE = request.app.state.config.LDAP_SEARCH_BASE
    LDAP_SEARCH_FILTERS = request.app.state.config.LDAP_SEARCH_FILTERS
    LDAP_APP_DN = request.app.state.config.LDAP_APP_DN
    LDAP_APP_PASSWORD = request.app.state.config.LDAP_APP_PASSWORD
    LDAP_USE_TLS = request.app.state.config.LDAP_USE_TLS
    LDAP_CA_CERT_FILE = request.app.state.config.LDAP_CA_CERT_FILE
    LDAP_VALIDATE_CERT = (
        CERT_REQUIRED if request.app.state.config.LDAP_VALIDATE_CERT else CERT_NONE
    )
    LDAP_CIPHERS = (
        request.app.state.config.LDAP_CIPHERS
        if request.app.state.config.LDAP_CIPHERS
        else "ALL"
    )

    if not ENABLE_LDAP:
        raise HTTPException(400, detail="LDAP authentication is not enabled")

    try:
        tls = Tls(
            validate=LDAP_VALIDATE_CERT,
            version=PROTOCOL_TLS,
            ca_certs_file=LDAP_CA_CERT_FILE,
            ciphers=LDAP_CIPHERS,
        )
    except Exception as e:
        log.error(f"TLS configuration error: {str(e)}")
        raise HTTPException(400, detail="Failed to configure TLS for LDAP connection.")

    try:
        server = Server(
            host=LDAP_SERVER_HOST,
            port=LDAP_SERVER_PORT,
            get_info=NONE,
            use_ssl=LDAP_USE_TLS,
            tls=tls,
        )
        connection_app = Connection(
            server,
            LDAP_APP_DN,
            LDAP_APP_PASSWORD,
            auto_bind="NONE",
            authentication="SIMPLE" if LDAP_APP_DN else "ANONYMOUS",
        )
        if not connection_app.bind():
            raise HTTPException(400, detail="Application account bind failed")

        ENABLE_LDAP_GROUP_MANAGEMENT = (
            request.app.state.config.ENABLE_LDAP_GROUP_MANAGEMENT
        )
        ENABLE_LDAP_GROUP_CREATION = request.app.state.config.ENABLE_LDAP_GROUP_CREATION
        LDAP_ATTRIBUTE_FOR_GROUPS = request.app.state.config.LDAP_ATTRIBUTE_FOR_GROUPS

        search_attributes = [
            f"{LDAP_ATTRIBUTE_FOR_USERNAME}",
            f"{LDAP_ATTRIBUTE_FOR_MAIL}",
            "cn",
        ]

        if ENABLE_LDAP_GROUP_MANAGEMENT:
            search_attributes.append(f"{LDAP_ATTRIBUTE_FOR_GROUPS}")
            log.info(
                f"LDAP Group Management enabled. Adding {LDAP_ATTRIBUTE_FOR_GROUPS} to search attributes"
            )

        log.info(f"LDAP search attributes: {search_attributes}")

        search_success = connection_app.search(
            search_base=LDAP_SEARCH_BASE,
            search_filter=f"(&({LDAP_ATTRIBUTE_FOR_USERNAME}={escape_filter_chars(form_data.user.lower())}){LDAP_SEARCH_FILTERS})",
            attributes=search_attributes,
        )

        if not search_success or not connection_app.entries:
            raise HTTPException(400, detail="User not found in the LDAP server")

        entry = connection_app.entries[0]
        username = str(entry[f"{LDAP_ATTRIBUTE_FOR_USERNAME}"]).lower()
        email = entry[
            f"{LDAP_ATTRIBUTE_FOR_MAIL}"
        ].value  # retrieve the Attribute value
        if not email:
            raise HTTPException(400, "User does not have a valid email address.")
        elif isinstance(email, str):
            email = email.lower()
        elif isinstance(email, list):
            email = email[0].lower()
        else:
            email = str(email).lower()

        cn = str(entry["cn"])
        user_dn = entry.entry_dn

        user_groups = []
        if ENABLE_LDAP_GROUP_MANAGEMENT and LDAP_ATTRIBUTE_FOR_GROUPS in entry:
            group_dns = entry[LDAP_ATTRIBUTE_FOR_GROUPS]
            log.info(f"LDAP raw group DNs for user {username}: {group_dns}")

            if group_dns:
                log.info(f"LDAP group_dns original: {group_dns}")
                log.info(f"LDAP group_dns type: {type(group_dns)}")
                log.info(f"LDAP group_dns length: {len(group_dns)}")

                if hasattr(group_dns, "value"):
                    group_dns = group_dns.value
                    log.info(f"Extracted .value property: {group_dns}")
                elif hasattr(group_dns, "__iter__") and not isinstance(
                    group_dns, (str, bytes)
                ):
                    group_dns = list(group_dns)
                    log.info(f"Converted to list: {group_dns}")

                if isinstance(group_dns, list):
                    group_dns = [str(item) for item in group_dns]
                else:
                    group_dns = [str(group_dns)]

                log.info(
                    f"LDAP group_dns after processing - type: {type(group_dns)}, length: {len(group_dns)}"
                )

                for group_idx, group_dn in enumerate(group_dns):
                    group_dn = str(group_dn)
                    log.info(f"Processing group DN #{group_idx + 1}: {group_dn}")

                    try:
                        group_cn = None

                        for item in group_dn.split(","):
                            item = item.strip()
                            if item.upper().startswith("CN="):
                                group_cn = item[3:]
                                break

                        if group_cn:
                            user_groups.append(group_cn)

                        else:
                            log.warning(
                                f"Could not extract CN from group DN: {group_dn}"
                            )
                    except Exception as e:
                        log.warning(
                            f"Failed to extract group name from DN {group_dn}: {e}"
                        )

                log.info(
                    f"LDAP groups for user {username}: {user_groups} (total: {len(user_groups)})"
                )
            else:
                log.info(f"No groups found for user {username}")
        elif ENABLE_LDAP_GROUP_MANAGEMENT:
            log.warning(
                f"LDAP Group Management enabled but {LDAP_ATTRIBUTE_FOR_GROUPS} attribute not found in user entry"
            )

        if username == form_data.user.lower():
            connection_user = Connection(
                server,
                user_dn,
                form_data.password,
                auto_bind="NONE",
                authentication="SIMPLE",
            )
            if not connection_user.bind():
                raise HTTPException(400, "Authentication failed.")

            user = Users.get_user_by_email(email)
            if not user:
                try:
                    role = (
                        "admin"
                        if not Users.has_users()
                        else request.app.state.config.DEFAULT_USER_ROLE
                    )

                    user = Auths.insert_new_auth(
                        email=email,
                        password=str(uuid.uuid4()),
                        name=cn,
                        role=role,
                    )

                    if not user:
                        raise HTTPException(
                            500, detail=ERROR_MESSAGES.CREATE_USER_ERROR
                        )

                except HTTPException:
                    raise
                except Exception as err:
                    log.error(f"LDAP user creation error: {str(err)}")
                    raise HTTPException(
                        500, detail="Internal error occurred during LDAP user creation."
                    )

            user = Auths.authenticate_user_by_email(email)

            if user:
                expires_delta = parse_duration(request.app.state.config.JWT_EXPIRES_IN)
                expires_at = None
                if expires_delta:
                    expires_at = int(time.time()) + int(expires_delta.total_seconds())

                token = create_token(
                    data={"id": user.id},
                    expires_delta=expires_delta,
                )

                # Set the cookie token
                response.set_cookie(
                    key="token",
                    value=token,
                    expires=(
                        datetime.datetime.fromtimestamp(
                            expires_at, datetime.timezone.utc
                        )
                        if expires_at
                        else None
                    ),
                    httponly=True,  # Ensures the cookie is not accessible via JavaScript
                    samesite=WEBUI_AUTH_COOKIE_SAME_SITE,
                    secure=WEBUI_AUTH_COOKIE_SECURE,
                )

                user_permissions = get_permissions(
                    user.id, request.app.state.config.USER_PERMISSIONS
                )

                credit = Credits.init_credit_by_user_id(user.id)

                if (
                    user.role != "admin"
                    and ENABLE_LDAP_GROUP_MANAGEMENT
                    and user_groups
                ):
                    if ENABLE_LDAP_GROUP_CREATION:
                        Groups.create_groups_by_group_names(user.id, user_groups)

                    try:
                        Groups.sync_groups_by_group_names(user.id, user_groups)
                        log.info(
                            f"Successfully synced groups for user {user.id}: {user_groups}"
                        )
                    except Exception as e:
                        log.error(f"Failed to sync groups for user {user.id}: {e}")

                return {
                    "token": token,
                    "token_type": "Bearer",
                    "expires_at": expires_at,
                    "id": user.id,
                    "email": user.email,
                    "name": user.name,
                    "role": user.role,
                    "profile_image_url": user.profile_image_url,
                    "permissions": user_permissions,
                    "credit": credit.credit,
                }
            else:
                raise HTTPException(400, detail=ERROR_MESSAGES.INVALID_CRED)
        else:
            raise HTTPException(400, "User record mismatch.")
    except Exception as e:
        log.error(f"LDAP authentication error: {str(e)}")
        raise HTTPException(400, detail="LDAP authentication failed.")


############################
# SignIn
############################


@router.post("/signin", response_model=SessionUserResponse)
async def signin(request: Request, response: Response, form_data: SigninForm):
    if WEBUI_AUTH_TRUSTED_EMAIL_HEADER:
        if WEBUI_AUTH_TRUSTED_EMAIL_HEADER not in request.headers:
            raise HTTPException(400, detail=ERROR_MESSAGES.INVALID_TRUSTED_HEADER)

        email = request.headers[WEBUI_AUTH_TRUSTED_EMAIL_HEADER].lower()
        name = email

        if WEBUI_AUTH_TRUSTED_NAME_HEADER:
            name = request.headers.get(WEBUI_AUTH_TRUSTED_NAME_HEADER, email)

        if not Users.get_user_by_email(email.lower()):
            await signup(
                request,
                response,
                SignupForm(email=email, password=str(uuid.uuid4()), name=name),
            )

        user = Auths.authenticate_user_by_email(email)
        if WEBUI_AUTH_TRUSTED_GROUPS_HEADER and user and user.role != "admin":
            group_names = request.headers.get(
                WEBUI_AUTH_TRUSTED_GROUPS_HEADER, ""
            ).split(",")
            group_names = [name.strip() for name in group_names if name.strip()]

            if group_names:
                Groups.sync_groups_by_group_names(user.id, group_names)

    elif WEBUI_AUTH == False:
        admin_email = "admin@localhost"
        admin_password = "admin"

        if Users.get_user_by_email(admin_email.lower()):
            user = Auths.authenticate_user(admin_email.lower(), admin_password)
        else:
            if Users.has_users():
                raise HTTPException(400, detail=ERROR_MESSAGES.EXISTING_USERS)

            await signup(
                request,
                response,
                SignupForm(email=admin_email, password=admin_password, name="User"),
            )

            user = Auths.authenticate_user(admin_email.lower(), admin_password)
    else:
        user = Auths.authenticate_user(form_data.email.lower(), form_data.password)

    if user:

        expires_delta = parse_duration(request.app.state.config.JWT_EXPIRES_IN)
        expires_at = None
        if expires_delta:
            expires_at = int(time.time()) + int(expires_delta.total_seconds())

        token = create_token(
            data={"id": user.id},
            expires_delta=expires_delta,
        )

        datetime_expires_at = (
            datetime.datetime.fromtimestamp(expires_at, datetime.timezone.utc)
            if expires_at
            else None
        )

        # Set the cookie token
        response.set_cookie(
            key="token",
            value=token,
            expires=datetime_expires_at,
            httponly=True,  # Ensures the cookie is not accessible via JavaScript
            samesite=WEBUI_AUTH_COOKIE_SAME_SITE,
            secure=WEBUI_AUTH_COOKIE_SECURE,
        )

        user_permissions = get_permissions(
            user.id, request.app.state.config.USER_PERMISSIONS
        )

        credit = Credits.init_credit_by_user_id(user.id)

        return {
            "token": token,
            "token_type": "Bearer",
            "expires_at": expires_at,
            "id": user.id,
            "email": user.email,
            "name": user.name,
            "role": user.role,
            "profile_image_url": user.profile_image_url,
            "permissions": user_permissions,
            "credit": credit.credit,
        }
    else:
        raise HTTPException(400, detail=ERROR_MESSAGES.INVALID_CRED)


############################
# SignUp
############################


@router.post("/signup", response_model=SessionUserResponse)
async def signup(request: Request, response: Response, form_data: SignupForm):
    has_users = Users.has_users()

    if WEBUI_AUTH:
        if (
            not request.app.state.config.ENABLE_SIGNUP
            or not request.app.state.config.ENABLE_LOGIN_FORM
        ):
            raise HTTPException(
                status.HTTP_403_FORBIDDEN, detail=ERROR_MESSAGES.ACCESS_PROHIBITED
            )
    else:
        if has_users:
            raise HTTPException(
                status.HTTP_403_FORBIDDEN, detail=ERROR_MESSAGES.ACCESS_PROHIBITED
            )

    # check for email domain whitelist
    email_domain_whitelist = [
        i.strip()
        for i in request.app.state.config.SIGNUP_EMAIL_DOMAIN_WHITELIST.split(",")
        if i
    ]
    if email_domain_whitelist:
        domain = form_data.email.split("@")[-1]
        if domain not in email_domain_whitelist:
            raise HTTPException(
                status.HTTP_403_FORBIDDEN,
                detail=f"Only emails from {request.app.state.config.SIGNUP_EMAIL_DOMAIN_WHITELIST} are allowed",
            )

    if not validate_email_format(form_data.email.lower()):
        raise HTTPException(
            status.HTTP_400_BAD_REQUEST, detail=ERROR_MESSAGES.INVALID_EMAIL_FORMAT
        )

    if Users.get_user_by_email(form_data.email.lower()):
        raise HTTPException(400, detail=ERROR_MESSAGES.EMAIL_TAKEN)

    try:
        if not has_users:
            role = "admin"
        elif request.app.state.config.ENABLE_SIGNUP_VERIFY:
            role = "pending"
            send_verify_email(email=form_data.email.lower())
        else:
            role = request.app.state.config.DEFAULT_USER_ROLE

        # The password passed to bcrypt must be 72 bytes or fewer. If it is longer, it will be truncated before hashing.
        if len(form_data.password.encode("utf-8")) > 72:
            raise HTTPException(
                status.HTTP_400_BAD_REQUEST,
                detail=ERROR_MESSAGES.PASSWORD_TOO_LONG,
            )

        hashed = get_password_hash(form_data.password)
        user = Auths.insert_new_auth(
            form_data.email.lower(),
            hashed,
            form_data.name,
            form_data.profile_image_url,
            role,
        )

        if user:
            expires_delta = parse_duration(request.app.state.config.JWT_EXPIRES_IN)
            expires_at = None
            if expires_delta:
                expires_at = int(time.time()) + int(expires_delta.total_seconds())

            token = create_token(
                data={"id": user.id},
                expires_delta=expires_delta,
            )

            datetime_expires_at = (
                datetime.datetime.fromtimestamp(expires_at, datetime.timezone.utc)
                if expires_at
                else None
            )

            # Set the cookie token
            response.set_cookie(
                key="token",
                value=token,
                expires=datetime_expires_at,
                httponly=True,  # Ensures the cookie is not accessible via JavaScript
                samesite=WEBUI_AUTH_COOKIE_SAME_SITE,
                secure=WEBUI_AUTH_COOKIE_SECURE,
            )

            if request.app.state.config.WEBHOOK_URL:
                await post_webhook(
                    request.app.state.WEBUI_NAME,
                    request.app.state.config.WEBHOOK_URL,
                    WEBHOOK_MESSAGES.USER_SIGNUP(user.name),
                    {
                        "action": "signup",
                        "message": WEBHOOK_MESSAGES.USER_SIGNUP(user.name),
                        "user": user.model_dump_json(exclude_none=True),
                    },
                )

            user_permissions = get_permissions(
                user.id, request.app.state.config.USER_PERMISSIONS
            )

            if not has_users:
                # Disable signup after the first user is created
                request.app.state.config.ENABLE_SIGNUP = False

            credit = Credits.init_credit_by_user_id(user.id)

            return {
                "token": token,
                "token_type": "Bearer",
                "expires_at": expires_at,
                "id": user.id,
                "email": user.email,
                "name": user.name,
                "role": user.role,
                "profile_image_url": user.profile_image_url,
                "permissions": user_permissions,
                "credit": credit.credit,
            }
        else:
            raise HTTPException(500, detail=ERROR_MESSAGES.CREATE_USER_ERROR)
    except Exception as err:
        log.error(f"Signup error: {str(err)}")
        raise HTTPException(500, detail="An internal error occurred during signup.")


@router.get("/signup_verify/{code}")
async def signup_verify(request: Request, code: str):
    email = verify_email_by_code(code=code)
    if not email:
        raise HTTPException(403, detail="Invalid code")

    user = Users.get_user_by_email(email)
    if not user:
        raise HTTPException(404, detail="User not found")

    Users.update_user_role_by_id(user.id, "user")
    return RedirectResponse(url=request.app.state.config.WEBUI_URL)


@router.get("/signout")
async def signout(request: Request, response: Response):
    response.delete_cookie("token")
    response.delete_cookie("oui-session")

    if ENABLE_OAUTH_SIGNUP.value:
        oauth_id_token = request.cookies.get("oauth_id_token")
        if oauth_id_token and OPENID_PROVIDER_URL.value:
            try:
                async with ClientSession(trust_env=True) as session:
                    async with session.get(OPENID_PROVIDER_URL.value) as resp:
                        if resp.status == 200:
                            openid_data = await resp.json()
                            logout_url = openid_data.get("end_session_endpoint")
                            if logout_url:
                                response.delete_cookie("oauth_id_token")

                                return JSONResponse(
                                    status_code=200,
                                    content={
                                        "status": True,
                                        "redirect_url": f"{logout_url}?id_token_hint={oauth_id_token}"
                                        + (
                                            f"&post_logout_redirect_uri={WEBUI_AUTH_SIGNOUT_REDIRECT_URL}"
                                            if WEBUI_AUTH_SIGNOUT_REDIRECT_URL
                                            else ""
                                        ),
                                    },
                                    headers=response.headers,
                                )
                        else:
                            raise HTTPException(
                                status_code=resp.status,
                                detail="Failed to fetch OpenID configuration",
                            )
            except Exception as e:
                log.error(f"OpenID signout error: {str(e)}")
                raise HTTPException(
                    status_code=500,
                    detail="Failed to sign out from the OpenID provider.",
                )

    if WEBUI_AUTH_SIGNOUT_REDIRECT_URL:
        return JSONResponse(
            status_code=200,
            content={
                "status": True,
                "redirect_url": WEBUI_AUTH_SIGNOUT_REDIRECT_URL,
            },
            headers=response.headers,
        )

    return JSONResponse(
        status_code=200, content={"status": True}, headers=response.headers
    )


############################
# AddUser
############################


@router.post("/add", response_model=SigninResponse)
async def add_user(form_data: AddUserForm, user=Depends(get_admin_user)):
    if not validate_email_format(form_data.email.lower()):
        raise HTTPException(
            status.HTTP_400_BAD_REQUEST, detail=ERROR_MESSAGES.INVALID_EMAIL_FORMAT
        )

    if Users.get_user_by_email(form_data.email.lower()):
        raise HTTPException(400, detail=ERROR_MESSAGES.EMAIL_TAKEN)

    try:
        hashed = get_password_hash(form_data.password)
        user = Auths.insert_new_auth(
            form_data.email.lower(),
            hashed,
            form_data.name,
            form_data.profile_image_url,
            form_data.role,
        )

        if user:
            token = create_token(data={"id": user.id})
            return {
                "token": token,
                "token_type": "Bearer",
                "id": user.id,
                "email": user.email,
                "name": user.name,
                "role": user.role,
                "profile_image_url": user.profile_image_url,
            }
        else:
            raise HTTPException(500, detail=ERROR_MESSAGES.CREATE_USER_ERROR)
    except Exception as err:
        log.error(f"Add user error: {str(err)}")
        raise HTTPException(
            500, detail="An internal error occurred while adding the user."
        )


############################
# GetAdminDetails
############################


@router.get("/admin/details")
async def get_admin_details(request: Request, user=Depends(get_current_user)):
    if request.app.state.config.SHOW_ADMIN_DETAILS:
        admin_email = request.app.state.config.ADMIN_EMAIL
        admin_name = None

        log.info(f"Admin details - Email: {admin_email}, Name: {admin_name}")

        if admin_email:
            admin = Users.get_user_by_email(admin_email)
            if admin:
                admin_name = admin.name
        else:
            admin = Users.get_first_user()
            if admin:
                admin_email = admin.email
                admin_name = admin.name

        return {
            "name": admin_name,
            "email": admin_email,
        }
    else:
        raise HTTPException(400, detail=ERROR_MESSAGES.ACTION_PROHIBITED)


############################
# ToggleSignUp
############################


@router.get("/admin/config")
async def get_admin_config(request: Request, user=Depends(get_admin_user)):
    return {
        "SHOW_ADMIN_DETAILS": request.app.state.config.SHOW_ADMIN_DETAILS,
        "WEBUI_URL": request.app.state.config.WEBUI_URL,
        "ENABLE_SIGNUP": request.app.state.config.ENABLE_SIGNUP,
        "ENABLE_SIGNUP_VERIFY": request.app.state.config.ENABLE_SIGNUP_VERIFY,
        "SIGNUP_EMAIL_DOMAIN_WHITELIST": request.app.state.config.SIGNUP_EMAIL_DOMAIN_WHITELIST,
        "ENABLE_API_KEY": request.app.state.config.ENABLE_API_KEY,
        "ENABLE_API_KEY_ENDPOINT_RESTRICTIONS": request.app.state.config.ENABLE_API_KEY_ENDPOINT_RESTRICTIONS,
        "API_KEY_ALLOWED_ENDPOINTS": request.app.state.config.API_KEY_ALLOWED_ENDPOINTS,
        "DEFAULT_USER_ROLE": request.app.state.config.DEFAULT_USER_ROLE,
        "JWT_EXPIRES_IN": request.app.state.config.JWT_EXPIRES_IN,
        "ENABLE_COMMUNITY_SHARING": request.app.state.config.ENABLE_COMMUNITY_SHARING,
        "ENABLE_MESSAGE_RATING": request.app.state.config.ENABLE_MESSAGE_RATING,
        "ENABLE_CHANNELS": request.app.state.config.ENABLE_CHANNELS,
        "ENABLE_NOTES": request.app.state.config.ENABLE_NOTES,
        "ENABLE_USER_WEBHOOKS": request.app.state.config.ENABLE_USER_WEBHOOKS,
        "PENDING_USER_OVERLAY_TITLE": request.app.state.config.PENDING_USER_OVERLAY_TITLE,
        "PENDING_USER_OVERLAY_CONTENT": request.app.state.config.PENDING_USER_OVERLAY_CONTENT,
        "RESPONSE_WATERMARK": request.app.state.config.RESPONSE_WATERMARK,
    }


class AdminConfig(BaseModel):
    SHOW_ADMIN_DETAILS: bool
    WEBUI_URL: str
    ENABLE_SIGNUP: bool
    ENABLE_SIGNUP_VERIFY: bool = Field(default=False)
    SIGNUP_EMAIL_DOMAIN_WHITELIST: str = Field(default="")
    ENABLE_API_KEY: bool
    ENABLE_API_KEY_ENDPOINT_RESTRICTIONS: bool
    API_KEY_ALLOWED_ENDPOINTS: str
    DEFAULT_USER_ROLE: str
    JWT_EXPIRES_IN: str
    ENABLE_COMMUNITY_SHARING: bool
    ENABLE_MESSAGE_RATING: bool
    ENABLE_CHANNELS: bool
    ENABLE_NOTES: bool
    ENABLE_USER_WEBHOOKS: bool
    PENDING_USER_OVERLAY_TITLE: Optional[str] = None
    PENDING_USER_OVERLAY_CONTENT: Optional[str] = None
    RESPONSE_WATERMARK: Optional[str] = None


@router.post("/admin/config")
async def update_admin_config(
    request: Request, form_data: AdminConfig, user=Depends(get_admin_user)
):
    request.app.state.config.SHOW_ADMIN_DETAILS = form_data.SHOW_ADMIN_DETAILS
    request.app.state.config.WEBUI_URL = form_data.WEBUI_URL
    request.app.state.config.ENABLE_SIGNUP = form_data.ENABLE_SIGNUP
    request.app.state.config.ENABLE_SIGNUP_VERIFY = form_data.ENABLE_SIGNUP_VERIFY
    request.app.state.config.SIGNUP_EMAIL_DOMAIN_WHITELIST = (
        form_data.SIGNUP_EMAIL_DOMAIN_WHITELIST
    )

    request.app.state.config.ENABLE_API_KEY = form_data.ENABLE_API_KEY
    request.app.state.config.ENABLE_API_KEY_ENDPOINT_RESTRICTIONS = (
        form_data.ENABLE_API_KEY_ENDPOINT_RESTRICTIONS
    )
    request.app.state.config.API_KEY_ALLOWED_ENDPOINTS = (
        form_data.API_KEY_ALLOWED_ENDPOINTS
    )

    request.app.state.config.ENABLE_CHANNELS = form_data.ENABLE_CHANNELS
    request.app.state.config.ENABLE_NOTES = form_data.ENABLE_NOTES

    if form_data.DEFAULT_USER_ROLE in ["pending", "user", "admin"]:
        request.app.state.config.DEFAULT_USER_ROLE = form_data.DEFAULT_USER_ROLE

    pattern = r"^(-1|0|(-?\d+(\.\d+)?)(ms|s|m|h|d|w))$"

    # Check if the input string matches the pattern
    if re.match(pattern, form_data.JWT_EXPIRES_IN):
        request.app.state.config.JWT_EXPIRES_IN = form_data.JWT_EXPIRES_IN

    request.app.state.config.ENABLE_COMMUNITY_SHARING = (
        form_data.ENABLE_COMMUNITY_SHARING
    )
    request.app.state.config.ENABLE_MESSAGE_RATING = form_data.ENABLE_MESSAGE_RATING

    request.app.state.config.ENABLE_USER_WEBHOOKS = form_data.ENABLE_USER_WEBHOOKS

    request.app.state.config.PENDING_USER_OVERLAY_TITLE = (
        form_data.PENDING_USER_OVERLAY_TITLE
    )
    request.app.state.config.PENDING_USER_OVERLAY_CONTENT = (
        form_data.PENDING_USER_OVERLAY_CONTENT
    )

    request.app.state.config.RESPONSE_WATERMARK = form_data.RESPONSE_WATERMARK

    return {
        "SHOW_ADMIN_DETAILS": request.app.state.config.SHOW_ADMIN_DETAILS,
        "WEBUI_URL": request.app.state.config.WEBUI_URL,
        "ENABLE_SIGNUP": request.app.state.config.ENABLE_SIGNUP,
        "ENABLE_SIGNUP_VERIFY": request.app.state.config.ENABLE_SIGNUP_VERIFY,
        "SIGNUP_EMAIL_DOMAIN_WHITELIST": request.app.state.config.SIGNUP_EMAIL_DOMAIN_WHITELIST,
        "ENABLE_API_KEY": request.app.state.config.ENABLE_API_KEY,
        "ENABLE_API_KEY_ENDPOINT_RESTRICTIONS": request.app.state.config.ENABLE_API_KEY_ENDPOINT_RESTRICTIONS,
        "API_KEY_ALLOWED_ENDPOINTS": request.app.state.config.API_KEY_ALLOWED_ENDPOINTS,
        "DEFAULT_USER_ROLE": request.app.state.config.DEFAULT_USER_ROLE,
        "JWT_EXPIRES_IN": request.app.state.config.JWT_EXPIRES_IN,
        "ENABLE_COMMUNITY_SHARING": request.app.state.config.ENABLE_COMMUNITY_SHARING,
        "ENABLE_MESSAGE_RATING": request.app.state.config.ENABLE_MESSAGE_RATING,
        "ENABLE_CHANNELS": request.app.state.config.ENABLE_CHANNELS,
        "ENABLE_NOTES": request.app.state.config.ENABLE_NOTES,
        "ENABLE_USER_WEBHOOKS": request.app.state.config.ENABLE_USER_WEBHOOKS,
        "PENDING_USER_OVERLAY_TITLE": request.app.state.config.PENDING_USER_OVERLAY_TITLE,
        "PENDING_USER_OVERLAY_CONTENT": request.app.state.config.PENDING_USER_OVERLAY_CONTENT,
        "RESPONSE_WATERMARK": request.app.state.config.RESPONSE_WATERMARK,
    }


class LdapServerConfig(BaseModel):
    label: str
    host: str
    port: Optional[int] = None
    attribute_for_mail: str = "mail"
    attribute_for_username: str = "uid"
    app_dn: str
    app_dn_password: str
    search_base: str
    search_filters: str = ""
    use_tls: bool = True
    certificate_path: Optional[str] = None
    validate_cert: bool = True
    ciphers: Optional[str] = "ALL"


@router.get("/admin/config/ldap/server", response_model=LdapServerConfig)
async def get_ldap_server(request: Request, user=Depends(get_admin_user)):
    return {
        "label": request.app.state.config.LDAP_SERVER_LABEL,
        "host": request.app.state.config.LDAP_SERVER_HOST,
        "port": request.app.state.config.LDAP_SERVER_PORT,
        "attribute_for_mail": request.app.state.config.LDAP_ATTRIBUTE_FOR_MAIL,
        "attribute_for_username": request.app.state.config.LDAP_ATTRIBUTE_FOR_USERNAME,
        "app_dn": request.app.state.config.LDAP_APP_DN,
        "app_dn_password": request.app.state.config.LDAP_APP_PASSWORD,
        "search_base": request.app.state.config.LDAP_SEARCH_BASE,
        "search_filters": request.app.state.config.LDAP_SEARCH_FILTERS,
        "use_tls": request.app.state.config.LDAP_USE_TLS,
        "certificate_path": request.app.state.config.LDAP_CA_CERT_FILE,
        "validate_cert": request.app.state.config.LDAP_VALIDATE_CERT,
        "ciphers": request.app.state.config.LDAP_CIPHERS,
    }


@router.post("/admin/config/ldap/server")
async def update_ldap_server(
    request: Request, form_data: LdapServerConfig, user=Depends(get_admin_user)
):
    required_fields = [
        "label",
        "host",
        "attribute_for_mail",
        "attribute_for_username",
        "app_dn",
        "app_dn_password",
        "search_base",
    ]
    for key in required_fields:
        value = getattr(form_data, key)
        if not value:
            raise HTTPException(400, detail=f"Required field {key} is empty")

    request.app.state.config.LDAP_SERVER_LABEL = form_data.label
    request.app.state.config.LDAP_SERVER_HOST = form_data.host
    request.app.state.config.LDAP_SERVER_PORT = form_data.port
    request.app.state.config.LDAP_ATTRIBUTE_FOR_MAIL = form_data.attribute_for_mail
    request.app.state.config.LDAP_ATTRIBUTE_FOR_USERNAME = (
        form_data.attribute_for_username
    )
    request.app.state.config.LDAP_APP_DN = form_data.app_dn
    request.app.state.config.LDAP_APP_PASSWORD = form_data.app_dn_password
    request.app.state.config.LDAP_SEARCH_BASE = form_data.search_base
    request.app.state.config.LDAP_SEARCH_FILTERS = form_data.search_filters
    request.app.state.config.LDAP_USE_TLS = form_data.use_tls
    request.app.state.config.LDAP_CA_CERT_FILE = form_data.certificate_path
    request.app.state.config.LDAP_VALIDATE_CERT = form_data.validate_cert
    request.app.state.config.LDAP_CIPHERS = form_data.ciphers

    return {
        "label": request.app.state.config.LDAP_SERVER_LABEL,
        "host": request.app.state.config.LDAP_SERVER_HOST,
        "port": request.app.state.config.LDAP_SERVER_PORT,
        "attribute_for_mail": request.app.state.config.LDAP_ATTRIBUTE_FOR_MAIL,
        "attribute_for_username": request.app.state.config.LDAP_ATTRIBUTE_FOR_USERNAME,
        "app_dn": request.app.state.config.LDAP_APP_DN,
        "app_dn_password": request.app.state.config.LDAP_APP_PASSWORD,
        "search_base": request.app.state.config.LDAP_SEARCH_BASE,
        "search_filters": request.app.state.config.LDAP_SEARCH_FILTERS,
        "use_tls": request.app.state.config.LDAP_USE_TLS,
        "certificate_path": request.app.state.config.LDAP_CA_CERT_FILE,
        "validate_cert": request.app.state.config.LDAP_VALIDATE_CERT,
        "ciphers": request.app.state.config.LDAP_CIPHERS,
    }


@router.get("/admin/config/ldap")
async def get_ldap_config(request: Request, user=Depends(get_admin_user)):
    return {"ENABLE_LDAP": request.app.state.config.ENABLE_LDAP}


class LdapConfigForm(BaseModel):
    enable_ldap: Optional[bool] = None


@router.post("/admin/config/ldap")
async def update_ldap_config(
    request: Request, form_data: LdapConfigForm, user=Depends(get_admin_user)
):
    request.app.state.config.ENABLE_LDAP = form_data.enable_ldap
    return {"ENABLE_LDAP": request.app.state.config.ENABLE_LDAP}


############################
# API Key
############################


# create api key
@router.post("/api_key", response_model=ApiKey)
async def generate_api_key(request: Request, user=Depends(get_current_user)):
    if not request.app.state.config.ENABLE_API_KEY:
        raise HTTPException(
            status.HTTP_403_FORBIDDEN,
            detail=ERROR_MESSAGES.API_KEY_CREATION_NOT_ALLOWED,
        )

    api_key = create_api_key()
    success = Users.update_user_api_key_by_id(user.id, api_key)

    if success:
        return {
            "api_key": api_key,
        }
    else:
        raise HTTPException(500, detail=ERROR_MESSAGES.CREATE_API_KEY_ERROR)


# delete api key
@router.delete("/api_key", response_model=bool)
async def delete_api_key(user=Depends(get_current_user)):
    success = Users.update_user_api_key_by_id(user.id, None)
    return success


# get api key
@router.get("/api_key", response_model=ApiKey)
async def get_api_key(user=Depends(get_current_user)):
    api_key = Users.get_user_api_key_by_id(user.id)
    if api_key:
        return {
            "api_key": api_key,
        }
    else:
        raise HTTPException(404, detail=ERROR_MESSAGES.API_KEY_NOT_FOUND)<|MERGE_RESOLUTION|>--- conflicted
+++ resolved
@@ -19,11 +19,7 @@
     UpdatePasswordForm,
     UserResponse,
 )
-<<<<<<< HEAD
-from open_webui.models.users import Users, UserModel
-=======
-from open_webui.models.users import Users, UpdateProfileForm
->>>>>>> 407dc9a4
+from open_webui.models.users import Users, UserModel, UpdateProfileForm
 from open_webui.models.groups import Groups
 from open_webui.models.credits import Credits
 
