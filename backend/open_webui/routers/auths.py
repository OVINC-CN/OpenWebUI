import re
import uuid
import time
import datetime
import logging
from decimal import Decimal

from aiohttp import ClientSession

from open_webui.models.auths import (
    AddUserForm,
    ApiKey,
    Auths,
    Token,
    LdapForm,
    SigninForm,
    SigninResponse,
    SignupForm,
    UpdatePasswordForm,
    UpdateProfileForm,
    UserResponse,
)
from open_webui.models.users import Users, UserModel
from open_webui.models.groups import Groups
from open_webui.models.credits import Credits

from open_webui.constants import ERROR_MESSAGES, WEBHOOK_MESSAGES
from open_webui.env import (
    WEBUI_AUTH,
    WEBUI_AUTH_TRUSTED_EMAIL_HEADER,
    WEBUI_AUTH_TRUSTED_NAME_HEADER,
    WEBUI_AUTH_TRUSTED_GROUPS_HEADER,
    WEBUI_AUTH_COOKIE_SAME_SITE,
    WEBUI_AUTH_COOKIE_SECURE,
    WEBUI_AUTH_SIGNOUT_REDIRECT_URL,
    SRC_LOG_LEVELS,
)
from fastapi import APIRouter, Depends, HTTPException, Request, status
from fastapi.responses import RedirectResponse, Response, JSONResponse
from open_webui.config import (
    OPENID_PROVIDER_URL,
    ENABLE_OAUTH_SIGNUP,
    ENABLE_LDAP,
)
from pydantic import BaseModel, Field

from open_webui.utils.misc import parse_duration, validate_email_format
from open_webui.utils.auth import (
    decode_token,
    create_api_key,
    create_token,
    get_admin_user,
    get_verified_user,
    get_current_user,
    get_password_hash,
    get_http_authorization_cred,
    send_verify_email,
    verify_email_by_code,
)
from open_webui.utils.webhook import post_webhook
from open_webui.utils.access_control import get_permissions

from typing import Optional, List

from ssl import CERT_NONE, CERT_REQUIRED, PROTOCOL_TLS

from ldap3 import Server, Connection, NONE, Tls
from ldap3.utils.conv import escape_filter_chars

router = APIRouter()

log = logging.getLogger(__name__)
log.setLevel(SRC_LOG_LEVELS["MAIN"])


############################
# GetSessionUser
############################


class SessionUserResponse(Token, UserResponse):
    expires_at: Optional[int] = None
    permissions: Optional[dict] = None
    credit: Decimal


@router.get("/", response_model=SessionUserResponse)
async def get_session_user(
    request: Request, response: Response, user: UserModel = Depends(get_current_user)
):
    auth_header = request.headers.get("Authorization")
    auth_token = get_http_authorization_cred(auth_header)
    token = auth_token.credentials
    data = decode_token(token)

    expires_at = None

    if data:
        expires_at = data.get("exp")

        if (expires_at is not None) and int(time.time()) > expires_at:
            raise HTTPException(
                status_code=status.HTTP_401_UNAUTHORIZED,
                detail=ERROR_MESSAGES.INVALID_TOKEN,
            )

        # Set the cookie token
        response.set_cookie(
            key="token",
            value=token,
            expires=(
                datetime.datetime.fromtimestamp(expires_at, datetime.timezone.utc)
                if expires_at
                else None
            ),
            httponly=True,  # Ensures the cookie is not accessible via JavaScript
            samesite=WEBUI_AUTH_COOKIE_SAME_SITE,
            secure=WEBUI_AUTH_COOKIE_SECURE,
        )

    user_permissions = get_permissions(
        user.id, request.app.state.config.USER_PERMISSIONS
    )

    credit = Credits.init_credit_by_user_id(user.id)

    return {
        "token": token,
        "token_type": "Bearer",
        "expires_at": expires_at,
        "id": user.id,
        "email": user.email,
        "name": user.name,
        "role": user.role,
        "profile_image_url": user.profile_image_url,
        "permissions": user_permissions,
        "credit": credit.credit,
    }


############################
# Update Profile
############################


@router.post("/update/profile", response_model=UserResponse)
async def update_profile(
    form_data: UpdateProfileForm, session_user=Depends(get_verified_user)
):
    if session_user:
        user = Users.update_user_by_id(
            session_user.id,
            {"profile_image_url": form_data.profile_image_url, "name": form_data.name},
        )
        if user:
            return user
        else:
            raise HTTPException(400, detail=ERROR_MESSAGES.DEFAULT())
    else:
        raise HTTPException(400, detail=ERROR_MESSAGES.INVALID_CRED)


############################
# Update Password
############################


@router.post("/update/password", response_model=bool)
async def update_password(
    form_data: UpdatePasswordForm, session_user=Depends(get_current_user)
):
    if WEBUI_AUTH_TRUSTED_EMAIL_HEADER:
        raise HTTPException(400, detail=ERROR_MESSAGES.ACTION_PROHIBITED)
    if session_user:
        user = Auths.authenticate_user(session_user.email, form_data.password)

        if user:
            hashed = get_password_hash(form_data.new_password)
            return Auths.update_user_password_by_id(user.id, hashed)
        else:
            raise HTTPException(400, detail=ERROR_MESSAGES.INVALID_PASSWORD)
    else:
        raise HTTPException(400, detail=ERROR_MESSAGES.INVALID_CRED)


############################
# LDAP Authentication
############################
@router.post("/ldap", response_model=SessionUserResponse)
async def ldap_auth(request: Request, response: Response, form_data: LdapForm):
    ENABLE_LDAP = request.app.state.config.ENABLE_LDAP
    LDAP_SERVER_LABEL = request.app.state.config.LDAP_SERVER_LABEL
    LDAP_SERVER_HOST = request.app.state.config.LDAP_SERVER_HOST
    LDAP_SERVER_PORT = request.app.state.config.LDAP_SERVER_PORT
    LDAP_ATTRIBUTE_FOR_MAIL = request.app.state.config.LDAP_ATTRIBUTE_FOR_MAIL
    LDAP_ATTRIBUTE_FOR_USERNAME = request.app.state.config.LDAP_ATTRIBUTE_FOR_USERNAME
    LDAP_SEARCH_BASE = request.app.state.config.LDAP_SEARCH_BASE
    LDAP_SEARCH_FILTERS = request.app.state.config.LDAP_SEARCH_FILTERS
    LDAP_APP_DN = request.app.state.config.LDAP_APP_DN
    LDAP_APP_PASSWORD = request.app.state.config.LDAP_APP_PASSWORD
    LDAP_USE_TLS = request.app.state.config.LDAP_USE_TLS
    LDAP_CA_CERT_FILE = request.app.state.config.LDAP_CA_CERT_FILE
    LDAP_VALIDATE_CERT = (
        CERT_REQUIRED if request.app.state.config.LDAP_VALIDATE_CERT else CERT_NONE
    )
    LDAP_CIPHERS = (
        request.app.state.config.LDAP_CIPHERS
        if request.app.state.config.LDAP_CIPHERS
        else "ALL"
    )

    if not ENABLE_LDAP:
        raise HTTPException(400, detail="LDAP authentication is not enabled")

    try:
        tls = Tls(
            validate=LDAP_VALIDATE_CERT,
            version=PROTOCOL_TLS,
            ca_certs_file=LDAP_CA_CERT_FILE,
            ciphers=LDAP_CIPHERS,
        )
    except Exception as e:
        log.error(f"TLS configuration error: {str(e)}")
        raise HTTPException(400, detail="Failed to configure TLS for LDAP connection.")

    try:
        server = Server(
            host=LDAP_SERVER_HOST,
            port=LDAP_SERVER_PORT,
            get_info=NONE,
            use_ssl=LDAP_USE_TLS,
            tls=tls,
        )
        connection_app = Connection(
            server,
            LDAP_APP_DN,
            LDAP_APP_PASSWORD,
            auto_bind="NONE",
            authentication="SIMPLE" if LDAP_APP_DN else "ANONYMOUS",
        )
        if not connection_app.bind():
            raise HTTPException(400, detail="Application account bind failed")

        ENABLE_LDAP_GROUP_MANAGEMENT = (
            request.app.state.config.ENABLE_LDAP_GROUP_MANAGEMENT
        )
        ENABLE_LDAP_GROUP_CREATION = request.app.state.config.ENABLE_LDAP_GROUP_CREATION
        LDAP_ATTRIBUTE_FOR_GROUPS = request.app.state.config.LDAP_ATTRIBUTE_FOR_GROUPS

        search_attributes = [
            f"{LDAP_ATTRIBUTE_FOR_USERNAME}",
            f"{LDAP_ATTRIBUTE_FOR_MAIL}",
            "cn",
        ]

        if ENABLE_LDAP_GROUP_MANAGEMENT:
            search_attributes.append(f"{LDAP_ATTRIBUTE_FOR_GROUPS}")
            log.info(
                f"LDAP Group Management enabled. Adding {LDAP_ATTRIBUTE_FOR_GROUPS} to search attributes"
            )

        log.info(f"LDAP search attributes: {search_attributes}")

        search_success = connection_app.search(
            search_base=LDAP_SEARCH_BASE,
            search_filter=f"(&({LDAP_ATTRIBUTE_FOR_USERNAME}={escape_filter_chars(form_data.user.lower())}){LDAP_SEARCH_FILTERS})",
            attributes=search_attributes,
        )

        if not search_success or not connection_app.entries:
            raise HTTPException(400, detail="User not found in the LDAP server")

        entry = connection_app.entries[0]
        username = str(entry[f"{LDAP_ATTRIBUTE_FOR_USERNAME}"]).lower()
        email = entry[
            f"{LDAP_ATTRIBUTE_FOR_MAIL}"
        ].value  # retrieve the Attribute value
        if not email:
            raise HTTPException(400, "User does not have a valid email address.")
        elif isinstance(email, str):
            email = email.lower()
        elif isinstance(email, list):
            email = email[0].lower()
        else:
            email = str(email).lower()

        cn = str(entry["cn"])
        user_dn = entry.entry_dn

        user_groups = []
        if ENABLE_LDAP_GROUP_MANAGEMENT and LDAP_ATTRIBUTE_FOR_GROUPS in entry:
            group_dns = entry[LDAP_ATTRIBUTE_FOR_GROUPS]
            log.info(f"LDAP raw group DNs for user {username}: {group_dns}")

            if group_dns:
                log.info(f"LDAP group_dns original: {group_dns}")
                log.info(f"LDAP group_dns type: {type(group_dns)}")
                log.info(f"LDAP group_dns length: {len(group_dns)}")

                if hasattr(group_dns, "value"):
                    group_dns = group_dns.value
                    log.info(f"Extracted .value property: {group_dns}")
                elif hasattr(group_dns, "__iter__") and not isinstance(
                    group_dns, (str, bytes)
                ):
                    group_dns = list(group_dns)
                    log.info(f"Converted to list: {group_dns}")

                if isinstance(group_dns, list):
                    group_dns = [str(item) for item in group_dns]
                else:
                    group_dns = [str(group_dns)]

                log.info(
                    f"LDAP group_dns after processing - type: {type(group_dns)}, length: {len(group_dns)}"
                )

                for group_idx, group_dn in enumerate(group_dns):
                    group_dn = str(group_dn)
                    log.info(f"Processing group DN #{group_idx + 1}: {group_dn}")

                    try:
                        group_cn = None

                        for item in group_dn.split(","):
                            item = item.strip()
                            if item.upper().startswith("CN="):
                                group_cn = item[3:]
                                break

                        if group_cn:
                            user_groups.append(group_cn)

                        else:
                            log.warning(
                                f"Could not extract CN from group DN: {group_dn}"
                            )
                    except Exception as e:
                        log.warning(
                            f"Failed to extract group name from DN {group_dn}: {e}"
                        )

                log.info(
                    f"LDAP groups for user {username}: {user_groups} (total: {len(user_groups)})"
                )
            else:
                log.info(f"No groups found for user {username}")
        elif ENABLE_LDAP_GROUP_MANAGEMENT:
            log.warning(
                f"LDAP Group Management enabled but {LDAP_ATTRIBUTE_FOR_GROUPS} attribute not found in user entry"
            )

        if username == form_data.user.lower():
            connection_user = Connection(
                server,
                user_dn,
                form_data.password,
                auto_bind="NONE",
                authentication="SIMPLE",
            )
            if not connection_user.bind():
                raise HTTPException(400, "Authentication failed.")

            user = Users.get_user_by_email(email)
            if not user:
                try:
                    role = (
                        "admin"
                        if not Users.has_users()
                        else request.app.state.config.DEFAULT_USER_ROLE
                    )

                    user = Auths.insert_new_auth(
                        email=email,
                        password=str(uuid.uuid4()),
                        name=cn,
                        role=role,
                    )

                    if not user:
                        raise HTTPException(
                            500, detail=ERROR_MESSAGES.CREATE_USER_ERROR
                        )

                except HTTPException:
                    raise
                except Exception as err:
                    log.error(f"LDAP user creation error: {str(err)}")
                    raise HTTPException(
                        500, detail="Internal error occurred during LDAP user creation."
                    )

            user = Auths.authenticate_user_by_email(email)

            if user:
                expires_delta = parse_duration(request.app.state.config.JWT_EXPIRES_IN)
                expires_at = None
                if expires_delta:
                    expires_at = int(time.time()) + int(expires_delta.total_seconds())

                token = create_token(
                    data={"id": user.id},
                    expires_delta=expires_delta,
                )

                # Set the cookie token
                response.set_cookie(
                    key="token",
                    value=token,
                    expires=(
                        datetime.datetime.fromtimestamp(
                            expires_at, datetime.timezone.utc
                        )
                        if expires_at
                        else None
                    ),
                    httponly=True,  # Ensures the cookie is not accessible via JavaScript
                    samesite=WEBUI_AUTH_COOKIE_SAME_SITE,
                    secure=WEBUI_AUTH_COOKIE_SECURE,
                )

                user_permissions = get_permissions(
                    user.id, request.app.state.config.USER_PERMISSIONS
                )

                credit = Credits.init_credit_by_user_id(user.id)

                if (
                    user.role != "admin"
                    and ENABLE_LDAP_GROUP_MANAGEMENT
                    and user_groups
                ):
                    if ENABLE_LDAP_GROUP_CREATION:
                        Groups.create_groups_by_group_names(user.id, user_groups)

                    try:
                        Groups.sync_groups_by_group_names(user.id, user_groups)
                        log.info(
                            f"Successfully synced groups for user {user.id}: {user_groups}"
                        )
                    except Exception as e:
                        log.error(f"Failed to sync groups for user {user.id}: {e}")

                return {
                    "token": token,
                    "token_type": "Bearer",
                    "expires_at": expires_at,
                    "id": user.id,
                    "email": user.email,
                    "name": user.name,
                    "role": user.role,
                    "profile_image_url": user.profile_image_url,
                    "permissions": user_permissions,
                    "credit": credit.credit,
                }
            else:
                raise HTTPException(400, detail=ERROR_MESSAGES.INVALID_CRED)
        else:
            raise HTTPException(400, "User record mismatch.")
    except Exception as e:
        log.error(f"LDAP authentication error: {str(e)}")
        raise HTTPException(400, detail="LDAP authentication failed.")


############################
# SignIn
############################


@router.post("/signin", response_model=SessionUserResponse)
async def signin(request: Request, response: Response, form_data: SigninForm):
    if WEBUI_AUTH_TRUSTED_EMAIL_HEADER:
        if WEBUI_AUTH_TRUSTED_EMAIL_HEADER not in request.headers:
            raise HTTPException(400, detail=ERROR_MESSAGES.INVALID_TRUSTED_HEADER)

        email = request.headers[WEBUI_AUTH_TRUSTED_EMAIL_HEADER].lower()
        name = email

        if WEBUI_AUTH_TRUSTED_NAME_HEADER:
            name = request.headers.get(WEBUI_AUTH_TRUSTED_NAME_HEADER, email)

        if not Users.get_user_by_email(email.lower()):
            await signup(
                request,
                response,
                SignupForm(email=email, password=str(uuid.uuid4()), name=name),
            )

        user = Auths.authenticate_user_by_email(email)
        if WEBUI_AUTH_TRUSTED_GROUPS_HEADER and user and user.role != "admin":
            group_names = request.headers.get(
                WEBUI_AUTH_TRUSTED_GROUPS_HEADER, ""
            ).split(",")
            group_names = [name.strip() for name in group_names if name.strip()]

            if group_names:
                Groups.sync_groups_by_group_names(user.id, group_names)

    elif WEBUI_AUTH == False:
        admin_email = "admin@localhost"
        admin_password = "admin"

        if Users.get_user_by_email(admin_email.lower()):
            user = Auths.authenticate_user(admin_email.lower(), admin_password)
        else:
            if Users.has_users():
                raise HTTPException(400, detail=ERROR_MESSAGES.EXISTING_USERS)

            await signup(
                request,
                response,
                SignupForm(email=admin_email, password=admin_password, name="User"),
            )

            user = Auths.authenticate_user(admin_email.lower(), admin_password)
    else:
        user = Auths.authenticate_user(form_data.email.lower(), form_data.password)

    if user:

        expires_delta = parse_duration(request.app.state.config.JWT_EXPIRES_IN)
        expires_at = None
        if expires_delta:
            expires_at = int(time.time()) + int(expires_delta.total_seconds())

        token = create_token(
            data={"id": user.id},
            expires_delta=expires_delta,
        )

        datetime_expires_at = (
            datetime.datetime.fromtimestamp(expires_at, datetime.timezone.utc)
            if expires_at
            else None
        )

        # Set the cookie token
        response.set_cookie(
            key="token",
            value=token,
            expires=datetime_expires_at,
            httponly=True,  # Ensures the cookie is not accessible via JavaScript
            samesite=WEBUI_AUTH_COOKIE_SAME_SITE,
            secure=WEBUI_AUTH_COOKIE_SECURE,
        )

        user_permissions = get_permissions(
            user.id, request.app.state.config.USER_PERMISSIONS
        )

        credit = Credits.init_credit_by_user_id(user.id)

        return {
            "token": token,
            "token_type": "Bearer",
            "expires_at": expires_at,
            "id": user.id,
            "email": user.email,
            "name": user.name,
            "role": user.role,
            "profile_image_url": user.profile_image_url,
            "permissions": user_permissions,
            "credit": credit.credit,
        }
    else:
        raise HTTPException(400, detail=ERROR_MESSAGES.INVALID_CRED)


############################
# SignUp
############################


@router.post("/signup", response_model=SessionUserResponse)
async def signup(request: Request, response: Response, form_data: SignupForm):
<<<<<<< HEAD
=======
    has_users = Users.has_users()

>>>>>>> 3f35ba27
    if WEBUI_AUTH:
        if (
            not request.app.state.config.ENABLE_SIGNUP
            or not request.app.state.config.ENABLE_LOGIN_FORM
        ):
            raise HTTPException(
                status.HTTP_403_FORBIDDEN, detail=ERROR_MESSAGES.ACCESS_PROHIBITED
            )
    else:
        if has_users:
            raise HTTPException(
                status.HTTP_403_FORBIDDEN, detail=ERROR_MESSAGES.ACCESS_PROHIBITED
            )

<<<<<<< HEAD
    # check for email domain whitelist
    email_domain_whitelist = [
        i.strip()
        for i in request.app.state.config.SIGNUP_EMAIL_DOMAIN_WHITELIST.split(",")
        if i
    ]
    if email_domain_whitelist:
        domain = form_data.email.split("@")[-1]
        if domain not in email_domain_whitelist:
            raise HTTPException(
                status.HTTP_403_FORBIDDEN,
                detail=f"Only emails from {request.app.state.config.SIGNUP_EMAIL_DOMAIN_WHITELIST} are allowed",
            )

    user_count = Users.get_num_users()
=======
>>>>>>> 3f35ba27
    if not validate_email_format(form_data.email.lower()):
        raise HTTPException(
            status.HTTP_400_BAD_REQUEST, detail=ERROR_MESSAGES.INVALID_EMAIL_FORMAT
        )

    if Users.get_user_by_email(form_data.email.lower()):
        raise HTTPException(400, detail=ERROR_MESSAGES.EMAIL_TAKEN)

    try:
<<<<<<< HEAD
        if user_count == 0:
            role = "admin"
        elif request.app.state.config.ENABLE_SIGNUP_VERIFY:
            role = "pending"
            send_verify_email(email=form_data.email.lower())
        else:
            role = request.app.state.config.DEFAULT_USER_ROLE
=======
        role = "admin" if not has_users else request.app.state.config.DEFAULT_USER_ROLE
>>>>>>> 3f35ba27

        # The password passed to bcrypt must be 72 bytes or fewer. If it is longer, it will be truncated before hashing.
        if len(form_data.password.encode("utf-8")) > 72:
            raise HTTPException(
                status.HTTP_400_BAD_REQUEST,
                detail=ERROR_MESSAGES.PASSWORD_TOO_LONG,
            )

        hashed = get_password_hash(form_data.password)
        user = Auths.insert_new_auth(
            form_data.email.lower(),
            hashed,
            form_data.name,
            form_data.profile_image_url,
            role,
        )

        if user:
            expires_delta = parse_duration(request.app.state.config.JWT_EXPIRES_IN)
            expires_at = None
            if expires_delta:
                expires_at = int(time.time()) + int(expires_delta.total_seconds())

            token = create_token(
                data={"id": user.id},
                expires_delta=expires_delta,
            )

            datetime_expires_at = (
                datetime.datetime.fromtimestamp(expires_at, datetime.timezone.utc)
                if expires_at
                else None
            )

            # Set the cookie token
            response.set_cookie(
                key="token",
                value=token,
                expires=datetime_expires_at,
                httponly=True,  # Ensures the cookie is not accessible via JavaScript
                samesite=WEBUI_AUTH_COOKIE_SAME_SITE,
                secure=WEBUI_AUTH_COOKIE_SECURE,
            )

            if request.app.state.config.WEBHOOK_URL:
                post_webhook(
                    request.app.state.WEBUI_NAME,
                    request.app.state.config.WEBHOOK_URL,
                    WEBHOOK_MESSAGES.USER_SIGNUP(user.name),
                    {
                        "action": "signup",
                        "message": WEBHOOK_MESSAGES.USER_SIGNUP(user.name),
                        "user": user.model_dump_json(exclude_none=True),
                    },
                )

            user_permissions = get_permissions(
                user.id, request.app.state.config.USER_PERMISSIONS
            )

            if not has_users:
                # Disable signup after the first user is created
                request.app.state.config.ENABLE_SIGNUP = False

            credit = Credits.init_credit_by_user_id(user.id)

            return {
                "token": token,
                "token_type": "Bearer",
                "expires_at": expires_at,
                "id": user.id,
                "email": user.email,
                "name": user.name,
                "role": user.role,
                "profile_image_url": user.profile_image_url,
                "permissions": user_permissions,
                "credit": credit.credit,
            }
        else:
            raise HTTPException(500, detail=ERROR_MESSAGES.CREATE_USER_ERROR)
    except Exception as err:
        log.error(f"Signup error: {str(err)}")
        raise HTTPException(500, detail="An internal error occurred during signup.")


@router.get("/signup_verify/{code}")
async def signup_verify(request: Request, code: str):
    email = verify_email_by_code(code=code)
    if not email:
        raise HTTPException(403, detail="Invalid code")

    user = Users.get_user_by_email(email)
    if not user:
        raise HTTPException(404, detail="User not found")

    Users.update_user_role_by_id(user.id, "user")
    return RedirectResponse(url=request.app.state.config.WEBUI_URL)


@router.get("/signout")
async def signout(request: Request, response: Response):
    response.delete_cookie("token")
    response.delete_cookie("oui-session")

    if ENABLE_OAUTH_SIGNUP.value:
        oauth_id_token = request.cookies.get("oauth_id_token")
        if oauth_id_token and OPENID_PROVIDER_URL.value:
            try:
                async with ClientSession(trust_env=True) as session:
                    async with session.get(OPENID_PROVIDER_URL.value) as resp:
                        if resp.status == 200:
                            openid_data = await resp.json()
                            logout_url = openid_data.get("end_session_endpoint")
                            if logout_url:
                                response.delete_cookie("oauth_id_token")

                                return JSONResponse(
                                    status_code=200,
                                    content={
                                        "status": True,
                                        "redirect_url": f"{logout_url}?id_token_hint={oauth_id_token}"
                                        + (
                                            f"&post_logout_redirect_uri={WEBUI_AUTH_SIGNOUT_REDIRECT_URL}"
                                            if WEBUI_AUTH_SIGNOUT_REDIRECT_URL
                                            else ""
                                        ),
                                    },
                                    headers=response.headers,
                                )
                        else:
                            raise HTTPException(
                                status_code=resp.status,
                                detail="Failed to fetch OpenID configuration",
                            )
            except Exception as e:
                log.error(f"OpenID signout error: {str(e)}")
                raise HTTPException(
                    status_code=500,
                    detail="Failed to sign out from the OpenID provider.",
                )

    if WEBUI_AUTH_SIGNOUT_REDIRECT_URL:
        return JSONResponse(
            status_code=200,
            content={
                "status": True,
                "redirect_url": WEBUI_AUTH_SIGNOUT_REDIRECT_URL,
            },
            headers=response.headers,
        )

    return JSONResponse(
        status_code=200, content={"status": True}, headers=response.headers
    )


############################
# AddUser
############################


@router.post("/add", response_model=SigninResponse)
async def add_user(form_data: AddUserForm, user=Depends(get_admin_user)):
    if not validate_email_format(form_data.email.lower()):
        raise HTTPException(
            status.HTTP_400_BAD_REQUEST, detail=ERROR_MESSAGES.INVALID_EMAIL_FORMAT
        )

    if Users.get_user_by_email(form_data.email.lower()):
        raise HTTPException(400, detail=ERROR_MESSAGES.EMAIL_TAKEN)

    try:
        hashed = get_password_hash(form_data.password)
        user = Auths.insert_new_auth(
            form_data.email.lower(),
            hashed,
            form_data.name,
            form_data.profile_image_url,
            form_data.role,
        )

        if user:
            token = create_token(data={"id": user.id})
            return {
                "token": token,
                "token_type": "Bearer",
                "id": user.id,
                "email": user.email,
                "name": user.name,
                "role": user.role,
                "profile_image_url": user.profile_image_url,
            }
        else:
            raise HTTPException(500, detail=ERROR_MESSAGES.CREATE_USER_ERROR)
    except Exception as err:
        log.error(f"Add user error: {str(err)}")
        raise HTTPException(
            500, detail="An internal error occurred while adding the user."
        )


############################
# GetAdminDetails
############################


@router.get("/admin/details")
async def get_admin_details(request: Request, user=Depends(get_current_user)):
    if request.app.state.config.SHOW_ADMIN_DETAILS:
        admin_email = request.app.state.config.ADMIN_EMAIL
        admin_name = None

        log.info(f"Admin details - Email: {admin_email}, Name: {admin_name}")

        if admin_email:
            admin = Users.get_user_by_email(admin_email)
            if admin:
                admin_name = admin.name
        else:
            admin = Users.get_first_user()
            if admin:
                admin_email = admin.email
                admin_name = admin.name

        return {
            "name": admin_name,
            "email": admin_email,
        }
    else:
        raise HTTPException(400, detail=ERROR_MESSAGES.ACTION_PROHIBITED)


############################
# ToggleSignUp
############################


@router.get("/admin/config")
async def get_admin_config(request: Request, user=Depends(get_admin_user)):
    return {
        "SHOW_ADMIN_DETAILS": request.app.state.config.SHOW_ADMIN_DETAILS,
        "WEBUI_URL": request.app.state.config.WEBUI_URL,
        "ENABLE_SIGNUP": request.app.state.config.ENABLE_SIGNUP,
        "ENABLE_SIGNUP_VERIFY": request.app.state.config.ENABLE_SIGNUP_VERIFY,
        "SIGNUP_EMAIL_DOMAIN_WHITELIST": request.app.state.config.SIGNUP_EMAIL_DOMAIN_WHITELIST,
        "ENABLE_API_KEY": request.app.state.config.ENABLE_API_KEY,
        "ENABLE_API_KEY_ENDPOINT_RESTRICTIONS": request.app.state.config.ENABLE_API_KEY_ENDPOINT_RESTRICTIONS,
        "API_KEY_ALLOWED_ENDPOINTS": request.app.state.config.API_KEY_ALLOWED_ENDPOINTS,
        "DEFAULT_USER_ROLE": request.app.state.config.DEFAULT_USER_ROLE,
        "JWT_EXPIRES_IN": request.app.state.config.JWT_EXPIRES_IN,
        "ENABLE_COMMUNITY_SHARING": request.app.state.config.ENABLE_COMMUNITY_SHARING,
        "ENABLE_MESSAGE_RATING": request.app.state.config.ENABLE_MESSAGE_RATING,
        "ENABLE_CHANNELS": request.app.state.config.ENABLE_CHANNELS,
        "ENABLE_NOTES": request.app.state.config.ENABLE_NOTES,
        "ENABLE_USER_WEBHOOKS": request.app.state.config.ENABLE_USER_WEBHOOKS,
        "PENDING_USER_OVERLAY_TITLE": request.app.state.config.PENDING_USER_OVERLAY_TITLE,
        "PENDING_USER_OVERLAY_CONTENT": request.app.state.config.PENDING_USER_OVERLAY_CONTENT,
        "RESPONSE_WATERMARK": request.app.state.config.RESPONSE_WATERMARK,
    }


class AdminConfig(BaseModel):
    SHOW_ADMIN_DETAILS: bool
    WEBUI_URL: str
    ENABLE_SIGNUP: bool
    ENABLE_SIGNUP_VERIFY: bool = Field(default=False)
    SIGNUP_EMAIL_DOMAIN_WHITELIST: str = Field(default="")
    ENABLE_API_KEY: bool
    ENABLE_API_KEY_ENDPOINT_RESTRICTIONS: bool
    API_KEY_ALLOWED_ENDPOINTS: str
    DEFAULT_USER_ROLE: str
    JWT_EXPIRES_IN: str
    ENABLE_COMMUNITY_SHARING: bool
    ENABLE_MESSAGE_RATING: bool
    ENABLE_CHANNELS: bool
    ENABLE_NOTES: bool
    ENABLE_USER_WEBHOOKS: bool
    PENDING_USER_OVERLAY_TITLE: Optional[str] = None
    PENDING_USER_OVERLAY_CONTENT: Optional[str] = None
    RESPONSE_WATERMARK: Optional[str] = None


@router.post("/admin/config")
async def update_admin_config(
    request: Request, form_data: AdminConfig, user=Depends(get_admin_user)
):
    request.app.state.config.SHOW_ADMIN_DETAILS = form_data.SHOW_ADMIN_DETAILS
    request.app.state.config.WEBUI_URL = form_data.WEBUI_URL
    request.app.state.config.ENABLE_SIGNUP = form_data.ENABLE_SIGNUP
    request.app.state.config.ENABLE_SIGNUP_VERIFY = form_data.ENABLE_SIGNUP_VERIFY
    request.app.state.config.SIGNUP_EMAIL_DOMAIN_WHITELIST = (
        form_data.SIGNUP_EMAIL_DOMAIN_WHITELIST
    )

    request.app.state.config.ENABLE_API_KEY = form_data.ENABLE_API_KEY
    request.app.state.config.ENABLE_API_KEY_ENDPOINT_RESTRICTIONS = (
        form_data.ENABLE_API_KEY_ENDPOINT_RESTRICTIONS
    )
    request.app.state.config.API_KEY_ALLOWED_ENDPOINTS = (
        form_data.API_KEY_ALLOWED_ENDPOINTS
    )

    request.app.state.config.ENABLE_CHANNELS = form_data.ENABLE_CHANNELS
    request.app.state.config.ENABLE_NOTES = form_data.ENABLE_NOTES

    if form_data.DEFAULT_USER_ROLE in ["pending", "user", "admin"]:
        request.app.state.config.DEFAULT_USER_ROLE = form_data.DEFAULT_USER_ROLE

    pattern = r"^(-1|0|(-?\d+(\.\d+)?)(ms|s|m|h|d|w))$"

    # Check if the input string matches the pattern
    if re.match(pattern, form_data.JWT_EXPIRES_IN):
        request.app.state.config.JWT_EXPIRES_IN = form_data.JWT_EXPIRES_IN

    request.app.state.config.ENABLE_COMMUNITY_SHARING = (
        form_data.ENABLE_COMMUNITY_SHARING
    )
    request.app.state.config.ENABLE_MESSAGE_RATING = form_data.ENABLE_MESSAGE_RATING

    request.app.state.config.ENABLE_USER_WEBHOOKS = form_data.ENABLE_USER_WEBHOOKS

    request.app.state.config.PENDING_USER_OVERLAY_TITLE = (
        form_data.PENDING_USER_OVERLAY_TITLE
    )
    request.app.state.config.PENDING_USER_OVERLAY_CONTENT = (
        form_data.PENDING_USER_OVERLAY_CONTENT
    )

    request.app.state.config.RESPONSE_WATERMARK = form_data.RESPONSE_WATERMARK

    return {
        "SHOW_ADMIN_DETAILS": request.app.state.config.SHOW_ADMIN_DETAILS,
        "WEBUI_URL": request.app.state.config.WEBUI_URL,
        "ENABLE_SIGNUP": request.app.state.config.ENABLE_SIGNUP,
        "ENABLE_SIGNUP_VERIFY": request.app.state.config.ENABLE_SIGNUP_VERIFY,
        "SIGNUP_EMAIL_DOMAIN_WHITELIST": request.app.state.config.SIGNUP_EMAIL_DOMAIN_WHITELIST,
        "ENABLE_API_KEY": request.app.state.config.ENABLE_API_KEY,
        "ENABLE_API_KEY_ENDPOINT_RESTRICTIONS": request.app.state.config.ENABLE_API_KEY_ENDPOINT_RESTRICTIONS,
        "API_KEY_ALLOWED_ENDPOINTS": request.app.state.config.API_KEY_ALLOWED_ENDPOINTS,
        "DEFAULT_USER_ROLE": request.app.state.config.DEFAULT_USER_ROLE,
        "JWT_EXPIRES_IN": request.app.state.config.JWT_EXPIRES_IN,
        "ENABLE_COMMUNITY_SHARING": request.app.state.config.ENABLE_COMMUNITY_SHARING,
        "ENABLE_MESSAGE_RATING": request.app.state.config.ENABLE_MESSAGE_RATING,
        "ENABLE_CHANNELS": request.app.state.config.ENABLE_CHANNELS,
        "ENABLE_NOTES": request.app.state.config.ENABLE_NOTES,
        "ENABLE_USER_WEBHOOKS": request.app.state.config.ENABLE_USER_WEBHOOKS,
        "PENDING_USER_OVERLAY_TITLE": request.app.state.config.PENDING_USER_OVERLAY_TITLE,
        "PENDING_USER_OVERLAY_CONTENT": request.app.state.config.PENDING_USER_OVERLAY_CONTENT,
        "RESPONSE_WATERMARK": request.app.state.config.RESPONSE_WATERMARK,
    }


class LdapServerConfig(BaseModel):
    label: str
    host: str
    port: Optional[int] = None
    attribute_for_mail: str = "mail"
    attribute_for_username: str = "uid"
    app_dn: str
    app_dn_password: str
    search_base: str
    search_filters: str = ""
    use_tls: bool = True
    certificate_path: Optional[str] = None
    validate_cert: bool = True
    ciphers: Optional[str] = "ALL"


@router.get("/admin/config/ldap/server", response_model=LdapServerConfig)
async def get_ldap_server(request: Request, user=Depends(get_admin_user)):
    return {
        "label": request.app.state.config.LDAP_SERVER_LABEL,
        "host": request.app.state.config.LDAP_SERVER_HOST,
        "port": request.app.state.config.LDAP_SERVER_PORT,
        "attribute_for_mail": request.app.state.config.LDAP_ATTRIBUTE_FOR_MAIL,
        "attribute_for_username": request.app.state.config.LDAP_ATTRIBUTE_FOR_USERNAME,
        "app_dn": request.app.state.config.LDAP_APP_DN,
        "app_dn_password": request.app.state.config.LDAP_APP_PASSWORD,
        "search_base": request.app.state.config.LDAP_SEARCH_BASE,
        "search_filters": request.app.state.config.LDAP_SEARCH_FILTERS,
        "use_tls": request.app.state.config.LDAP_USE_TLS,
        "certificate_path": request.app.state.config.LDAP_CA_CERT_FILE,
        "validate_cert": request.app.state.config.LDAP_VALIDATE_CERT,
        "ciphers": request.app.state.config.LDAP_CIPHERS,
    }


@router.post("/admin/config/ldap/server")
async def update_ldap_server(
    request: Request, form_data: LdapServerConfig, user=Depends(get_admin_user)
):
    required_fields = [
        "label",
        "host",
        "attribute_for_mail",
        "attribute_for_username",
        "app_dn",
        "app_dn_password",
        "search_base",
    ]
    for key in required_fields:
        value = getattr(form_data, key)
        if not value:
            raise HTTPException(400, detail=f"Required field {key} is empty")

    request.app.state.config.LDAP_SERVER_LABEL = form_data.label
    request.app.state.config.LDAP_SERVER_HOST = form_data.host
    request.app.state.config.LDAP_SERVER_PORT = form_data.port
    request.app.state.config.LDAP_ATTRIBUTE_FOR_MAIL = form_data.attribute_for_mail
    request.app.state.config.LDAP_ATTRIBUTE_FOR_USERNAME = (
        form_data.attribute_for_username
    )
    request.app.state.config.LDAP_APP_DN = form_data.app_dn
    request.app.state.config.LDAP_APP_PASSWORD = form_data.app_dn_password
    request.app.state.config.LDAP_SEARCH_BASE = form_data.search_base
    request.app.state.config.LDAP_SEARCH_FILTERS = form_data.search_filters
    request.app.state.config.LDAP_USE_TLS = form_data.use_tls
    request.app.state.config.LDAP_CA_CERT_FILE = form_data.certificate_path
    request.app.state.config.LDAP_VALIDATE_CERT = form_data.validate_cert
    request.app.state.config.LDAP_CIPHERS = form_data.ciphers

    return {
        "label": request.app.state.config.LDAP_SERVER_LABEL,
        "host": request.app.state.config.LDAP_SERVER_HOST,
        "port": request.app.state.config.LDAP_SERVER_PORT,
        "attribute_for_mail": request.app.state.config.LDAP_ATTRIBUTE_FOR_MAIL,
        "attribute_for_username": request.app.state.config.LDAP_ATTRIBUTE_FOR_USERNAME,
        "app_dn": request.app.state.config.LDAP_APP_DN,
        "app_dn_password": request.app.state.config.LDAP_APP_PASSWORD,
        "search_base": request.app.state.config.LDAP_SEARCH_BASE,
        "search_filters": request.app.state.config.LDAP_SEARCH_FILTERS,
        "use_tls": request.app.state.config.LDAP_USE_TLS,
        "certificate_path": request.app.state.config.LDAP_CA_CERT_FILE,
        "validate_cert": request.app.state.config.LDAP_VALIDATE_CERT,
        "ciphers": request.app.state.config.LDAP_CIPHERS,
    }


@router.get("/admin/config/ldap")
async def get_ldap_config(request: Request, user=Depends(get_admin_user)):
    return {"ENABLE_LDAP": request.app.state.config.ENABLE_LDAP}


class LdapConfigForm(BaseModel):
    enable_ldap: Optional[bool] = None


@router.post("/admin/config/ldap")
async def update_ldap_config(
    request: Request, form_data: LdapConfigForm, user=Depends(get_admin_user)
):
    request.app.state.config.ENABLE_LDAP = form_data.enable_ldap
    return {"ENABLE_LDAP": request.app.state.config.ENABLE_LDAP}


############################
# API Key
############################


# create api key
@router.post("/api_key", response_model=ApiKey)
async def generate_api_key(request: Request, user=Depends(get_current_user)):
    if not request.app.state.config.ENABLE_API_KEY:
        raise HTTPException(
            status.HTTP_403_FORBIDDEN,
            detail=ERROR_MESSAGES.API_KEY_CREATION_NOT_ALLOWED,
        )

    api_key = create_api_key()
    success = Users.update_user_api_key_by_id(user.id, api_key)

    if success:
        return {
            "api_key": api_key,
        }
    else:
        raise HTTPException(500, detail=ERROR_MESSAGES.CREATE_API_KEY_ERROR)


# delete api key
@router.delete("/api_key", response_model=bool)
async def delete_api_key(user=Depends(get_current_user)):
    success = Users.update_user_api_key_by_id(user.id, None)
    return success


# get api key
@router.get("/api_key", response_model=ApiKey)
async def get_api_key(user=Depends(get_current_user)):
    api_key = Users.get_user_api_key_by_id(user.id)
    if api_key:
        return {
            "api_key": api_key,
        }
    else:
        raise HTTPException(404, detail=ERROR_MESSAGES.API_KEY_NOT_FOUND)<|MERGE_RESOLUTION|>--- conflicted
+++ resolved
@@ -573,11 +573,8 @@
 
 @router.post("/signup", response_model=SessionUserResponse)
 async def signup(request: Request, response: Response, form_data: SignupForm):
-<<<<<<< HEAD
-=======
     has_users = Users.has_users()
 
->>>>>>> 3f35ba27
     if WEBUI_AUTH:
         if (
             not request.app.state.config.ENABLE_SIGNUP
@@ -592,7 +589,6 @@
                 status.HTTP_403_FORBIDDEN, detail=ERROR_MESSAGES.ACCESS_PROHIBITED
             )
 
-<<<<<<< HEAD
     # check for email domain whitelist
     email_domain_whitelist = [
         i.strip()
@@ -607,9 +603,6 @@
                 detail=f"Only emails from {request.app.state.config.SIGNUP_EMAIL_DOMAIN_WHITELIST} are allowed",
             )
 
-    user_count = Users.get_num_users()
-=======
->>>>>>> 3f35ba27
     if not validate_email_format(form_data.email.lower()):
         raise HTTPException(
             status.HTTP_400_BAD_REQUEST, detail=ERROR_MESSAGES.INVALID_EMAIL_FORMAT
@@ -619,17 +612,13 @@
         raise HTTPException(400, detail=ERROR_MESSAGES.EMAIL_TAKEN)
 
     try:
-<<<<<<< HEAD
-        if user_count == 0:
+        if not has_users:
             role = "admin"
         elif request.app.state.config.ENABLE_SIGNUP_VERIFY:
             role = "pending"
             send_verify_email(email=form_data.email.lower())
         else:
             role = request.app.state.config.DEFAULT_USER_ROLE
-=======
-        role = "admin" if not has_users else request.app.state.config.DEFAULT_USER_ROLE
->>>>>>> 3f35ba27
 
         # The password passed to bcrypt must be 72 bytes or fewer. If it is longer, it will be truncated before hashing.
         if len(form_data.password.encode("utf-8")) > 72:
