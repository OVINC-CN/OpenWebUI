--- conflicted
+++ resolved
@@ -54,18 +54,6 @@
     page: Optional[int] = 1,
     user=Depends(get_admin_user),
 ):
-<<<<<<< HEAD
-    users: List[UserModel] = Users.get_users(skip, limit)
-    credit_map = {
-        credit.user_id: {"credit": "%.4f" % credit.credit}
-        for credit in Credits.list_credits_by_user_id(
-            user_ids=(user.id for user in users)
-        )
-    }
-    for user in users:
-        setattr(user, "credit", credit_map.get(user.id, {}).get("credit", 0))
-    return users
-=======
     limit = PAGE_ITEM_COUNT
 
     page = max(1, page)
@@ -79,15 +67,32 @@
     if direction:
         filter["direction"] = direction
 
-    return Users.get_users(filter=filter, skip=skip, limit=limit)
+    users = Users.get_users(filter=filter, skip=skip, limit=limit)
+    credit_map = {
+        credit.user_id: {"credit": "%.4f" % credit.credit}
+        for credit in Credits.list_credits_by_user_id(
+            user_ids=(user.id for user in users)
+        )
+    }
+    for user in users:
+        setattr(user, "credit", credit_map.get(user.id, {}).get("credit", 0))
+    return users
 
 
 @router.get("/all", response_model=UserListResponse)
 async def get_all_users(
     user=Depends(get_admin_user),
 ):
-    return Users.get_users()
->>>>>>> 23b9354c
+    users: List[UserModel] = Users.get_users()
+    credit_map = {
+        credit.user_id: {"credit": "%.4f" % credit.credit}
+        for credit in Credits.list_credits_by_user_id(
+            user_ids=(user.id for user in users)
+        )
+    }
+    for user in users:
+        setattr(user, "credit", credit_map.get(user.id, {}).get("credit", 0))
+    return users
 
 
 ############################
