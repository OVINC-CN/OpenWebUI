import logging
import shutil
import uuid
import jwt
import base64
import hmac
import hashlib
import requests
import os

<<<<<<< HEAD
=======

from cryptography.hazmat.primitives.ciphers.aead import AESGCM
from cryptography.hazmat.primitives.asymmetric import ed25519
from cryptography.hazmat.primitives import serialization
import json


>>>>>>> 3f35ba27
from datetime import datetime, timedelta
import pytz
from pytz import UTC
from typing import Optional, Union, List, Dict

from opentelemetry import trace

from open_webui.config import WEBUI_URL
from open_webui.utils.smtp import send_email

from open_webui.models.users import Users

from open_webui.constants import ERROR_MESSAGES

from open_webui.env import (
    OFFLINE_MODE,
    LICENSE_BLOB,
    pk,
    WEBUI_SECRET_KEY,
    TRUSTED_SIGNATURE_KEY,
    STATIC_DIR,
    SRC_LOG_LEVELS,
    WEBUI_AUTH_TRUSTED_EMAIL_HEADER,
    FRONTEND_BUILD_DIR,
    REDIS_URL,
    REDIS_SENTINEL_HOSTS,
    REDIS_SENTINEL_PORT,
    WEBUI_NAME,
)

from fastapi import BackgroundTasks, Depends, HTTPException, Request, Response, status
from fastapi.security import HTTPAuthorizationCredentials, HTTPBearer
from passlib.context import CryptContext

from open_webui.utils.redis import get_redis_connection, get_sentinels_from_env

logging.getLogger("passlib").setLevel(logging.ERROR)

log = logging.getLogger(__name__)
log.setLevel(SRC_LOG_LEVELS["OAUTH"])

SESSION_SECRET = WEBUI_SECRET_KEY
ALGORITHM = "HS256"


##############
# Auth Utils
##############


def verify_signature(payload: str, signature: str) -> bool:
    """
    Verifies the HMAC signature of the received payload.
    """
    try:
        expected_signature = base64.b64encode(
            hmac.new(TRUSTED_SIGNATURE_KEY, payload.encode(), hashlib.sha256).digest()
        ).decode()

        # Compare securely to prevent timing attacks
        return hmac.compare_digest(expected_signature, signature)

    except Exception:
        return False


def override_static(path: str, content: str):
    os.makedirs(os.path.dirname(path), exist_ok=True)

    r = requests.get(content, stream=True)
    with open(path, "wb") as f:
        r.raw.decode_content = True
        shutil.copyfileobj(r.raw, f)


def get_license_data(app, key):
<<<<<<< HEAD
    payload = {
        "resources": {
            os.path.join(STATIC_DIR, "logo.png"): os.getenv("CUSTOM_PNG", ""),
            os.path.join(STATIC_DIR, "favicon.png"): os.getenv("CUSTOM_PNG", ""),
            os.path.join(STATIC_DIR, "favicon.svg"): os.getenv("CUSTOM_SVG", ""),
            os.path.join(STATIC_DIR, "favicon-96x96.png"): os.getenv("CUSTOM_PNG", ""),
            os.path.join(STATIC_DIR, "apple-touch-icon.png"): os.getenv(
                "CUSTOM_PNG", ""
            ),
            os.path.join(STATIC_DIR, "web-app-manifest-192x192.png"): os.getenv(
                "CUSTOM_PNG", ""
            ),
            os.path.join(STATIC_DIR, "web-app-manifest-512x512.png"): os.getenv(
                "CUSTOM_PNG", ""
            ),
            os.path.join(STATIC_DIR, "splash.png"): os.getenv("CUSTOM_PNG", ""),
            os.path.join(STATIC_DIR, "favicon.ico"): os.getenv("CUSTOM_ICO", ""),
            os.path.join(STATIC_DIR, "favicon-dark.png"): os.getenv(
                "CUSTOM_DARK_PNG", ""
            ),
            os.path.join(STATIC_DIR, "splash-dark.png"): os.getenv(
                "CUSTOM_DARK_PNG", ""
            ),
            os.path.join(FRONTEND_BUILD_DIR, "favicon.png"): os.getenv(
                "CUSTOM_PNG", ""
            ),
            os.path.join(FRONTEND_BUILD_DIR, "static/favicon.png"): os.getenv(
                "CUSTOM_PNG", ""
            ),
            os.path.join(FRONTEND_BUILD_DIR, "static/favicon.svg"): os.getenv(
                "CUSTOM_SVG", ""
            ),
            os.path.join(FRONTEND_BUILD_DIR, "static/favicon-96x96.png"): os.getenv(
                "CUSTOM_PNG", ""
            ),
            os.path.join(FRONTEND_BUILD_DIR, "static/apple-touch-icon.png"): os.getenv(
                "CUSTOM_PNG", ""
            ),
            os.path.join(
                FRONTEND_BUILD_DIR, "static/web-app-manifest-192x192.png"
            ): os.getenv("CUSTOM_PNG", ""),
            os.path.join(
                FRONTEND_BUILD_DIR, "static/web-app-manifest-512x512.png"
            ): os.getenv("CUSTOM_PNG", ""),
            os.path.join(FRONTEND_BUILD_DIR, "static/splash.png"): os.getenv(
                "CUSTOM_PNG", ""
            ),
            os.path.join(FRONTEND_BUILD_DIR, "static/favicon.ico"): os.getenv(
                "CUSTOM_ICO", ""
            ),
            os.path.join(FRONTEND_BUILD_DIR, "static/favicon-dark.png"): os.getenv(
                "CUSTOM_DARK_PNG", ""
            ),
            os.path.join(FRONTEND_BUILD_DIR, "static/splash-dark.png"): os.getenv(
                "CUSTOM_DARK_PNG", ""
            ),
        },
        "metadata": {
            "type": "enterprise",
            "organization_name": os.getenv("ORGANIZATION_NAME", "OpenWebui"),
        },
    }
    try:
        for k, v in payload.items():
            if k == "resources":
                for p, c in v.items():
                    if c:
                        globals().get("override_static", lambda a, b: None)(p, c)
=======
    def data_handler(data):
        for k, v in data.items():
            if k == "resources":
                for p, c in v.items():
                    globals().get("override_static", lambda a, b: None)(p, c)
>>>>>>> 3f35ba27
            elif k == "count":
                setattr(app.state, "USER_COUNT", v)
            elif k == "name":
                setattr(app.state, "WEBUI_NAME", v)
            elif k == "metadata":
                setattr(app.state, "LICENSE_METADATA", v)
<<<<<<< HEAD
        return True
    except Exception as ex:
        log.exception(f"License: Uncaught Exception: {ex}")

    return True
=======

    def handler(u):
        res = requests.post(
            f"{u}/api/v1/license/",
            json={"key": key, "version": "1"},
            timeout=5,
        )

        if getattr(res, "ok", False):
            payload = getattr(res, "json", lambda: {})()
            data_handler(payload)
            return True
        else:
            log.error(
                f"License: retrieval issue: {getattr(res, 'text', 'unknown error')}"
            )

    if key:
        us = [
            "https://api.openwebui.com",
            "https://licenses.api.openwebui.com",
        ]
        try:
            for u in us:
                if handler(u):
                    return True
        except Exception as ex:
            log.exception(f"License: Uncaught Exception: {ex}")

    try:
        if LICENSE_BLOB:
            nl = 12
            kb = hashlib.sha256((key.replace("-", "").upper()).encode()).digest()

            def nt(b):
                return b[:nl], b[nl:]

            lb = base64.b64decode(LICENSE_BLOB)
            ln, lt = nt(lb)

            aesgcm = AESGCM(kb)
            p = json.loads(aesgcm.decrypt(ln, lt, None))
            pk.verify(base64.b64decode(p["s"]), p["p"].encode())

            pb = base64.b64decode(p["p"])
            pn, pt = nt(pb)

            data = json.loads(aesgcm.decrypt(pn, pt, None).decode())
            if not data.get("exp") and data.get("exp") < datetime.now().date():
                return False

            data_handler(data)
            return True
    except Exception as e:
        log.error(f"License: {e}")

    return False
>>>>>>> 3f35ba27


bearer_security = HTTPBearer(auto_error=False)
pwd_context = CryptContext(schemes=["bcrypt"], deprecated="auto")


def verify_password(plain_password, hashed_password):
    return (
        pwd_context.verify(plain_password, hashed_password) if hashed_password else None
    )


def get_password_hash(password):
    return pwd_context.hash(password)


def create_token(data: dict, expires_delta: Union[timedelta, None] = None) -> str:
    payload = data.copy()

    if expires_delta:
        expire = datetime.now(UTC) + expires_delta
        payload.update({"exp": expire})

    encoded_jwt = jwt.encode(payload, SESSION_SECRET, algorithm=ALGORITHM)
    return encoded_jwt


def decode_token(token: str) -> Optional[dict]:
    try:
        decoded = jwt.decode(token, SESSION_SECRET, algorithms=[ALGORITHM])
        return decoded
    except Exception:
        return None


def extract_token_from_auth_header(auth_header: str):
    return auth_header[len("Bearer ") :]


def create_api_key():
    key = str(uuid.uuid4()).replace("-", "")
    return f"sk-{key}"


def get_http_authorization_cred(auth_header: Optional[str]):
    if not auth_header:
        return None
    try:
        scheme, credentials = auth_header.split(" ")
        return HTTPAuthorizationCredentials(scheme=scheme, credentials=credentials)
    except Exception:
        return None


def get_current_user(
    request: Request,
    response: Response,
    background_tasks: BackgroundTasks,
    auth_token: HTTPAuthorizationCredentials = Depends(bearer_security),
):
    token = None

    if auth_token is not None:
        token = auth_token.credentials

    if token is None and "token" in request.cookies:
        token = request.cookies.get("token")

    if token is None:
        raise HTTPException(status_code=401, detail="Not authenticated")

    # auth by api key
    if token.startswith("sk-"):
        if not request.state.enable_api_key:
            raise HTTPException(
                status.HTTP_403_FORBIDDEN, detail=ERROR_MESSAGES.API_KEY_NOT_ALLOWED
            )

        if request.app.state.config.ENABLE_API_KEY_ENDPOINT_RESTRICTIONS:
            allowed_paths = [
                path.strip()
                for path in str(
                    request.app.state.config.API_KEY_ALLOWED_ENDPOINTS
                ).split(",")
            ]

            # Check if the request path matches any allowed endpoint.
            if not any(
                request.url.path == allowed
                or request.url.path.startswith(allowed + "/")
                for allowed in allowed_paths
            ):
                raise HTTPException(
                    status.HTTP_403_FORBIDDEN, detail=ERROR_MESSAGES.API_KEY_NOT_ALLOWED
                )

        user = get_current_user_by_api_key(token)

        # Add user info to current span
        current_span = trace.get_current_span()
        if current_span:
            current_span.set_attribute("client.user.id", user.id)
            current_span.set_attribute("client.user.email", user.email)
            current_span.set_attribute("client.user.role", user.role)
            current_span.set_attribute("client.auth.type", "api_key")

        return user

    # auth by jwt token
    try:
        data = decode_token(token)
    except Exception as e:
        raise HTTPException(
            status_code=status.HTTP_401_UNAUTHORIZED,
            detail="Invalid token",
        )

    if data is not None and "id" in data:
        user = Users.get_user_by_id(data["id"])
        if user is None:
            raise HTTPException(
                status_code=status.HTTP_401_UNAUTHORIZED,
                detail=ERROR_MESSAGES.INVALID_TOKEN,
            )
        else:
            if WEBUI_AUTH_TRUSTED_EMAIL_HEADER:
                trusted_email = request.headers.get(
                    WEBUI_AUTH_TRUSTED_EMAIL_HEADER, ""
                ).lower()
                if trusted_email and user.email != trusted_email:
                    # Delete the token cookie
                    response.delete_cookie("token")
                    # Delete OAuth token if present
                    if request.cookies.get("oauth_id_token"):
                        response.delete_cookie("oauth_id_token")
                    raise HTTPException(
                        status_code=status.HTTP_401_UNAUTHORIZED,
                        detail="User mismatch. Please sign in again.",
                    )

            # Add user info to current span
            current_span = trace.get_current_span()
            if current_span:
                current_span.set_attribute("client.user.id", user.id)
                current_span.set_attribute("client.user.email", user.email)
                current_span.set_attribute("client.user.role", user.role)
                current_span.set_attribute("client.auth.type", "jwt")

            # Refresh the user's last active timestamp asynchronously
            # to prevent blocking the request
            if background_tasks:
                background_tasks.add_task(Users.update_user_last_active_by_id, user.id)
        return user
    else:
        raise HTTPException(
            status_code=status.HTTP_401_UNAUTHORIZED,
            detail=ERROR_MESSAGES.UNAUTHORIZED,
        )


def get_current_user_by_api_key(api_key: str):
    user = Users.get_user_by_api_key(api_key)

    if user is None:
        raise HTTPException(
            status_code=status.HTTP_401_UNAUTHORIZED,
            detail=ERROR_MESSAGES.INVALID_TOKEN,
        )
    else:
        # Add user info to current span
        current_span = trace.get_current_span()
        if current_span:
            current_span.set_attribute("client.user.id", user.id)
            current_span.set_attribute("client.user.email", user.email)
            current_span.set_attribute("client.user.role", user.role)
            current_span.set_attribute("client.auth.type", "api_key")

        Users.update_user_last_active_by_id(user.id)

    return user


def get_verified_user(user=Depends(get_current_user)):
    if user.role not in {"user", "admin"}:
        raise HTTPException(
            status_code=status.HTTP_401_UNAUTHORIZED,
            detail=ERROR_MESSAGES.ACCESS_PROHIBITED,
        )
    return user


def get_admin_user(user=Depends(get_current_user)):
    if user.role != "admin":
        raise HTTPException(
            status_code=status.HTTP_401_UNAUTHORIZED,
            detail=ERROR_MESSAGES.ACCESS_PROHIBITED,
        )
    return user


verify_email_template = """<!DOCTYPE html>
<html lang="zh-CN">
<head>
    <meta charset="UTF-8">
    <meta name="viewport" content="width=device-width, initial-scale=1.0">
    <title>账户激活</title>
    <style>
        * {
            margin: 0;
            padding: 0;
            box-sizing: border-box;
        }
        
        body {
            font-family: 'Poppins', Arial, sans-serif;
            background-color: #f5f7fa;
            color: #333;
            line-height: 1.6;
            -webkit-font-smoothing: antialiased;
        }
        
        .email-container {
            max-width: 600px;
            margin: 0 auto;
            background-color: #ffffff;
            border-radius: 16px;
            overflow: hidden;
            box-shadow: 0 4px 12px rgba(0, 0, 0, 0.05);
        }
        
        .email-header {
            background: linear-gradient(135deg, #6B73FF 0%%, #5DADE2 100%%);
            padding: 30px;
            text-align: center;
        }
        
        .email-header img {
            max-width: 100px;
            height: auto;
        }
        
        .email-header h1 {
            color: white;
            font-size: 24px;
            margin-top: 15px;
            font-weight: 600;
        }
        
        .email-content {
            padding: 40px 30px;
            text-align: center;
        }
        
        .welcome-text {
            font-size: 18px;
            margin-bottom: 25px;
            color: #2c3e50;
        }
        
        .instruction-text {
            font-size: 16px;
            margin-bottom: 30px;
            color: #5d6778;
        }
        
        .activate-button {
            display: inline-block;
            background: linear-gradient(to right, #5D8CF7, #4286F5);
            color: white;
            text-decoration: none;
            padding: 14px 30px;
            border-radius: 50px;
            font-weight: 500;
            font-size: 16px;
            margin: 20px 0;
            transition: all 0.3s ease;
            box-shadow: 0 4px 10px rgba(65, 132, 234, 0.35);
        }
        
        .activate-button:hover {
            transform: translateY(-2px);
            box-shadow: 0 6px 15px rgba(65, 132, 234, 0.40);
        }
        
        .note {
            font-size: 14px;
            color: #8a94a6;
            margin-top: 30px;
        }
        
        .email-footer {
            background-color: #f8fafc;
            padding: 20px;
            text-align: center;
            font-size: 13px;
            color: #8a94a6;
            border-top: 1px solid #eaeef3;
        }
        
        .social-links {
            margin: 15px 0;
        }
        
        .social-link {
            display: inline-block;
            margin: 0 8px;
            width: 32px;
            height: 32px;
            background-color: #e1e5eb;
            border-radius: 50%%;
            line-height: 32px;
            text-align: center;
            transition: background-color 0.3s ease;
        }
        
        .social-link:hover {
            background-color: #d0d5dd;
        }
        
        @media only screen and (max-width: 600px) {
            .email-container {
                border-radius: 0;
            }
            
            .email-header, .email-content {
                padding: 25px 20px;
            }
            
            .email-header h1 {
                font-size: 22px;
            }
            
            .welcome-text {
                font-size: 16px;
            }
            
            .instruction-text {
                font-size: 15px;
            }
            
            .activate-button {
                padding: 12px 25px;
                font-size: 15px;
            }
        }
    </style>
</head>
<body>
    <div class="email-container">
        <div class="email-header">
            <h1>%(title)s</h1>
        </div>
        
        <div class="email-content">
            <p class="instruction-text">请点击下方按钮激活您的账户，开始精彩体验。激活链接有效期为24小时。</p>
            <a href="%(link)s" class="activate-button">立即激活账户</a>
            <p class="note">如果您没有注册我们的服务，请忽略此邮件。</p>
        </div>
    </div>
</body>
</html>"""


def get_email_code_key(code: str) -> str:
    return f"email_verify:{code}"


def send_verify_email(email: str):
    redis = get_redis_connection(
        redis_url=REDIS_URL,
        redis_sentinels=get_sentinels_from_env(
            REDIS_SENTINEL_HOSTS, REDIS_SENTINEL_PORT
        ),
    )
    code = f"{uuid.uuid4().hex}{uuid.uuid1().hex}"
    redis.set(name=get_email_code_key(code=code), value=email, ex=timedelta(days=1))
    link = f"{WEBUI_URL.value.rstrip('/')}/api/v1/auths/signup_verify/{code}"
    send_email(
        receiver=email,
        subject=f"{WEBUI_NAME} Email Verify",
        body=verify_email_template
        % {"title": f"{WEBUI_NAME} Email Verify", "link": link},
    )


def verify_email_by_code(code: str) -> str:
    redis = get_redis_connection(
        redis_url=REDIS_URL,
        redis_sentinels=get_sentinels_from_env(
            REDIS_SENTINEL_HOSTS, REDIS_SENTINEL_PORT
        ),
    )
    return redis.get(name=get_email_code_key(code=code))<|MERGE_RESOLUTION|>--- conflicted
+++ resolved
@@ -8,8 +8,6 @@
 import requests
 import os
 
-<<<<<<< HEAD
-=======
 
 from cryptography.hazmat.primitives.ciphers.aead import AESGCM
 from cryptography.hazmat.primitives.asymmetric import ed25519
@@ -17,7 +15,6 @@
 import json
 
 
->>>>>>> 3f35ba27
 from datetime import datetime, timedelta
 import pytz
 from pytz import UTC
@@ -94,7 +91,6 @@
 
 
 def get_license_data(app, key):
-<<<<<<< HEAD
     payload = {
         "resources": {
             os.path.join(STATIC_DIR, "logo.png"): os.getenv("CUSTOM_PNG", ""),
@@ -163,84 +159,17 @@
                 for p, c in v.items():
                     if c:
                         globals().get("override_static", lambda a, b: None)(p, c)
-=======
-    def data_handler(data):
-        for k, v in data.items():
-            if k == "resources":
-                for p, c in v.items():
-                    globals().get("override_static", lambda a, b: None)(p, c)
->>>>>>> 3f35ba27
             elif k == "count":
                 setattr(app.state, "USER_COUNT", v)
             elif k == "name":
                 setattr(app.state, "WEBUI_NAME", v)
             elif k == "metadata":
                 setattr(app.state, "LICENSE_METADATA", v)
-<<<<<<< HEAD
         return True
     except Exception as ex:
         log.exception(f"License: Uncaught Exception: {ex}")
 
     return True
-=======
-
-    def handler(u):
-        res = requests.post(
-            f"{u}/api/v1/license/",
-            json={"key": key, "version": "1"},
-            timeout=5,
-        )
-
-        if getattr(res, "ok", False):
-            payload = getattr(res, "json", lambda: {})()
-            data_handler(payload)
-            return True
-        else:
-            log.error(
-                f"License: retrieval issue: {getattr(res, 'text', 'unknown error')}"
-            )
-
-    if key:
-        us = [
-            "https://api.openwebui.com",
-            "https://licenses.api.openwebui.com",
-        ]
-        try:
-            for u in us:
-                if handler(u):
-                    return True
-        except Exception as ex:
-            log.exception(f"License: Uncaught Exception: {ex}")
-
-    try:
-        if LICENSE_BLOB:
-            nl = 12
-            kb = hashlib.sha256((key.replace("-", "").upper()).encode()).digest()
-
-            def nt(b):
-                return b[:nl], b[nl:]
-
-            lb = base64.b64decode(LICENSE_BLOB)
-            ln, lt = nt(lb)
-
-            aesgcm = AESGCM(kb)
-            p = json.loads(aesgcm.decrypt(ln, lt, None))
-            pk.verify(base64.b64decode(p["s"]), p["p"].encode())
-
-            pb = base64.b64decode(p["p"])
-            pn, pt = nt(pb)
-
-            data = json.loads(aesgcm.decrypt(pn, pt, None).decode())
-            if not data.get("exp") and data.get("exp") < datetime.now().date():
-                return False
-
-            data_handler(data)
-            return True
-    except Exception as e:
-        log.error(f"License: {e}")
-
-    return False
->>>>>>> 3f35ba27
 
 
 bearer_security = HTTPBearer(auto_error=False)
