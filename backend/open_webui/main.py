--- conflicted
+++ resolved
@@ -39,15 +39,13 @@
 from starlette.middleware.sessions import SessionMiddleware
 from starlette.datastructures import Headers
 
-<<<<<<< HEAD
 from bs4 import BeautifulSoup
-=======
+
 from starsessions import (
     SessionMiddleware as StarSessionsMiddleware,
     SessionAutoloadMiddleware,
 )
 from starsessions.stores.redis import RedisStore
->>>>>>> 598282cf
 
 from open_webui.models.credits import Credits
 from open_webui.utils import logger
