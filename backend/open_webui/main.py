--- conflicted
+++ resolved
@@ -176,11 +176,8 @@
     BYPASS_EMBEDDING_AND_RETRIEVAL,
     RAG_EMBEDDING_MODEL,
     RAG_EMBEDDING_MODEL_AUTO_UPDATE,
-<<<<<<< HEAD
-=======
     RAG_EMBEDDING_MODEL_TRUST_REMOTE_CODE,
     RAG_RERANKING_ENGINE,
->>>>>>> 0cef8441
     RAG_RERANKING_MODEL,
     RAG_EXTERNAL_RERANKER_URL,
     RAG_EXTERNAL_RERANKER_API_KEY,
