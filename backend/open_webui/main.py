--- conflicted
+++ resolved
@@ -329,11 +329,8 @@
     ENABLE_ONEDRIVE_PERSONAL,
     ENABLE_ONEDRIVE_BUSINESS,
     ENABLE_RAG_HYBRID_SEARCH,
-<<<<<<< HEAD
-=======
     ENABLE_RAG_HYBRID_SEARCH_ENRICHED_TEXTS,
     ENABLE_RAG_LOCAL_WEB_FETCH,
->>>>>>> fc05e0a6
     ENABLE_WEB_LOADER_SSL_VERIFICATION,
     ENABLE_GOOGLE_DRIVE_INTEGRATION,
     UPLOAD_DIR,
@@ -368,11 +365,8 @@
     PENDING_USER_OVERLAY_TITLE,
     DEFAULT_PROMPT_SUGGESTIONS,
     DEFAULT_MODELS,
-<<<<<<< HEAD
-=======
     DEFAULT_PINNED_MODELS,
     DEFAULT_ARENA_MODEL,
->>>>>>> fc05e0a6
     MODEL_ORDER_LIST,
     EVALUATION_ARENA_MODELS,
     # WebUI (OAuth)
@@ -770,7 +764,6 @@
 app.state.config.ENABLE_SIGNUP = ENABLE_SIGNUP
 app.state.config.ENABLE_LOGIN_FORM = ENABLE_LOGIN_FORM
 
-<<<<<<< HEAD
 app.state.config.ENABLE_SIGNUP_VERIFY = ENABLE_SIGNUP_VERIFY
 app.state.config.SIGNUP_EMAIL_DOMAIN_WHITELIST = SIGNUP_EMAIL_DOMAIN_WHITELIST
 app.state.config.SMTP_HOST = SMTP_HOST
@@ -778,14 +771,9 @@
 app.state.config.SMTP_USERNAME = SMTP_USERNAME
 app.state.config.SMTP_PASSWORD = SMTP_PASSWORD
 
-app.state.config.ENABLE_API_KEY = ENABLE_API_KEY
-app.state.config.ENABLE_API_KEY_ENDPOINT_RESTRICTIONS = (
-    ENABLE_API_KEY_ENDPOINT_RESTRICTIONS
-=======
 app.state.config.ENABLE_API_KEYS = ENABLE_API_KEYS
 app.state.config.ENABLE_API_KEYS_ENDPOINT_RESTRICTIONS = (
     ENABLE_API_KEYS_ENDPOINT_RESTRICTIONS
->>>>>>> fc05e0a6
 )
 app.state.config.API_KEYS_ALLOWED_ENDPOINTS = API_KEYS_ALLOWED_ENDPOINTS
 
