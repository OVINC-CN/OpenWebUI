# Changelog

All notable changes to this project will be documented in this file.

The format is based on [Keep a Changelog](https://keepachangelog.com/en/1.1.0/),
and this project adheres to [Semantic Versioning](https://semver.org/spec/v2.0.0.html).

## [0.6.7.X] - 2025.05.10

<<<<<<< HEAD
### Fixed

- 修复图片 Token 计算异常
=======
### Added

- 支持配置支付方式优先级 (二维码或者跳转)
>>>>>>> 2c9b9874

## [0.6.7.2] - 2025.05.08

### Changed

- 支付方式优先展示二维码

## [0.6.7.1] - 2025.05.07

### Changed

- 合并官方 0.6.7 改动

## [0.6.6.1] - 2025-05-05

### Added

- 新增管理页面 (管理员面板-设置-积分)
- 新增报表页面 (管理员面板-用户-积分统计)
- 支持配置积分兑换比例 (用于充值折扣)
- 支持对特性按次计费 (如网页搜索、图片生成)
- 支持配置请求模型需要的最低余额
- 工作空间中配置的模型使用基础模型价格计费
- 支持配置用户的初始积分
- 模型选项增加模型价格提示
- 支持对 Ollama 模型计费

### Changed

- 优化 Usage 兼容性
- 优化积分日志内容
- 优化充值二维码展示效果
- 优化响应数据的 Usage 格式
- 优化初始积分的小数位数
- 优化免费请求的积分余额校验
- 优化 Token 计算精确度

### Fixed

- 修复易支付的兼容问题
- 修复调用 chat.completion api 的兼容问题

## [0.6.5.16] - 2025-04-16

### Added

- 支持按照请求次数计费
- 支持 Pipe 模型计费
- 在对话 Usage 中增加扣费信息
- 增加 Markdown 编辑器
- 增加代码块折叠功能
- 支持通过 API 批量修改模型价格
- 支持设置允许充值的金额范围

### Changed

- 优化易支付支付后的跳转
- 优化较长上下文的计算性能

### Fixed

- 修复支付连接无法在微信内置浏览器打开的问题
- 修复余额不足的异常没有保存到对话日志的问题

## [0.6.4.9] - 2025-04-16

### Added

- 支持配置模型价格
- 支持用户充值积分 (易支付)

## [0.6.4.1] - 2025-04-13

### Added

- 支持自定义 Logo & Title<|MERGE_RESOLUTION|>--- conflicted
+++ resolved
@@ -7,15 +7,13 @@
 
 ## [0.6.7.X] - 2025.05.10
 
-<<<<<<< HEAD
+### Added
+
+- 支持配置支付方式优先级 (二维码或者跳转)
+
 ### Fixed
 
 - 修复图片 Token 计算异常
-=======
-### Added
-
-- 支持配置支付方式优先级 (二维码或者跳转)
->>>>>>> 2c9b9874
 
 ## [0.6.7.2] - 2025.05.08
 
