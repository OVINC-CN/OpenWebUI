--- conflicted
+++ resolved
@@ -1,10 +1,6 @@
 {
 	"name": "open-webui",
-<<<<<<< HEAD
-	"version": "0.6.26.1",
-=======
 	"version": "0.6.27",
->>>>>>> 918f507d
 	"private": true,
 	"scripts": {
 		"dev": "npm run pyodide:fetch && vite dev --host",
@@ -94,12 +90,8 @@
 		"codemirror-lang-hcl": "^0.1.0",
 		"crc-32": "^1.2.2",
 		"dayjs": "^1.11.10",
-<<<<<<< HEAD
-		"dompurify": "^3.2.5",
+		"dompurify": "^3.2.6",
 		"echarts": "^5.6.0",
-=======
-		"dompurify": "^3.2.6",
->>>>>>> 918f507d
 		"eventsource-parser": "^1.1.2",
 		"file-saver": "^2.0.5",
 		"flatpickr": "^4.6.13",
@@ -136,11 +128,7 @@
 		"prosemirror-state": "^1.4.3",
 		"prosemirror-tables": "^1.7.1",
 		"prosemirror-view": "^1.34.3",
-<<<<<<< HEAD
-		"pyodide": "^0.27.7",
-=======
 		"pyodide": "^0.28.2",
->>>>>>> 918f507d
 		"socket.io-client": "^4.2.0",
 		"sortablejs": "^1.15.6",
 		"svelte-sonner": "^0.3.19",
