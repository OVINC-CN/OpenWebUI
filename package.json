--- conflicted
+++ resolved
@@ -1,10 +1,6 @@
 {
 	"name": "open-webui",
-<<<<<<< HEAD
-	"version": "0.6.21.3",
-=======
 	"version": "0.6.22",
->>>>>>> 438e5d96
 	"private": true,
 	"scripts": {
 		"dev": "npm run pyodide:fetch && vite dev --host",
