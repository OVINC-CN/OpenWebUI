{
	"name": "open-webui",
<<<<<<< HEAD
	"version": "0.6.18.6",
=======
	"version": "0.6.20",
>>>>>>> 3f35ba27
	"private": true,
	"scripts": {
		"dev": "npm run pyodide:fetch && vite dev --host",
		"dev:5050": "npm run pyodide:fetch && vite dev --port 5050",
		"build": "npm run pyodide:fetch && vite build",
		"build:watch": "npm run pyodide:fetch && vite build --watch",
		"preview": "vite preview",
		"check": "svelte-kit sync && svelte-check --tsconfig ./tsconfig.json",
		"check:watch": "svelte-kit sync && svelte-check --tsconfig ./tsconfig.json --watch",
		"lint": "npm run lint:frontend ; npm run lint:types ; npm run lint:backend",
		"lint:frontend": "eslint . --fix",
		"lint:types": "npm run check",
		"lint:backend": "pylint backend/",
		"format": "prettier --plugin-search-dir --write \"**/*.{js,ts,svelte,css,md,html,json}\"",
		"format:backend": "black . --exclude \".venv/|/venv/\"",
		"i18n:parse": "i18next --config i18next-parser.config.ts && prettier --write \"src/lib/i18n/**/*.{js,json}\"",
		"cy:open": "cypress open",
		"test:frontend": "vitest --passWithNoTests",
		"pyodide:fetch": "node scripts/prepare-pyodide.js"
	},
	"devDependencies": {
		"@sveltejs/adapter-auto": "3.2.2",
		"@sveltejs/adapter-static": "^3.0.2",
		"@sveltejs/kit": "^2.20.6",
		"@sveltejs/vite-plugin-svelte": "^3.1.1",
		"@tailwindcss/container-queries": "^0.1.1",
		"@tailwindcss/postcss": "^4.0.0",
		"@tailwindcss/typography": "^0.5.13",
		"@typescript-eslint/eslint-plugin": "^8.31.1",
		"@typescript-eslint/parser": "^8.31.1",
		"cypress": "^13.15.0",
		"eslint": "^8.56.0",
		"eslint-config-prettier": "^9.1.0",
		"eslint-plugin-cypress": "^3.4.0",
		"eslint-plugin-svelte": "^2.43.0",
		"i18next-parser": "^9.0.1",
		"postcss": "^8.4.31",
		"prettier": "^3.3.3",
		"prettier-plugin-svelte": "^3.2.6",
		"sass-embedded": "^1.81.0",
		"svelte": "^4.2.18",
		"svelte-check": "^3.8.5",
		"svelte-confetti": "^1.3.2",
		"tailwindcss": "^4.0.0",
		"tslib": "^2.4.1",
		"typescript": "^5.5.4",
		"vite": "^5.4.19",
		"vitest": "^1.6.1"
	},
	"type": "module",
	"dependencies": {
		"@azure/msal-browser": "^4.5.0",
		"@codemirror/lang-javascript": "^6.2.2",
		"@codemirror/lang-python": "^6.1.6",
		"@codemirror/language-data": "^6.5.1",
		"@codemirror/theme-one-dark": "^6.1.2",
		"@floating-ui/dom": "^1.7.2",
		"@huggingface/transformers": "^3.0.0",
		"@joplin/turndown-plugin-gfm": "^1.0.62",
		"@mediapipe/tasks-vision": "^0.10.17",
		"@pyscript/core": "^0.4.32",
		"@sveltejs/adapter-node": "^2.0.0",
		"@sveltejs/svelte-virtual-list": "^3.0.1",
		"@tiptap/core": "^3.0.7",
		"@tiptap/extension-bubble-menu": "^2.26.1",
		"@tiptap/extension-code-block-lowlight": "^3.0.7",
		"@tiptap/extension-drag-handle": "^3.0.7",
		"@tiptap/extension-file-handler": "^3.0.7",
		"@tiptap/extension-floating-menu": "^2.26.1",
		"@tiptap/extension-highlight": "^3.0.7",
		"@tiptap/extension-image": "^3.0.7",
		"@tiptap/extension-link": "^3.0.7",
		"@tiptap/extension-list": "^3.0.7",
		"@tiptap/extension-mention": "^3.0.9",
		"@tiptap/extension-table": "^3.0.7",
		"@tiptap/extension-typography": "^3.0.7",
		"@tiptap/extension-youtube": "^3.0.7",
		"@tiptap/extensions": "^3.0.7",
		"@tiptap/pm": "^3.0.7",
		"@tiptap/starter-kit": "^3.0.7",
		"@xyflow/svelte": "^0.1.19",
		"async": "^3.2.5",
		"bits-ui": "^0.21.15",
		"chart.js": "^4.5.0",
		"codemirror": "^6.0.1",
		"codemirror-lang-elixir": "^4.0.0",
		"codemirror-lang-hcl": "^0.1.0",
		"crc-32": "^1.2.2",
		"dayjs": "^1.11.10",
		"dompurify": "^3.2.5",
		"echarts": "^5.6.0",
		"eventsource-parser": "^1.1.2",
		"file-saver": "^2.0.5",
		"flatpickr": "^4.6.13",
		"focus-trap": "^7.6.4",
		"fuse.js": "^7.0.0",
		"heic2any": "^0.0.4",
		"highlight.js": "^11.9.0",
		"html-entities": "^2.5.3",
		"html2canvas-pro": "^1.5.11",
		"i18next": "^23.10.0",
		"i18next-browser-languagedetector": "^7.2.0",
		"i18next-resources-to-backend": "^1.2.0",
		"idb": "^7.1.1",
		"js-sha256": "^0.10.1",
		"jspdf": "^3.0.0",
		"katex": "^0.16.22",
		"kokoro-js": "^1.1.1",
		"leaflet": "^1.9.4",
		"lowlight": "^3.3.0",
		"marked": "^9.1.0",
		"mermaid": "^11.6.0",
		"paneforge": "^0.0.6",
		"panzoom": "^9.4.3",
		"pdfjs-dist": "^5.3.93",
		"prosemirror-collab": "^1.3.1",
		"prosemirror-commands": "^1.6.0",
		"prosemirror-example-setup": "^1.2.3",
		"prosemirror-history": "^1.4.1",
		"prosemirror-keymap": "^1.2.2",
		"prosemirror-markdown": "^1.13.1",
		"prosemirror-model": "^1.23.0",
		"prosemirror-schema-basic": "^1.2.3",
		"prosemirror-schema-list": "^1.5.1",
		"prosemirror-state": "^1.4.3",
		"prosemirror-tables": "^1.7.1",
		"prosemirror-view": "^1.34.3",
		"pyodide": "^0.27.7",
		"socket.io-client": "^4.2.0",
		"sortablejs": "^1.15.6",
		"svelte-sonner": "^0.3.19",
		"tippy.js": "^6.3.7",
		"turndown": "^7.2.0",
		"turndown-plugin-gfm": "^1.0.2",
		"undici": "^7.5.0",
		"uuid": "^9.0.1",
		"vite-plugin-static-copy": "^2.2.0",
		"y-prosemirror": "^1.3.7",
		"yaml": "^2.7.1",
		"yjs": "^13.6.27"
	},
	"engines": {
		"node": ">=18.13.0 <=22.x.x",
		"npm": ">=6.0.0"
	}
}<|MERGE_RESOLUTION|>--- conflicted
+++ resolved
@@ -1,10 +1,6 @@
 {
 	"name": "open-webui",
-<<<<<<< HEAD
-	"version": "0.6.18.6",
-=======
 	"version": "0.6.20",
->>>>>>> 3f35ba27
 	"private": true,
 	"scripts": {
 		"dev": "npm run pyodide:fetch && vite dev --host",
