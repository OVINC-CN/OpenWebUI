--- conflicted
+++ resolved
@@ -545,26 +545,17 @@
 										/>
 									</div>
 								</div>
-							</div>
-<<<<<<< HEAD
-						</div>
-
-						<div class="flex-1">
-							<div>
-								<input
-									class="text-xs w-full bg-transparent text-gray-500 outline-hidden"
-									placeholder={$i18n.t('Model Logo URL')}
-									bind:value={info.meta.profile_image_url}
-								/>
-							</div>
-						</div>
-					</div>
-
-					{#if preset}
-						<div class="my-1">
-							<div class=" text-sm font-medium mb-1">{$i18n.t('Base Model (From)')}</div>
-=======
->>>>>>> 6f1486ff
+
+								<div class="flex-1">
+									<div>
+										<input
+											class="text-xs w-full bg-transparent text-gray-500 outline-hidden"
+											placeholder={$i18n.t('Model Logo URL')}
+											bind:value={info.meta.profile_image_url}
+										/>
+									</div>
+								</div>
+							</div>
 
 							<div>
 								<button
@@ -583,196 +574,11 @@
 							</div>
 						</div>
 
-<<<<<<< HEAD
-					{#if !preset}
-						<div class="my-1">
-							<div class="mb-1 flex w-full justify-between items-center">
-								<div class=" self-center text-sm font-semibold">{$i18n.t('Price')}</div>
-							</div>
-						</div>
-						<div class="my-2">
-							<div class="text-xs text-orange-600">{$i18n.t('Unit: 1M tokens or 1M requests')}</div>
-							<div class="text-xs text-gray-500">
-								{$i18n.t('Request price has higher priority than token price')}
-							</div>
-							<hr class=" border-gray-100 dark:border-gray-850 my-1.5" />
-							<div class="text-xs font-bold">
-								{$i18n.t('Base Configuration')}
-							</div>
-							<div class="mt-1 flex justify-between text-xs">
-								<span class="min-w-36">
-									{$i18n.t('Prompt Token Price')}
-								</span>
-								<input
-									class="w-full flex flex-1 text-xs bg-gray-50 dark:text-gray-300 dark:bg-gray-850 outline-hidden"
-									type="number"
-									step="0.0001"
-									min="0"
-									bind:value={info.price.prompt_price}
-									autocomplete="off"
-								/>
-							</div>
-							<div class="mt-1 flex justify-between text-xs">
-								<span class="min-w-36">
-									{$i18n.t('Completion Token Price')}
-								</span>
-								<input
-									class="w-full flex flex-1 text-xs bg-gray-50 dark:text-gray-300 dark:bg-gray-850 outline-hidden"
-									type="number"
-									step="0.0001"
-									min="0"
-									bind:value={info.price.completion_price}
-									autocomplete="off"
-								/>
-							</div>
-							<hr class=" border-gray-100 dark:border-gray-850 my-1.5" />
-							<div class="text-xs font-bold">
-								{$i18n.t('Long Context Configuration')}
-							</div>
-							<div class="mt-1 flex justify-between text-xs">
-								<span class="min-w-36">
-									{$i18n.t('Prompt Long Ctx Threshold')}
-								</span>
-								<input
-									class="w-full flex flex-1 text-xs bg-gray-50 dark:text-gray-300 dark:bg-gray-850 outline-hidden"
-									type="number"
-									step="1"
-									min="0"
-									bind:value={info.price.prompt_long_ctx_tokens}
-									autocomplete="off"
-								/>
-							</div>
-							<div class="mt-1 flex justify-between text-xs">
-								<span class="min-w-36">
-									{$i18n.t('Prompt Long Ctx Token Price')}
-								</span>
-								<input
-									class="w-full flex flex-1 text-xs bg-gray-50 dark:text-gray-300 dark:bg-gray-850 outline-hidden"
-									type="number"
-									step="0.0001"
-									min="0"
-									bind:value={info.price.prompt_long_ctx_price}
-									autocomplete="off"
-								/>
-							</div>
-							<div class="mt-1 flex justify-between text-xs">
-								<span class="min-w-36">
-									{$i18n.t('Completion Long Ctx Threshold')}
-								</span>
-								<input
-									class="w-full flex flex-1 text-xs bg-gray-50 dark:text-gray-300 dark:bg-gray-850 outline-hidden"
-									type="number"
-									step="1"
-									min="0"
-									bind:value={info.price.completion_long_ctx_tokens}
-									autocomplete="off"
-								/>
-							</div>
-							<div class="mt-1 flex justify-between text-xs">
-								<span class="min-w-36">
-									{$i18n.t('Completion Long Ctx Token Price')}
-								</span>
-								<input
-									class="w-full flex flex-1 text-xs bg-gray-50 dark:text-gray-300 dark:bg-gray-850 outline-hidden"
-									type="number"
-									step="1"
-									min="0"
-									bind:value={info.price.completion_long_ctx_price}
-									autocomplete="off"
-								/>
-							</div>
-							<hr class=" border-gray-100 dark:border-gray-850 my-1.5" />
-							<div class="text-xs font-bold">
-								{$i18n.t('Prompt Cache Configuration')}
-							</div>
-							<div class="mt-1 flex justify-between text-xs">
-								<span class="min-w-36">
-									{$i18n.t('Prompt Token Price')}
-								</span>
-								<input
-									class="w-full flex flex-1 text-xs bg-gray-50 dark:text-gray-300 dark:bg-gray-850 outline-hidden"
-									type="number"
-									step="0.0001"
-									min="0"
-									bind:value={info.price.prompt_cache_price}
-									autocomplete="off"
-								/>
-							</div>
-							<div class="mt-1 flex justify-between text-xs">
-								<span class="min-w-36">
-									{$i18n.t('Prompt Long Ctx Token Price')}
-								</span>
-								<input
-									class="w-full flex flex-1 text-xs bg-gray-50 dark:text-gray-300 dark:bg-gray-850 outline-hidden"
-									type="number"
-									step="0.0001"
-									min="0"
-									bind:value={info.price.prompt_long_ctx_cache_price}
-									autocomplete="off"
-								/>
-							</div>
-							<hr class=" border-gray-100 dark:border-gray-850 my-1.5" />
-							<div class="text-xs font-bold">
-								{$i18n.t('Other Configuration')}
-							</div>
-							<div class="mt-1 flex justify-between text-xs">
-								<span class="min-w-36">
-									{$i18n.t('Request Price')}
-								</span>
-								<input
-									class="w-full flex flex-1 text-xs bg-gray-50 dark:text-gray-300 dark:bg-gray-850 outline-hidden"
-									type="number"
-									step="0.0001"
-									min="0"
-									bind:value={info.price.request_price}
-									autocomplete="off"
-								/>
-							</div>
-							<div class="mt-1 flex justify-between text-xs">
-								<span class="min-w-36">
-									{$i18n.t('Minimum Credit Required')}
-								</span>
-								<input
-									class="w-full flex flex-1 text-xs bg-gray-50 dark:text-gray-300 dark:bg-gray-850 outline-hidden"
-									type="number"
-									step="0.0001"
-									min="0"
-									bind:value={info.price.minimum_credit}
-									autocomplete="off"
-								/>
-							</div>
-						</div>
-					{/if}
-
-					<div class="my-1">
-						<div class="mb-1 flex w-full justify-between items-center">
-							<div class=" self-center text-sm font-medium">{$i18n.t('Description')}</div>
-
-							<button
-								class="p-1 text-xs flex rounded-sm transition"
-								type="button"
-								aria-pressed={enableDescription ? 'true' : 'false'}
-								aria-label={enableDescription
-									? $i18n.t('Custom description enabled')
-									: $i18n.t('Default description enabled')}
-								on:click={() => {
-									enableDescription = !enableDescription;
-								}}
-							>
-								{#if !enableDescription}
-									<span class="ml-2 self-center">{$i18n.t('Default')}</span>
-								{:else}
-									<span class="ml-2 self-center">{$i18n.t('Custom')}</span>
-								{/if}
-							</button>
-						</div>
-=======
 						{#if preset}
 							<div class="mb-1">
 								<div class=" text-xs font-medium mb-1 text-gray-500">
 									{$i18n.t('Base Model (From)')}
 								</div>
->>>>>>> 6f1486ff
 
 								<div>
 									<select
@@ -795,6 +601,166 @@
 							</div>
 						{/if}
 
+						{#if !preset}
+						<div class="my-1">
+							<div class="mb-1 flex w-full justify-between items-center">
+								<div class=" self-center text-sm font-semibold">{$i18n.t('Price')}</div>
+							</div>
+						</div>
+						<div class="my-2">
+							<div class="text-xs text-orange-600">{$i18n.t('Unit: 1M tokens or 1M requests')}</div>
+							<div class="text-xs text-gray-500">
+								{$i18n.t('Request price has higher priority than token price')}
+							</div>
+							<hr class=" border-gray-100 dark:border-gray-850 my-1.5" />
+							<div class="text-xs font-bold">
+								{$i18n.t('Base Configuration')}
+							</div>
+							<div class="mt-1 flex justify-between text-xs">
+								<span class="min-w-36">
+									{$i18n.t('Prompt Token Price')}
+								</span>
+								<input
+									class="w-full flex flex-1 text-xs bg-gray-50 dark:text-gray-300 dark:bg-gray-850 outline-hidden"
+									type="number"
+									step="0.0001"
+									min="0"
+									bind:value={info.price.prompt_price}
+									autocomplete="off"
+								/>
+							</div>
+							<div class="mt-1 flex justify-between text-xs">
+								<span class="min-w-36">
+									{$i18n.t('Completion Token Price')}
+								</span>
+								<input
+									class="w-full flex flex-1 text-xs bg-gray-50 dark:text-gray-300 dark:bg-gray-850 outline-hidden"
+									type="number"
+									step="0.0001"
+									min="0"
+									bind:value={info.price.completion_price}
+									autocomplete="off"
+								/>
+							</div>
+							<hr class=" border-gray-100 dark:border-gray-850 my-1.5" />
+							<div class="text-xs font-bold">
+								{$i18n.t('Long Context Configuration')}
+							</div>
+							<div class="mt-1 flex justify-between text-xs">
+								<span class="min-w-36">
+									{$i18n.t('Prompt Long Ctx Threshold')}
+								</span>
+								<input
+									class="w-full flex flex-1 text-xs bg-gray-50 dark:text-gray-300 dark:bg-gray-850 outline-hidden"
+									type="number"
+									step="1"
+									min="0"
+									bind:value={info.price.prompt_long_ctx_tokens}
+									autocomplete="off"
+								/>
+							</div>
+							<div class="mt-1 flex justify-between text-xs">
+								<span class="min-w-36">
+									{$i18n.t('Prompt Long Ctx Token Price')}
+								</span>
+								<input
+									class="w-full flex flex-1 text-xs bg-gray-50 dark:text-gray-300 dark:bg-gray-850 outline-hidden"
+									type="number"
+									step="0.0001"
+									min="0"
+									bind:value={info.price.prompt_long_ctx_price}
+									autocomplete="off"
+								/>
+							</div>
+							<div class="mt-1 flex justify-between text-xs">
+								<span class="min-w-36">
+									{$i18n.t('Completion Long Ctx Threshold')}
+								</span>
+								<input
+									class="w-full flex flex-1 text-xs bg-gray-50 dark:text-gray-300 dark:bg-gray-850 outline-hidden"
+									type="number"
+									step="1"
+									min="0"
+									bind:value={info.price.completion_long_ctx_tokens}
+									autocomplete="off"
+								/>
+							</div>
+							<div class="mt-1 flex justify-between text-xs">
+								<span class="min-w-36">
+									{$i18n.t('Completion Long Ctx Token Price')}
+								</span>
+								<input
+									class="w-full flex flex-1 text-xs bg-gray-50 dark:text-gray-300 dark:bg-gray-850 outline-hidden"
+									type="number"
+									step="1"
+									min="0"
+									bind:value={info.price.completion_long_ctx_price}
+									autocomplete="off"
+								/>
+							</div>
+							<hr class=" border-gray-100 dark:border-gray-850 my-1.5" />
+							<div class="text-xs font-bold">
+								{$i18n.t('Prompt Cache Configuration')}
+							</div>
+							<div class="mt-1 flex justify-between text-xs">
+								<span class="min-w-36">
+									{$i18n.t('Prompt Token Price')}
+								</span>
+								<input
+									class="w-full flex flex-1 text-xs bg-gray-50 dark:text-gray-300 dark:bg-gray-850 outline-hidden"
+									type="number"
+									step="0.0001"
+									min="0"
+									bind:value={info.price.prompt_cache_price}
+									autocomplete="off"
+								/>
+							</div>
+							<div class="mt-1 flex justify-between text-xs">
+								<span class="min-w-36">
+									{$i18n.t('Prompt Long Ctx Token Price')}
+								</span>
+								<input
+									class="w-full flex flex-1 text-xs bg-gray-50 dark:text-gray-300 dark:bg-gray-850 outline-hidden"
+									type="number"
+									step="0.0001"
+									min="0"
+									bind:value={info.price.prompt_long_ctx_cache_price}
+									autocomplete="off"
+								/>
+							</div>
+							<hr class=" border-gray-100 dark:border-gray-850 my-1.5" />
+							<div class="text-xs font-bold">
+								{$i18n.t('Other Configuration')}
+							</div>
+							<div class="mt-1 flex justify-between text-xs">
+								<span class="min-w-36">
+									{$i18n.t('Request Price')}
+								</span>
+								<input
+									class="w-full flex flex-1 text-xs bg-gray-50 dark:text-gray-300 dark:bg-gray-850 outline-hidden"
+									type="number"
+									step="0.0001"
+									min="0"
+									bind:value={info.price.request_price}
+									autocomplete="off"
+								/>
+							</div>
+							<div class="mt-1 flex justify-between text-xs">
+								<span class="min-w-36">
+									{$i18n.t('Minimum Credit Required')}
+								</span>
+								<input
+									class="w-full flex flex-1 text-xs bg-gray-50 dark:text-gray-300 dark:bg-gray-850 outline-hidden"
+									type="number"
+									step="0.0001"
+									min="0"
+									bind:value={info.price.minimum_credit}
+									autocomplete="off"
+								/>
+							</div>
+						</div>
+					{/if}
+
 						<div class="mb-1">
 							<div class="mb-1 flex w-full justify-between items-center">
 								<div class=" self-center text-xs font-medium text-gray-500">
