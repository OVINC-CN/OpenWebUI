<script lang="ts">
	import { DropdownMenu } from 'bits-ui';
	import { createEventDispatcher, getContext, onMount, tick } from 'svelte';

	import { flyAndScale } from '$lib/utils/transitions';
	import { goto } from '$app/navigation';
	import { fade, slide } from 'svelte/transition';

	import { getUsage } from '$lib/apis';
	import { userSignOut } from '$lib/apis/auths';

	import { showSettings, mobile, showSidebar, showShortcuts, user } from '$lib/stores';

	import Tooltip from '$lib/components/common/Tooltip.svelte';
	import ArchiveBox from '$lib/components/icons/ArchiveBox.svelte';
	import QuestionMarkCircle from '$lib/components/icons/QuestionMarkCircle.svelte';
	import Map from '$lib/components/icons/Map.svelte';
	import Keyboard from '$lib/components/icons/Keyboard.svelte';
	import ShortcutsModal from '$lib/components/chat/ShortcutsModal.svelte';
	import Settings from '$lib/components/icons/Settings.svelte';
	import Code from '$lib/components/icons/Code.svelte';
	import UserGroup from '$lib/components/icons/UserGroup.svelte';
	import SignOut from '$lib/components/icons/SignOut.svelte';

	const i18n = getContext('i18n');

	export let show = false;
	export let role = '';
	export let help = false;
	export let className = 'max-w-[240px]';

	const dispatch = createEventDispatcher();

	let usage = null;
	const getUsageInfo = async () => {
		const res = await getUsage(localStorage.token).catch((error) => {
			console.error('Error fetching usage info:', error);
		});

		if (res) {
			usage = res;
		} else {
			usage = null;
		}
	};

	$: if (show) {
		getUsageInfo();
	}
</script>

<ShortcutsModal bind:show={$showShortcuts} />

<!-- svelte-ignore a11y-no-static-element-interactions -->
<DropdownMenu.Root
	bind:open={show}
	onOpenChange={(state) => {
		dispatch('change', state);
	}}
>
	<DropdownMenu.Trigger>
		<slot />
	</DropdownMenu.Trigger>

	<slot name="content">
		<DropdownMenu.Content
			class="w-full {className} text-sm rounded-xl px-1 py-1.5 z-50 bg-white dark:bg-gray-850 dark:text-white shadow-lg font-primary"
			sideOffset={4}
			side="bottom"
			align="start"
			transition={(e) => fade(e, { duration: 100 })}
		>
			<DropdownMenu.Item
				class="flex rounded-md py-1.5 px-3 w-full hover:bg-gray-50 dark:hover:bg-gray-800 transition cursor-pointer"
				on:click={async () => {
					show = false;

					await showSettings.set(true);

					if ($mobile) {
						await tick();
						showSidebar.set(false);
					}
				}}
			>
				<div class=" self-center mr-3">
					<Settings className="w-5 h-5" strokeWidth="1.5" />
				</div>
				<div class=" self-center truncate">{$i18n.t('Settings')}</div>
			</DropdownMenu.Item>

			<DropdownMenu.Item
				class="flex rounded-md py-1.5 px-3 w-full hover:bg-gray-50 dark:hover:bg-gray-800 transition cursor-pointer"
				on:click={async () => {
					show = false;

					dispatch('show', 'archived-chat');

					if ($mobile) {
						await tick();

						showSidebar.set(false);
					}
				}}
			>
				<div class=" self-center mr-3">
					<ArchiveBox className="size-5" strokeWidth="1.5" />
				</div>
				<div class=" self-center truncate">{$i18n.t('Archived Chats')}</div>
			</DropdownMenu.Item>

			{#if role === 'admin'}
				<DropdownMenu.Item
					as="a"
					href="/playground"
					class="flex rounded-md py-1.5 px-3 w-full hover:bg-gray-50 dark:hover:bg-gray-800 transition select-none"
					on:click={async () => {
						show = false;
						if ($mobile) {
							await tick();
							showSidebar.set(false);
						}
					}}
				>
					<div class=" self-center mr-3">
						<Code className="size-5" strokeWidth="1.5" />
					</div>
					<div class=" self-center truncate">{$i18n.t('Playground')}</div>
				</DropdownMenu.Item>
				<DropdownMenu.Item
					as="a"
					href="/admin"
					class="flex rounded-md py-1.5 px-3 w-full hover:bg-gray-50 dark:hover:bg-gray-800 transition select-none"
					on:click={async () => {
						show = false;
						if ($mobile) {
							await tick();
							showSidebar.set(false);
						}
					}}
				>
					<div class=" self-center mr-3">
						<UserGroup className="w-5 h-5" strokeWidth="1.5" />
					</div>
					<div class=" self-center truncate">{$i18n.t('Admin Panel')}</div>
				</DropdownMenu.Item>
			{/if}

			{#if help}
				<hr class=" border-gray-50 dark:border-gray-800 my-1 p-0" />

				<!-- {$i18n.t('Help')} -->

<<<<<<< HEAD
				<!-- Releases -->
				<DropdownMenu.Item
					class="flex gap-2 items-center py-1.5 px-3 text-sm select-none w-full cursor-pointer hover:bg-gray-50 dark:hover:bg-gray-800 rounded-md transition"
					id="menu-item-releases"
					on:click={() => {
						window.open('https://github.com/U8F69/open-webui/releases', '_blank');
						show = false;
					}}
				>
					<Map className="size-5" />
					<div class="flex items-center">{$i18n.t('Releases')}</div>
				</DropdownMenu.Item>
=======
				{#if $user?.role === 'admin'}
					<DropdownMenu.Item
						as="a"
						class="flex gap-2 items-center py-1.5 px-3 text-sm select-none w-full cursor-pointer hover:bg-gray-50 dark:hover:bg-gray-800 rounded-md transition"
						id="chat-share-button"
						on:click={() => {
							show = false;
						}}
						href="https://docs.openwebui.com"
					>
						<QuestionMarkCircle className="size-5" />
						<div class="flex items-center">{$i18n.t('Documentation')}</div>
					</DropdownMenu.Item>

					<!-- Releases -->
					<DropdownMenu.Item
						as="a"
						class="flex gap-2 items-center py-1.5 px-3 text-sm select-none w-full cursor-pointer hover:bg-gray-50 dark:hover:bg-gray-800 rounded-md transition"
						id="chat-share-button"
						on:click={() => {
							show = false;
						}}
						href="https://github.com/open-webui/"
					>
						<Map className="size-5" />
						<div class="flex items-center">{$i18n.t('Releases')}</div>
					</DropdownMenu.Item>
				{/if}
>>>>>>> 3f35ba27

				<DropdownMenu.Item
					class="flex gap-2 items-center py-1.5 px-3 text-sm select-none w-full cursor-pointer hover:bg-gray-50 dark:hover:bg-gray-800 rounded-md transition cursor-pointer"
					id="chat-share-button"
					on:click={async () => {
						show = false;
						showShortcuts.set(!$showShortcuts);

						if ($mobile) {
							await tick();
							showSidebar.set(false);
						}
					}}
				>
					<Keyboard className="size-5" />
					<div class="flex items-center">{$i18n.t('Keyboard shortcuts')}</div>
				</DropdownMenu.Item>
			{/if}

			<hr class=" border-gray-50 dark:border-gray-800 my-1 p-0" />

			<DropdownMenu.Item
				class="flex rounded-md py-1.5 px-3 w-full hover:bg-gray-50 dark:hover:bg-gray-800 transition"
				on:click={async () => {
					const res = await userSignOut();
					user.set(null);
					localStorage.removeItem('token');

					location.href = res?.redirect_url ?? '/auth';
					show = false;
				}}
			>
				<div class=" self-center mr-3">
					<SignOut className="w-5 h-5" strokeWidth="1.5" />
				</div>
				<div class=" self-center truncate">{$i18n.t('Sign Out')}</div>
			</DropdownMenu.Item>

			{#if usage}
				{#if usage?.user_ids?.length > 0}
					<hr class=" border-gray-50 dark:border-gray-800 my-1 p-0" />

					<Tooltip
						content={usage?.model_ids && usage?.model_ids.length > 0
							? `${$i18n.t('Running')}: ${usage.model_ids.join(', ')} ✨`
							: ''}
					>
						<div
							class="flex rounded-md py-1 px-3 text-xs gap-2.5 items-center"
							on:mouseenter={() => {
								getUsageInfo();
							}}
						>
							<div class=" flex items-center">
								<span class="relative flex size-2">
									<span
										class="animate-ping absolute inline-flex h-full w-full rounded-full bg-green-400 opacity-75"
									/>
									<span class="relative inline-flex rounded-full size-2 bg-green-500" />
								</span>
							</div>

							<div class=" ">
								<span class="">
									{$i18n.t('Active Users')}:
								</span>
								<span class=" font-semibold">
									{usage?.user_ids?.length}
								</span>
							</div>
						</div>
					</Tooltip>
				{/if}
			{/if}

			<!-- <DropdownMenu.Item class="flex items-center py-1.5 px-3 text-sm ">
				<div class="flex items-center">Profile</div>
			</DropdownMenu.Item> -->
		</DropdownMenu.Content>
	</slot>
</DropdownMenu.Root><|MERGE_RESOLUTION|>--- conflicted
+++ resolved
@@ -151,20 +151,6 @@
 
 				<!-- {$i18n.t('Help')} -->
 
-<<<<<<< HEAD
-				<!-- Releases -->
-				<DropdownMenu.Item
-					class="flex gap-2 items-center py-1.5 px-3 text-sm select-none w-full cursor-pointer hover:bg-gray-50 dark:hover:bg-gray-800 rounded-md transition"
-					id="menu-item-releases"
-					on:click={() => {
-						window.open('https://github.com/U8F69/open-webui/releases', '_blank');
-						show = false;
-					}}
-				>
-					<Map className="size-5" />
-					<div class="flex items-center">{$i18n.t('Releases')}</div>
-				</DropdownMenu.Item>
-=======
 				{#if $user?.role === 'admin'}
 					<DropdownMenu.Item
 						as="a"
@@ -187,13 +173,12 @@
 						on:click={() => {
 							show = false;
 						}}
-						href="https://github.com/open-webui/"
+						href="https://github.com/U8F69/"
 					>
 						<Map className="size-5" />
 						<div class="flex items-center">{$i18n.t('Releases')}</div>
 					</DropdownMenu.Item>
 				{/if}
->>>>>>> 3f35ba27
 
 				<DropdownMenu.Item
 					class="flex gap-2 items-center py-1.5 px-3 text-sm select-none w-full cursor-pointer hover:bg-gray-50 dark:hover:bg-gray-800 rounded-md transition cursor-pointer"
