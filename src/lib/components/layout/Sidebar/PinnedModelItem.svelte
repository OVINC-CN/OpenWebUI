<script lang="ts">
	import { getContext } from 'svelte';

	const i18n = getContext('i18n');

	import { WEBUI_API_BASE_URL, WEBUI_BASE_URL } from '$lib/constants';

	import Tooltip from '$lib/components/common/Tooltip.svelte';
	import PinSlash from '$lib/components/icons/PinSlash.svelte';

	export let model = null;
	export let shiftKey = false;
	export let onClick = () => {};
	export let onUnpin = () => {};

	let mouseOver = false;
</script>

{#if model}
	<!-- svelte-ignore a11y-no-static-element-interactions -->
	<div
		class=" flex justify-center text-gray-800 dark:text-gray-200 cursor-grab relative group"
		data-id={model?.id}
		on:mouseenter={(e) => {
			mouseOver = true;
		}}
		on:mouseleave={(e) => {
			mouseOver = false;
		}}
	>
		<a
			class="grow flex items-center space-x-2.5 rounded-xl px-2.5 py-[7px] group-hover:bg-gray-100 dark:group-hover:bg-gray-900 transition"
			href="/?model={model?.id}"
			on:click={onClick}
			draggable="false"
		>
			<div class="self-center shrink-0">
				<img
<<<<<<< HEAD
					src={model?.info?.meta?.profile_image_url ?? `${WEBUI_BASE_URL}/static/favicon.png`}
=======
					src={`${WEBUI_API_BASE_URL}/models/model/profile/image?id=${model.id}&lang=${$i18n.language}`}
>>>>>>> fc05e0a6
					class=" size-5 rounded-full -translate-x-[0.5px]"
					alt="logo"
				/>
			</div>

			<div class="flex self-center translate-y-[0.5px]">
				<div class=" self-center text-sm font-primary line-clamp-1">
					{model?.name ?? model.id}
				</div>
			</div>
		</a>

		{#if mouseOver && shiftKey && onUnpin}
			<div class="absolute right-5 top-2.5">
				<div class=" flex items-center self-center space-x-1.5">
					<Tooltip content={$i18n.t('Unpin')} className="flex items-center">
						<button
							class=" self-center dark:hover:text-white transition"
							on:click={() => {
								onUnpin();
							}}
							type="button"
						>
							<PinSlash className="size-3.5" strokeWidth="2" />
						</button>
					</Tooltip>
				</div>
			</div>
		{/if}
	</div>
{/if}<|MERGE_RESOLUTION|>--- conflicted
+++ resolved
@@ -36,11 +36,7 @@
 		>
 			<div class="self-center shrink-0">
 				<img
-<<<<<<< HEAD
-					src={model?.info?.meta?.profile_image_url ?? `${WEBUI_BASE_URL}/static/favicon.png`}
-=======
 					src={`${WEBUI_API_BASE_URL}/models/model/profile/image?id=${model.id}&lang=${$i18n.language}`}
->>>>>>> fc05e0a6
 					class=" size-5 rounded-full -translate-x-[0.5px]"
 					alt="logo"
 				/>
