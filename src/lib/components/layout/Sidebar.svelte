<script lang="ts">
	import { toast } from 'svelte-sonner';
	import { v4 as uuidv4 } from 'uuid';

	import { goto } from '$app/navigation';
	import {
		user,
		chats,
		settings,
		showSettings,
		chatId,
		tags,
		folders as _folders,
		showSidebar,
		showSearch,
		mobile,
		showArchivedChats,
		pinnedChats,
		scrollPaginationEnabled,
		currentChatPage,
		temporaryChatEnabled,
		channels,
		socket,
		config,
		isApp,
		models,
		selectedFolder,
		WEBUI_NAME
	} from '$lib/stores';
	import { onMount, getContext, tick, onDestroy } from 'svelte';

	const i18n = getContext('i18n');

	import {
		getChatList,
		getAllTags,
		getPinnedChatList,
		toggleChatPinnedStatusById,
		getChatById,
		updateChatFolderIdById,
		importChat
	} from '$lib/apis/chats';
	import { createNewFolder, getFolders, updateFolderParentIdById } from '$lib/apis/folders';
	import { WEBUI_BASE_URL } from '$lib/constants';

	import ArchivedChatsModal from './ArchivedChatsModal.svelte';
	import UserMenu from './Sidebar/UserMenu.svelte';
	import ChatItem from './Sidebar/ChatItem.svelte';
	import Spinner from '../common/Spinner.svelte';
	import Loader from '../common/Loader.svelte';
	import Folder from '../common/Folder.svelte';
	import Tooltip from '../common/Tooltip.svelte';
	import Folders from './Sidebar/Folders.svelte';
	import { getChannels, createNewChannel } from '$lib/apis/channels';
	import ChannelModal from './Sidebar/ChannelModal.svelte';
	import ChannelItem from './Sidebar/ChannelItem.svelte';
	import PencilSquare from '../icons/PencilSquare.svelte';
	import Search from '../icons/Search.svelte';
	import SearchModal from './SearchModal.svelte';
	import FolderModal from './Sidebar/Folders/FolderModal.svelte';
	import Sidebar from '../icons/Sidebar.svelte';
	import PinnedModelList from './Sidebar/PinnedModelList.svelte';
	import Note from '../icons/Note.svelte';
	import { slide } from 'svelte/transition';

	const BREAKPOINT = 768;

	let navElement;
	let shiftKey = false;

	let selectedChatId = null;
	let showPinnedChat = true;

	let showCreateChannel = false;

	// Pagination variables
	let chatListLoading = false;
	let allChatsLoaded = false;

	let showCreateFolderModal = false;
	let folders = {};
	let newFolderId = null;

	const initFolders = async () => {
		const folderList = await getFolders(localStorage.token).catch((error) => {
			toast.error(`${error}`);
			return [];
		});
		_folders.set(folderList);

		folders = {};

		// First pass: Initialize all folder entries
		for (const folder of folderList) {
			// Ensure folder is added to folders with its data
			folders[folder.id] = { ...(folders[folder.id] || {}), ...folder };

			if (newFolderId && folder.id === newFolderId) {
				folders[folder.id].new = true;
				newFolderId = null;
			}
		}

		// Second pass: Tie child folders to their parents
		for (const folder of folderList) {
			if (folder.parent_id) {
				// Ensure the parent folder is initialized if it doesn't exist
				if (!folders[folder.parent_id]) {
					folders[folder.parent_id] = {}; // Create a placeholder if not already present
				}

				// Initialize childrenIds array if it doesn't exist and add the current folder id
				folders[folder.parent_id].childrenIds = folders[folder.parent_id].childrenIds
					? [...folders[folder.parent_id].childrenIds, folder.id]
					: [folder.id];

				// Sort the children by updated_at field
				folders[folder.parent_id].childrenIds.sort((a, b) => {
					return folders[b].updated_at - folders[a].updated_at;
				});
			}
		}
	};

	const createFolder = async ({ name, data }) => {
		if (name === '') {
			toast.error($i18n.t('Folder name cannot be empty.'));
			return;
		}

		const rootFolders = Object.values(folders).filter((folder) => folder.parent_id === null);
		if (rootFolders.find((folder) => folder.name.toLowerCase() === name.toLowerCase())) {
			// If a folder with the same name already exists, append a number to the name
			let i = 1;
			while (
				rootFolders.find((folder) => folder.name.toLowerCase() === `${name} ${i}`.toLowerCase())
			) {
				i++;
			}

			name = `${name} ${i}`;
		}

		// Add a dummy folder to the list to show the user that the folder is being created
		const tempId = uuidv4();
		folders = {
			...folders,
			tempId: {
				id: tempId,
				name: name,
				created_at: Date.now(),
				updated_at: Date.now()
			}
		};

		const res = await createNewFolder(localStorage.token, {
			name,
			data
		}).catch((error) => {
			toast.error(`${error}`);
			return null;
		});

		if (res) {
			// newFolderId = res.id;
			await initFolders();
		}
	};

	const initChannels = async () => {
		await channels.set(await getChannels(localStorage.token));
	};

	const initChatList = async () => {
		// Reset pagination variables
		tags.set(await getAllTags(localStorage.token));
		pinnedChats.set(await getPinnedChatList(localStorage.token));
		initFolders();

		currentChatPage.set(1);
		allChatsLoaded = false;

		await chats.set(await getChatList(localStorage.token, $currentChatPage));

		// Enable pagination
		scrollPaginationEnabled.set(true);
	};

	const loadMoreChats = async () => {
		chatListLoading = true;

		currentChatPage.set($currentChatPage + 1);

		let newChatList = [];

		newChatList = await getChatList(localStorage.token, $currentChatPage);

		// once the bottom of the list has been reached (no results) there is no need to continue querying
		allChatsLoaded = newChatList.length === 0;
		await chats.set([...($chats ? $chats : []), ...newChatList]);

		chatListLoading = false;
	};

	const importChatHandler = async (items, pinned = false, folderId = null) => {
		console.log('importChatHandler', items, pinned, folderId);
		for (const item of items) {
			console.log(item);
			if (item.chat) {
				await importChat(
					localStorage.token,
					item.chat,
					item?.meta ?? {},
					pinned,
					folderId,
					item?.created_at ?? null,
					item?.updated_at ?? null
				);
			}
		}

		initChatList();
	};

	const inputFilesHandler = async (files) => {
		console.log(files);

		for (const file of files) {
			const reader = new FileReader();
			reader.onload = async (e) => {
				const content = e.target.result;

				try {
					const chatItems = JSON.parse(content);
					importChatHandler(chatItems);
				} catch {
					toast.error($i18n.t(`Invalid file format.`));
				}
			};

			reader.readAsText(file);
		}
	};

	const tagEventHandler = async (type, tagName, chatId) => {
		console.log(type, tagName, chatId);
		if (type === 'delete') {
			initChatList();
		} else if (type === 'add') {
			initChatList();
		}
	};

	let draggedOver = false;

	const onDragOver = (e) => {
		e.preventDefault();

		// Check if a file is being draggedOver.
		if (e.dataTransfer?.types?.includes('Files')) {
			draggedOver = true;
		} else {
			draggedOver = false;
		}
	};

	const onDragLeave = () => {
		draggedOver = false;
	};

	const onDrop = async (e) => {
		e.preventDefault();
		console.log(e); // Log the drop event

		// Perform file drop check and handle it accordingly
		if (e.dataTransfer?.files) {
			const inputFiles = Array.from(e.dataTransfer?.files);

			if (inputFiles && inputFiles.length > 0) {
				console.log(inputFiles); // Log the dropped files
				inputFilesHandler(inputFiles); // Handle the dropped files
			}
		}

		draggedOver = false; // Reset draggedOver status after drop
	};

	let touchstart;
	let touchend;

	function checkDirection() {
		const screenWidth = window.innerWidth;
		const swipeDistance = Math.abs(touchend.screenX - touchstart.screenX);
		if (touchstart.clientX < 40 && swipeDistance >= screenWidth / 8) {
			if (touchend.screenX < touchstart.screenX) {
				showSidebar.set(false);
			}
			if (touchend.screenX > touchstart.screenX) {
				showSidebar.set(true);
			}
		}
	}

	const onTouchStart = (e) => {
		touchstart = e.changedTouches[0];
		console.log(touchstart.clientX);
	};

	const onTouchEnd = (e) => {
		touchend = e.changedTouches[0];
		checkDirection();
	};

	const onKeyDown = (e) => {
		if (e.key === 'Shift') {
			shiftKey = true;
		}
	};

	const onKeyUp = (e) => {
		if (e.key === 'Shift') {
			shiftKey = false;
		}
	};

	const onFocus = () => {};

	const onBlur = () => {
		shiftKey = false;
		selectedChatId = null;
	};

	onMount(async () => {
		showPinnedChat = localStorage?.showPinnedChat ? localStorage.showPinnedChat === 'true' : true;

		mobile.subscribe((value) => {
			if ($showSidebar && value) {
				showSidebar.set(false);
			}

			if ($showSidebar && !value) {
				const navElement = document.getElementsByTagName('nav')[0];
				if (navElement) {
					navElement.style['-webkit-app-region'] = 'drag';
				}
			}

			if (!$showSidebar && !value) {
				showSidebar.set(true);
			}
		});

		showSidebar.set(!$mobile ? localStorage.sidebar === 'true' : false);
		showSidebar.subscribe(async (value) => {
			localStorage.sidebar = value;

			// nav element is not available on the first render
			const navElement = document.getElementsByTagName('nav')[0];

			if (navElement) {
				if ($mobile) {
					if (!value) {
						navElement.style['-webkit-app-region'] = 'drag';
					} else {
						navElement.style['-webkit-app-region'] = 'no-drag';
					}
				} else {
					navElement.style['-webkit-app-region'] = 'drag';
				}
			}

			if (!value) {
				await initChannels();
				await initChatList();
			}
		});

		chats.subscribe((value) => {
			initFolders();
		});

		await initChannels();
		await initChatList();

		window.addEventListener('keydown', onKeyDown);
		window.addEventListener('keyup', onKeyUp);

		window.addEventListener('touchstart', onTouchStart);
		window.addEventListener('touchend', onTouchEnd);

		window.addEventListener('focus', onFocus);
		window.addEventListener('blur', onBlur);

		const dropZone = document.getElementById('sidebar');

		dropZone?.addEventListener('dragover', onDragOver);
		dropZone?.addEventListener('drop', onDrop);
		dropZone?.addEventListener('dragleave', onDragLeave);
	});

	onDestroy(() => {
		window.removeEventListener('keydown', onKeyDown);
		window.removeEventListener('keyup', onKeyUp);

		window.removeEventListener('touchstart', onTouchStart);
		window.removeEventListener('touchend', onTouchEnd);

		window.removeEventListener('focus', onFocus);
		window.removeEventListener('blur', onBlur);

		const dropZone = document.getElementById('sidebar');

		dropZone?.removeEventListener('dragover', onDragOver);
		dropZone?.removeEventListener('drop', onDrop);
		dropZone?.removeEventListener('dragleave', onDragLeave);
	});

	const newChatHandler = async () => {
		selectedChatId = null;
		selectedFolder.set(null);

		if ($user?.role !== 'admin' && $user?.permissions?.chat?.temporary_enforced) {
			await temporaryChatEnabled.set(true);
		} else {
			await temporaryChatEnabled.set(false);
		}

		setTimeout(() => {
			if ($mobile) {
				showSidebar.set(false);
			}
		}, 0);
	};

	const itemClickHandler = async () => {
		selectedChatId = null;
		chatId.set('');

		if ($mobile) {
			showSidebar.set(false);
		}

		await tick();
	};
</script>

<ArchivedChatsModal
	bind:show={$showArchivedChats}
	onUpdate={async () => {
		await initChatList();
	}}
/>

<ChannelModal
	bind:show={showCreateChannel}
	onSubmit={async ({ name, access_control }) => {
		const res = await createNewChannel(localStorage.token, {
			name: name,
			access_control: access_control
		}).catch((error) => {
			toast.error(`${error}`);
			return null;
		});

		if (res) {
			$socket.emit('join-channels', { auth: { token: $user?.token } });
			await initChannels();
			showCreateChannel = false;
		}
	}}
/>

<FolderModal
	bind:show={showCreateFolderModal}
	onSubmit={async (folder) => {
		await createFolder(folder);
		showCreateFolderModal = false;
	}}
/>

<!-- svelte-ignore a11y-no-static-element-interactions -->

{#if $showSidebar}
	<div
		class=" {$isApp
			? ' ml-[4.5rem] md:ml-0'
			: ''} fixed md:hidden z-40 top-0 right-0 left-0 bottom-0 bg-black/60 w-full min-h-screen h-screen flex justify-center overflow-hidden overscroll-contain"
		on:mousedown={() => {
			showSidebar.set(!$showSidebar);
		}}
	/>
{/if}

<SearchModal
	bind:show={$showSearch}
	onClose={() => {
		if ($mobile) {
			showSidebar.set(false);
		}
	}}
/>

<button
	id="sidebar-new-chat-button"
	class="hidden"
	on:click={() => {
		goto('/');
		newChatHandler();
	}}
/>

{#if !$mobile && !$showSidebar}
	<div
		class=" py-2 px-1.5 flex flex-col justify-between text-black dark:text-white h-full border-e border-gray-50 dark:border-gray-850 z-10"
		id="sidebar"
	>
		<button
			class="flex flex-col flex-1 cursor-[e-resize]"
			on:click={async () => {
				showSidebar.set(!$showSidebar);
			}}
		>
			<div class="pb-1.5">
				<Tooltip
					content={$showSidebar ? $i18n.t('Close Sidebar') : $i18n.t('Open Sidebar')}
					placement="right"
				>
					<button
						class=" flex rounded-lg hover:bg-gray-100 dark:hover:bg-gray-850 transition group cursor-[e-resize]"
					>
						<div class=" self-center flex items-center justify-center size-9">
							<img
								crossorigin="anonymous"
								src="{WEBUI_BASE_URL}/static/favicon.png"
								class="sidebar-new-chat-icon size-6 rounded-full group-hover:hidden"
								alt=""
							/>

							<Sidebar className="size-5 hidden group-hover:flex" />
						</div>
					</button>
				</Tooltip>
			</div>

			<div>
				<div class="">
					<Tooltip content={$i18n.t('New Chat')} placement="right">
						<a
							class=" cursor-pointer flex rounded-lg hover:bg-gray-100 dark:hover:bg-gray-850 transition group"
							href="/"
							draggable="false"
							on:click={async (e) => {
								e.stopImmediatePropagation();
								e.preventDefault();

								goto('/');
								newChatHandler();
							}}
						>
							<div class=" self-center flex items-center justify-center size-9">
								<PencilSquare className="size-4.5" />
							</div>
						</a>
					</Tooltip>
				</div>

				<div class="">
					<Tooltip content={$i18n.t('Search')} placement="right">
						<button
							class=" cursor-pointer flex rounded-lg hover:bg-gray-100 dark:hover:bg-gray-850 transition group"
							on:click={(e) => {
								e.stopImmediatePropagation();
								e.preventDefault();

								showSearch.set(true);
							}}
							draggable="false"
						>
							<div class=" self-center flex items-center justify-center size-9">
								<Search className="size-4.5" />
							</div>
						</button>
					</Tooltip>
				</div>

				{#if ($config?.features?.enable_notes ?? false) && ($user?.role === 'admin' || ($user?.permissions?.features?.notes ?? true))}
					<div class="">
						<Tooltip content={$i18n.t('Notes')} placement="right">
							<a
								class=" cursor-pointer flex rounded-lg hover:bg-gray-100 dark:hover:bg-gray-850 transition group"
								href="/notes"
								on:click={async (e) => {
									e.stopImmediatePropagation();
									e.preventDefault();

									goto('/notes');
									itemClickHandler();
								}}
								draggable="false"
							>
								<div class=" self-center flex items-center justify-center size-9">
									<Note className="size-4.5" />
								</div>
							</a>
						</Tooltip>
					</div>
				{/if}

				{#if $user?.role === 'admin' || $user?.permissions?.workspace?.models || $user?.permissions?.workspace?.knowledge || $user?.permissions?.workspace?.prompts || $user?.permissions?.workspace?.tools}
					<div class="">
						<Tooltip content={$i18n.t('Workspace')} placement="right">
							<a
								class=" cursor-pointer flex rounded-lg hover:bg-gray-100 dark:hover:bg-gray-850 transition group"
								href="/workspace"
								on:click={async (e) => {
									e.stopImmediatePropagation();
									e.preventDefault();

									goto('/workspace');
									itemClickHandler();
								}}
								draggable="false"
							>
								<div class=" self-center flex items-center justify-center size-9">
									<svg
										xmlns="http://www.w3.org/2000/svg"
										fill="none"
										viewBox="0 0 24 24"
										stroke-width="1.5"
										stroke="currentColor"
										class="size-4.5"
									>
										<path
											stroke-linecap="round"
											stroke-linejoin="round"
											d="M13.5 16.875h3.375m0 0h3.375m-3.375 0V13.5m0 3.375v3.375M6 10.5h2.25a2.25 2.25 0 0 0 2.25-2.25V6a2.25 2.25 0 0 0-2.25-2.25H6A2.25 2.25 0 0 0 3.75 6v2.25A2.25 2.25 0 0 0 6 10.5Zm0 9.75h2.25A2.25 2.25 0 0 0 10.5 18v-2.25a2.25 2.25 0 0 0-2.25-2.25H6a2.25 2.25 0 0 0-2.25 2.25V18A2.25 2.25 0 0 0 6 20.25Zm9.75-9.75H18a2.25 2.25 0 0 0 2.25-2.25V6A2.25 2.25 0 0 0 18 3.75h-2.25A2.25 2.25 0 0 0 13.5 6v2.25a2.25 2.25 0 0 0 2.25 2.25Z"
										/>
									</svg>
								</div>
							</a>
						</Tooltip>
					</div>
				{/if}
			</div>
		</button>

		<div>
			<div>
				<div class=" py-0.5">
					{#if $user !== undefined && $user !== null}
						<UserMenu
							role={$user?.role}
							on:show={(e) => {
								if (e.detail === 'archived-chat') {
									showArchivedChats.set(true);
								}
							}}
						>
							<div
								class=" cursor-pointer flex rounded-lg hover:bg-gray-100 dark:hover:bg-gray-850 transition group"
							>
								<div class=" self-center flex items-center justify-center size-9">
									<img
										src={$user?.profile_image_url}
										class=" size-6 object-cover rounded-full"
										alt={$i18n.t('Open User Profile Menu')}
										aria-label={$i18n.t('Open User Profile Menu')}
									/>
								</div>
							</div>
						</UserMenu>
					{/if}
				</div>
			</div>
		</div>
	</div>
{/if}

{#if $showSidebar}
	<div
		bind:this={navElement}
		id="sidebar"
		class="h-screen max-h-[100dvh] min-h-screen select-none {$showSidebar
			? 'bg-gray-50 dark:bg-gray-950 z-50'
			: ' bg-transparent z-0 '} {$isApp
			? `ml-[4.5rem] md:ml-0 `
			: ' transition-all duration-300 '} shrink-0 text-gray-900 dark:text-gray-200 text-sm fixed top-0 left-0 overflow-x-hidden
        "
		transition:slide={{ duration: 200, axis: 'x' }}
		data-state={$showSidebar}
	>
		<div
			class=" my-auto flex flex-col justify-between h-screen max-h-[100dvh] w-[260px] overflow-x-hidden scrollbar-hidden z-50 {$showSidebar
				? ''
				: 'invisible'}"
		>
			<div
				class="sidebar px-1.5 pt-2 pb-1.5 flex justify-between space-x-1 text-gray-600 dark:text-gray-400 sticky top-0 z-10 bg-gray-50 dark:bg-gray-950"
			>
				<a
					class="flex items-center rounded-lg p-1.5 h-full justify-center hover:bg-gray-100 dark:hover:bg-gray-850 transition no-drag-region"
					href="/"
					draggable="false"
					on:click={newChatHandler}
				>
					<img
						crossorigin="anonymous"
						src="{WEBUI_BASE_URL}/static/favicon.png"
						class="sidebar-new-chat-icon size-6 rounded-full"
						alt=""
					/>
				</a>

				<a href="/" class="flex flex-1 px-1.5" on:click={newChatHandler}>
					<div class=" self-center font-medium text-gray-850 dark:text-white font-primary">
						{$WEBUI_NAME}
					</div>
				</a>
				<Tooltip
					content={$showSidebar ? $i18n.t('Close Sidebar') : $i18n.t('Open Sidebar')}
					placement="bottom"
				>
					<button
						class=" flex rounded-lg hover:bg-gray-100 dark:hover:bg-gray-850 transition cursor-[w-resize]"
						on:click={() => {
							showSidebar.set(!$showSidebar);
						}}
					>
						<div class=" self-center p-1.5">
							<Sidebar />
						</div>
					</button>
				</Tooltip>
			</div>

			<div class="pb-1.5">
				<div class="px-[7px] flex justify-center text-gray-800 dark:text-gray-200">
					<a
						id="sidebar-new-chat-button"
						class="grow flex items-center space-x-3 rounded-lg px-2 py-2 hover:bg-gray-100 dark:hover:bg-gray-900 transition outline-none"
						href="/"
						draggable="false"
						on:click={newChatHandler}
					>
						<div class="self-center">
							<PencilSquare className=" size-4.5" strokeWidth="2" />
						</div>

						<div class="flex self-center translate-y-[0.5px]">
							<div class=" self-center text-sm font-primary">{$i18n.t('New Chat')}</div>
						</div>
					</a>
				</div>

				<div class="px-[7px] flex justify-center text-gray-800 dark:text-gray-200">
					<button
						class="grow flex items-center space-x-3 rounded-lg px-2 py-2 hover:bg-gray-100 dark:hover:bg-gray-900 transition outline-none"
						on:click={() => {
							showSearch.set(true);
						}}
						draggable="false"
					>
						<div class="self-center">
							<Search strokeWidth="2" className="size-4.5" />
						</div>

						<div class="flex self-center translate-y-[0.5px]">
							<div class=" self-center text-sm font-primary">{$i18n.t('Search')}</div>
						</div>
					</button>
				</div>

				{#if ($config?.features?.enable_notes ?? false) && ($user?.role === 'admin' || ($user?.permissions?.features?.notes ?? true))}
					<div class="px-[7px] flex justify-center text-gray-800 dark:text-gray-200">
						<a
							class="grow flex items-center space-x-3 rounded-lg px-2 py-2 hover:bg-gray-100 dark:hover:bg-gray-900 transition"
							href="/notes"
							on:click={itemClickHandler}
							draggable="false"
						>
							<div class="self-center">
								<Note className="size-4.5" strokeWidth="2" />
							</div>

							<div class="flex self-center translate-y-[0.5px]">
								<div class=" self-center text-sm font-primary">{$i18n.t('Notes')}</div>
							</div>
						</a>
					</div>
				{/if}

				{#if $user?.role === 'admin' || $user?.permissions?.workspace?.models || $user?.permissions?.workspace?.knowledge || $user?.permissions?.workspace?.prompts || $user?.permissions?.workspace?.tools}
					<div class="px-[7px] flex justify-center text-gray-800 dark:text-gray-200">
						<a
							class="grow flex items-center space-x-3 rounded-lg px-2 py-2 hover:bg-gray-100 dark:hover:bg-gray-900 transition"
							href="/workspace"
							on:click={itemClickHandler}
							draggable="false"
						>
							<div class="self-center">
								<svg
									xmlns="http://www.w3.org/2000/svg"
									fill="none"
									viewBox="0 0 24 24"
									stroke-width="2"
									stroke="currentColor"
									class="size-4.5"
								>
									<path
										stroke-linecap="round"
										stroke-linejoin="round"
										d="M13.5 16.875h3.375m0 0h3.375m-3.375 0V13.5m0 3.375v3.375M6 10.5h2.25a2.25 2.25 0 0 0 2.25-2.25V6a2.25 2.25 0 0 0-2.25-2.25H6A2.25 2.25 0 0 0 3.75 6v2.25A2.25 2.25 0 0 0 6 10.5Zm0 9.75h2.25A2.25 2.25 0 0 0 10.5 18v-2.25a2.25 2.25 0 0 0-2.25-2.25H6a2.25 2.25 0 0 0-2.25 2.25V18A2.25 2.25 0 0 0 6 20.25Zm9.75-9.75H18a2.25 2.25 0 0 0 2.25-2.25V6A2.25 2.25 0 0 0 18 3.75h-2.25A2.25 2.25 0 0 0 13.5 6v2.25a2.25 2.25 0 0 0 2.25 2.25Z"
									/>
								</svg>
							</div>

							<div class="flex self-center translate-y-[0.5px]">
								<div class=" self-center text-sm font-primary">{$i18n.t('Workspace')}</div>
							</div>
						</a>
					</div>
				{/if}
			</div>
<<<<<<< HEAD
		{/if}

		<div class="relative flex flex-col flex-1 overflow-y-auto overflow-x-hidden">
			{#if ($models ?? []).length > 0 && ($settings?.pinnedModels ?? []).length > 0}
				<div class="mt-0.5">
					{#each $settings.pinnedModels as modelId (modelId)}
						{@const model = $models.find((model) => model.id === modelId)}
						{#if model}
							<div class="px-1.5 flex justify-center text-gray-800 dark:text-gray-200">
								<a
									class="grow flex items-center space-x-2.5 rounded-lg px-2 py-[7px] hover:bg-gray-100 dark:hover:bg-gray-900 transition"
									href="/?model={modelId}"
									on:click={() => {
										selectedChatId = null;
										chatId.set('');

										if ($mobile) {
											showSidebar.set(false);
										}
									}}
									draggable="false"
								>
									<div class="self-center shrink-0">
										<img
											src={model?.info?.meta?.profile_image_url ??
												`${WEBUI_BASE_URL}/static/favicon.png`}
											class=" size-5 rounded-full -translate-x-[0.5px]"
											alt="logo"
										/>
									</div>
=======
>>>>>>> 3f35ba27

			<div class="relative flex flex-col flex-1">
				{#if ($models ?? []).length > 0 && ($settings?.pinnedModels ?? []).length > 0}
					<PinnedModelList bind:selectedChatId {shiftKey} />
				{/if}

				{#if $config?.features?.enable_channels && ($user?.role === 'admin' || $channels.length > 0)}
					<Folder
						className="px-2 mt-0.5"
						name={$i18n.t('Channels')}
						dragAndDrop={false}
						onAdd={async () => {
							if ($user?.role === 'admin') {
								await tick();

								setTimeout(() => {
									showCreateChannel = true;
								}, 0);
							}
						}}
						onAddLabel={$i18n.t('Create Channel')}
					>
						{#each $channels as channel}
							<ChannelItem
								{channel}
								onUpdate={async () => {
									await initChannels();
								}}
							/>
						{/each}
					</Folder>
				{/if}

				<Folder
					className="px-2 mt-0.5"
					name={$i18n.t('Chats')}
					onAdd={() => {
						showCreateFolderModal = true;
					}}
					onAddLabel={$i18n.t('New Folder')}
					on:change={async (e) => {
						selectedFolder.set(null);
						await goto('/');
					}}
					on:import={(e) => {
						importChatHandler(e.detail);
					}}
					on:drop={async (e) => {
						const { type, id, item } = e.detail;

						if (type === 'chat') {
							let chat = await getChatById(localStorage.token, id).catch((error) => {
								return null;
							});
							if (!chat && item) {
								chat = await importChat(
									localStorage.token,
									item.chat,
									item?.meta ?? {},
									false,
									null,
									item?.created_at ?? null,
									item?.updated_at ?? null
								);
							}

							if (chat) {
								console.log(chat);
								if (chat.folder_id) {
									const res = await updateChatFolderIdById(localStorage.token, chat.id, null).catch(
										(error) => {
											toast.error(`${error}`);
											return null;
										}
									);
								}

								if (chat.pinned) {
									const res = await toggleChatPinnedStatusById(localStorage.token, chat.id);
								}

								initChatList();
							}
						} else if (type === 'folder') {
							if (folders[id].parent_id === null) {
								return;
							}

							const res = await updateFolderParentIdById(localStorage.token, id, null).catch(
								(error) => {
									toast.error(`${error}`);
									return null;
								}
							);

							if (res) {
								await initFolders();
							}
						}
					}}
				>
					{#if $pinnedChats.length > 0}
						<div class="flex flex-col space-y-1 rounded-xl">
							<Folder
								className=""
								bind:open={showPinnedChat}
								on:change={(e) => {
									localStorage.setItem('showPinnedChat', e.detail);
									console.log(e.detail);
								}}
								on:import={(e) => {
									importChatHandler(e.detail, true);
								}}
								on:drop={async (e) => {
									const { type, id, item } = e.detail;

									if (type === 'chat') {
										let chat = await getChatById(localStorage.token, id).catch((error) => {
											return null;
										});
										if (!chat && item) {
											chat = await importChat(
												localStorage.token,
												item.chat,
												item?.meta ?? {},
												false,
												null,
												item?.created_at ?? null,
												item?.updated_at ?? null
											);
										}

										if (chat) {
											console.log(chat);
											if (chat.folder_id) {
												const res = await updateChatFolderIdById(
													localStorage.token,
													chat.id,
													null
												).catch((error) => {
													toast.error(`${error}`);
													return null;
												});
											}

											if (!chat.pinned) {
												const res = await toggleChatPinnedStatusById(localStorage.token, chat.id);
											}

											initChatList();
										}
									}
								}}
								name={$i18n.t('Pinned')}
							>
								<div
									class="ml-3 pl-1 mt-[1px] flex flex-col overflow-y-auto scrollbar-hidden border-s border-gray-100 dark:border-gray-900"
								>
									{#each $pinnedChats as chat, idx (`pinned-chat-${chat?.id ?? idx}`)}
										<ChatItem
											className=""
											id={chat.id}
											title={chat.title}
											{shiftKey}
											selected={selectedChatId === chat.id}
											on:select={() => {
												selectedChatId = chat.id;
											}}
											on:unselect={() => {
												selectedChatId = null;
											}}
											on:change={async () => {
												initChatList();
											}}
											on:tag={(e) => {
												const { type, name } = e.detail;
												tagEventHandler(type, name, chat.id);
											}}
										/>
									{/each}
								</div>
							</Folder>
						</div>
					{/if}

					{#if folders}
						<Folders
							{folders}
							{shiftKey}
							onDelete={(folderId) => {
								selectedFolder.set(null);
								initChatList();
							}}
							on:update={() => {
								initChatList();
							}}
							on:import={(e) => {
								const { folderId, items } = e.detail;
								importChatHandler(items, false, folderId);
							}}
							on:change={async () => {
								initChatList();
							}}
						/>
					{/if}

					<div class=" flex-1 flex flex-col overflow-y-auto scrollbar-hidden">
						<div class="pt-1.5">
							{#if $chats}
								{#each $chats as chat, idx (`chat-${chat?.id ?? idx}`)}
									{#if idx === 0 || (idx > 0 && chat.time_range !== $chats[idx - 1].time_range)}
										<div
											class="w-full pl-2.5 text-xs text-gray-500 dark:text-gray-500 font-medium {idx ===
											0
												? ''
												: 'pt-5'} pb-1.5"
										>
											{$i18n.t(chat.time_range)}
											<!-- localisation keys for time_range to be recognized from the i18next parser (so they don't get automatically removed):
							{$i18n.t('Today')}
							{$i18n.t('Yesterday')}
							{$i18n.t('Previous 7 days')}
							{$i18n.t('Previous 30 days')}
							{$i18n.t('January')}
							{$i18n.t('February')}
							{$i18n.t('March')}
							{$i18n.t('April')}
							{$i18n.t('May')}
							{$i18n.t('June')}
							{$i18n.t('July')}
							{$i18n.t('August')}
							{$i18n.t('September')}
							{$i18n.t('October')}
							{$i18n.t('November')}
							{$i18n.t('December')}
							-->
										</div>
									{/if}

									<ChatItem
										className=""
										id={chat.id}
										title={chat.title}
										{shiftKey}
										selected={selectedChatId === chat.id}
										on:select={() => {
											selectedChatId = chat.id;
										}}
										on:unselect={() => {
											selectedChatId = null;
										}}
										on:change={async () => {
											initChatList();
										}}
										on:tag={(e) => {
											const { type, name } = e.detail;
											tagEventHandler(type, name, chat.id);
										}}
									/>
								{/each}

								{#if $scrollPaginationEnabled && !allChatsLoaded}
									<Loader
										on:visible={(e) => {
											if (!chatListLoading) {
												loadMoreChats();
											}
										}}
									>
										<div
											class="w-full flex justify-center py-1 text-xs animate-pulse items-center gap-2"
										>
											<Spinner className=" size-4" />
											<div class=" ">Loading...</div>
										</div>
									</Loader>
								{/if}
							{:else}
								<div
									class="w-full flex justify-center py-1 text-xs animate-pulse items-center gap-2"
								>
									<Spinner className=" size-4" />
									<div class=" ">Loading...</div>
								</div>
							{/if}
						</div>
					</div>
				</Folder>
			</div>

			<div class="px-1.5 pt-1.5 pb-2 sticky bottom-0 z-10 bg-gray-50 dark:bg-gray-950 sidebar">
				<div class="flex flex-col font-primary">
					{#if $user !== undefined && $user !== null}
						<UserMenu
							role={$user?.role}
							on:show={(e) => {
								if (e.detail === 'archived-chat') {
									showArchivedChats.set(true);
								}
							}}
						>
							<div
								class=" flex items-center rounded-xl py-2 px-1.5 w-full hover:bg-gray-100 dark:hover:bg-gray-900 transition"
							>
								<div class=" self-center mr-3">
									<img
										src={$user?.profile_image_url}
										class=" size-6 object-cover rounded-full"
										alt={$i18n.t('Open User Profile Menu')}
										aria-label={$i18n.t('Open User Profile Menu')}
									/>
								</div>
								<div class=" self-center font-medium">{$user?.name}</div>
							</div>
						</UserMenu>
					{/if}
				</div>
			</div>
		</div>
	</div>
{/if}

<style>
	.scrollbar-hidden:active::-webkit-scrollbar-thumb,
	.scrollbar-hidden:focus::-webkit-scrollbar-thumb,
	.scrollbar-hidden:hover::-webkit-scrollbar-thumb {
		visibility: visible;
	}
	.scrollbar-hidden::-webkit-scrollbar-thumb {
		visibility: hidden;
	}
</style><|MERGE_RESOLUTION|>--- conflicted
+++ resolved
@@ -821,39 +821,6 @@
 					</div>
 				{/if}
 			</div>
-<<<<<<< HEAD
-		{/if}
-
-		<div class="relative flex flex-col flex-1 overflow-y-auto overflow-x-hidden">
-			{#if ($models ?? []).length > 0 && ($settings?.pinnedModels ?? []).length > 0}
-				<div class="mt-0.5">
-					{#each $settings.pinnedModels as modelId (modelId)}
-						{@const model = $models.find((model) => model.id === modelId)}
-						{#if model}
-							<div class="px-1.5 flex justify-center text-gray-800 dark:text-gray-200">
-								<a
-									class="grow flex items-center space-x-2.5 rounded-lg px-2 py-[7px] hover:bg-gray-100 dark:hover:bg-gray-900 transition"
-									href="/?model={modelId}"
-									on:click={() => {
-										selectedChatId = null;
-										chatId.set('');
-
-										if ($mobile) {
-											showSidebar.set(false);
-										}
-									}}
-									draggable="false"
-								>
-									<div class="self-center shrink-0">
-										<img
-											src={model?.info?.meta?.profile_image_url ??
-												`${WEBUI_BASE_URL}/static/favicon.png`}
-											class=" size-5 rounded-full -translate-x-[0.5px]"
-											alt="logo"
-										/>
-									</div>
-=======
->>>>>>> 3f35ba27
 
 			<div class="relative flex flex-col flex-1">
 				{#if ($models ?? []).length > 0 && ($settings?.pinnedModels ?? []).length > 0}
