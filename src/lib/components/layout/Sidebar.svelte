<script lang="ts">
	import { toast } from 'svelte-sonner';
	import { v4 as uuidv4 } from 'uuid';

	import { goto } from '$app/navigation';
	import {
		user,
		chats,
		settings,
		showSettings,
		chatId,
		tags,
		showSidebar,
		showSearch,
		mobile,
		showArchivedChats,
		pinnedChats,
		scrollPaginationEnabled,
		currentChatPage,
		temporaryChatEnabled,
		channels,
		socket,
		config,
		isApp,
		models,
		selectedFolder
	} from '$lib/stores';
	import { onMount, getContext, tick, onDestroy } from 'svelte';

	const i18n = getContext('i18n');

	import {
		getChatList,
		getAllTags,
		getPinnedChatList,
		toggleChatPinnedStatusById,
		getChatById,
		updateChatFolderIdById,
		importChat
	} from '$lib/apis/chats';
	import { createNewFolder, getFolders, updateFolderParentIdById } from '$lib/apis/folders';
	import { WEBUI_BASE_URL } from '$lib/constants';

	import ArchivedChatsModal from './ArchivedChatsModal.svelte';
	import UserMenu from './Sidebar/UserMenu.svelte';
	import ChatItem from './Sidebar/ChatItem.svelte';
	import Spinner from '../common/Spinner.svelte';
	import Loader from '../common/Loader.svelte';
	import AddFilesPlaceholder from '../AddFilesPlaceholder.svelte';
	import Folder from '../common/Folder.svelte';
	import Plus from '../icons/Plus.svelte';
	import Tooltip from '../common/Tooltip.svelte';
	import Folders from './Sidebar/Folders.svelte';
	import { getChannels, createNewChannel } from '$lib/apis/channels';
	import ChannelModal from './Sidebar/ChannelModal.svelte';
	import ChannelItem from './Sidebar/ChannelItem.svelte';
	import PencilSquare from '../icons/PencilSquare.svelte';
	import Home from '../icons/Home.svelte';
	import Search from '../icons/Search.svelte';
	import SearchModal from './SearchModal.svelte';

	const BREAKPOINT = 768;

	let navElement;
	let shiftKey = false;

	let selectedChatId = null;
	let showDropdown = false;
	let showPinnedChat = true;

	let showCreateChannel = false;

	// Pagination variables
	let chatListLoading = false;
	let allChatsLoaded = false;

	let folders = {};
	let newFolderId = null;

	const initFolders = async () => {
		const folderList = await getFolders(localStorage.token).catch((error) => {
			toast.error(`${error}`);
			return [];
		});

		folders = {};

		// First pass: Initialize all folder entries
		for (const folder of folderList) {
			// Ensure folder is added to folders with its data
			folders[folder.id] = { ...(folders[folder.id] || {}), ...folder };

			if (newFolderId && folder.id === newFolderId) {
				folders[folder.id].new = true;
				newFolderId = null;
			}
		}

		// Second pass: Tie child folders to their parents
		for (const folder of folderList) {
			if (folder.parent_id) {
				// Ensure the parent folder is initialized if it doesn't exist
				if (!folders[folder.parent_id]) {
					folders[folder.parent_id] = {}; // Create a placeholder if not already present
				}

				// Initialize childrenIds array if it doesn't exist and add the current folder id
				folders[folder.parent_id].childrenIds = folders[folder.parent_id].childrenIds
					? [...folders[folder.parent_id].childrenIds, folder.id]
					: [folder.id];

				// Sort the children by updated_at field
				folders[folder.parent_id].childrenIds.sort((a, b) => {
					return folders[b].updated_at - folders[a].updated_at;
				});
			}
		}
	};

	const createFolder = async (name = 'Untitled') => {
		if (name === '') {
			toast.error($i18n.t('Folder name cannot be empty.'));
			return;
		}

		const rootFolders = Object.values(folders).filter((folder) => folder.parent_id === null);
		if (rootFolders.find((folder) => folder.name.toLowerCase() === name.toLowerCase())) {
			// If a folder with the same name already exists, append a number to the name
			let i = 1;
			while (
				rootFolders.find((folder) => folder.name.toLowerCase() === `${name} ${i}`.toLowerCase())
			) {
				i++;
			}

			name = `${name} ${i}`;
		}

		// Add a dummy folder to the list to show the user that the folder is being created
		const tempId = uuidv4();
		folders = {
			...folders,
			tempId: {
				id: tempId,
				name: name,
				created_at: Date.now(),
				updated_at: Date.now()
			}
		};

		const res = await createNewFolder(localStorage.token, name).catch((error) => {
			toast.error(`${error}`);
			return null;
		});

		if (res) {
			newFolderId = res.id;
			await initFolders();
		}
	};

	const initChannels = async () => {
		await channels.set(await getChannels(localStorage.token));
	};

	const initChatList = async () => {
		// Reset pagination variables
		tags.set(await getAllTags(localStorage.token));
		pinnedChats.set(await getPinnedChatList(localStorage.token));
		initFolders();

		currentChatPage.set(1);
		allChatsLoaded = false;

		await chats.set(await getChatList(localStorage.token, $currentChatPage));

		// Enable pagination
		scrollPaginationEnabled.set(true);
	};

	const loadMoreChats = async () => {
		chatListLoading = true;

		currentChatPage.set($currentChatPage + 1);

		let newChatList = [];

		newChatList = await getChatList(localStorage.token, $currentChatPage);

		// once the bottom of the list has been reached (no results) there is no need to continue querying
		allChatsLoaded = newChatList.length === 0;
		await chats.set([...($chats ? $chats : []), ...newChatList]);

		chatListLoading = false;
	};

	const importChatHandler = async (items, pinned = false, folderId = null) => {
		console.log('importChatHandler', items, pinned, folderId);
		for (const item of items) {
			console.log(item);
			if (item.chat) {
				await importChat(
					localStorage.token,
					item.chat,
					item?.meta ?? {},
					pinned,
					folderId,
					item?.created_at ?? null,
					item?.updated_at ?? null
				);
			}
		}

		initChatList();
	};

	const inputFilesHandler = async (files) => {
		console.log(files);

		for (const file of files) {
			const reader = new FileReader();
			reader.onload = async (e) => {
				const content = e.target.result;

				try {
					const chatItems = JSON.parse(content);
					importChatHandler(chatItems);
				} catch {
					toast.error($i18n.t(`Invalid file format.`));
				}
			};

			reader.readAsText(file);
		}
	};

	const tagEventHandler = async (type, tagName, chatId) => {
		console.log(type, tagName, chatId);
		if (type === 'delete') {
			initChatList();
		} else if (type === 'add') {
			initChatList();
		}
	};

	let draggedOver = false;

	const onDragOver = (e) => {
		e.preventDefault();

		// Check if a file is being draggedOver.
		if (e.dataTransfer?.types?.includes('Files')) {
			draggedOver = true;
		} else {
			draggedOver = false;
		}
	};

	const onDragLeave = () => {
		draggedOver = false;
	};

	const onDrop = async (e) => {
		e.preventDefault();
		console.log(e); // Log the drop event

		// Perform file drop check and handle it accordingly
		if (e.dataTransfer?.files) {
			const inputFiles = Array.from(e.dataTransfer?.files);

			if (inputFiles && inputFiles.length > 0) {
				console.log(inputFiles); // Log the dropped files
				inputFilesHandler(inputFiles); // Handle the dropped files
			}
		}

		draggedOver = false; // Reset draggedOver status after drop
	};

	let touchstart;
	let touchend;

	function checkDirection() {
		const screenWidth = window.innerWidth;
		const swipeDistance = Math.abs(touchend.screenX - touchstart.screenX);
		if (touchstart.clientX < 40 && swipeDistance >= screenWidth / 8) {
			if (touchend.screenX < touchstart.screenX) {
				showSidebar.set(false);
			}
			if (touchend.screenX > touchstart.screenX) {
				showSidebar.set(true);
			}
		}
	}

	const onTouchStart = (e) => {
		touchstart = e.changedTouches[0];
		console.log(touchstart.clientX);
	};

	const onTouchEnd = (e) => {
		touchend = e.changedTouches[0];
		checkDirection();
	};

	const onKeyDown = (e) => {
		if (e.key === 'Shift') {
			shiftKey = true;
		}
	};

	const onKeyUp = (e) => {
		if (e.key === 'Shift') {
			shiftKey = false;
		}
	};

	const onFocus = () => {};

	const onBlur = () => {
		shiftKey = false;
		selectedChatId = null;
	};

	onMount(async () => {
		showPinnedChat = localStorage?.showPinnedChat ? localStorage.showPinnedChat === 'true' : true;

		mobile.subscribe((value) => {
			if ($showSidebar && value) {
				showSidebar.set(false);
			}

			if ($showSidebar && !value) {
				const navElement = document.getElementsByTagName('nav')[0];
				if (navElement) {
					navElement.style['-webkit-app-region'] = 'drag';
				}
			}

			if (!$showSidebar && !value) {
				showSidebar.set(true);
			}
		});

		showSidebar.set(!$mobile ? localStorage.sidebar === 'true' : false);
		showSidebar.subscribe((value) => {
			localStorage.sidebar = value;

			// nav element is not available on the first render
			const navElement = document.getElementsByTagName('nav')[0];

			if (navElement) {
				if ($mobile) {
					if (!value) {
						navElement.style['-webkit-app-region'] = 'drag';
					} else {
						navElement.style['-webkit-app-region'] = 'no-drag';
					}
				} else {
					navElement.style['-webkit-app-region'] = 'drag';
				}
			}
		});

		chats.subscribe((value) => {
			if ($selectedFolder) {
				initFolders();
			}
		});

		await initChannels();
		await initChatList();

		window.addEventListener('keydown', onKeyDown);
		window.addEventListener('keyup', onKeyUp);

		window.addEventListener('touchstart', onTouchStart);
		window.addEventListener('touchend', onTouchEnd);

		window.addEventListener('focus', onFocus);
		window.addEventListener('blur', onBlur);

		const dropZone = document.getElementById('sidebar');

		dropZone?.addEventListener('dragover', onDragOver);
		dropZone?.addEventListener('drop', onDrop);
		dropZone?.addEventListener('dragleave', onDragLeave);
	});

	onDestroy(() => {
		window.removeEventListener('keydown', onKeyDown);
		window.removeEventListener('keyup', onKeyUp);

		window.removeEventListener('touchstart', onTouchStart);
		window.removeEventListener('touchend', onTouchEnd);

		window.removeEventListener('focus', onFocus);
		window.removeEventListener('blur', onBlur);

		const dropZone = document.getElementById('sidebar');

		dropZone?.removeEventListener('dragover', onDragOver);
		dropZone?.removeEventListener('drop', onDrop);
		dropZone?.removeEventListener('dragleave', onDragLeave);
	});
</script>

<ArchivedChatsModal
	bind:show={$showArchivedChats}
	onUpdate={async () => {
		await initChatList();
	}}
/>

<ChannelModal
	bind:show={showCreateChannel}
	onSubmit={async ({ name, access_control }) => {
		const res = await createNewChannel(localStorage.token, {
			name: name,
			access_control: access_control
		}).catch((error) => {
			toast.error(`${error}`);
			return null;
		});

		if (res) {
			$socket.emit('join-channels', { auth: { token: $user?.token } });
			await initChannels();
			showCreateChannel = false;
		}
	}}
/>

<!-- svelte-ignore a11y-no-static-element-interactions -->

{#if $showSidebar}
	<div
		class=" {$isApp
			? ' ml-[4.5rem] md:ml-0'
			: ''} fixed md:hidden z-40 top-0 right-0 left-0 bottom-0 bg-black/60 w-full min-h-screen h-screen flex justify-center overflow-hidden overscroll-contain"
		on:mousedown={() => {
			showSidebar.set(!$showSidebar);
		}}
	/>
{/if}

<SearchModal
	bind:show={$showSearch}
	onClose={() => {
		if ($mobile) {
			showSidebar.set(false);
		}
	}}
/>

<div
	bind:this={navElement}
	id="sidebar"
	class="h-screen max-h-[100dvh] min-h-screen select-none {$showSidebar
		? 'md:relative w-[260px] max-w-[260px]'
		: '-translate-x-[260px] w-[0px]'} {$isApp
		? `ml-[4.5rem] md:ml-0 `
		: 'transition-width duration-200 ease-in-out'}  shrink-0 bg-gray-50 text-gray-900 dark:bg-gray-950 dark:text-gray-200 text-sm fixed z-50 top-0 left-0 overflow-x-hidden
        "
	data-state={$showSidebar}
>
	<div
		class="py-2 my-auto flex flex-col justify-between h-screen max-h-[100dvh] w-[260px] overflow-x-hidden z-50 {$showSidebar
			? ''
			: 'invisible'}"
	>
		<div class="px-1.5 flex justify-between space-x-1 text-gray-600 dark:text-gray-400">
			<button
				class=" cursor-pointer p-[7px] flex rounded-xl hover:bg-gray-100 dark:hover:bg-gray-900 transition"
				on:click={() => {
					showSidebar.set(!$showSidebar);
				}}
			>
				<div class=" m-auto self-center">
					<svg
						xmlns="http://www.w3.org/2000/svg"
						fill="none"
						viewBox="0 0 24 24"
						stroke-width="2"
						stroke="currentColor"
						class="size-5"
					>
						<path
							stroke-linecap="round"
							stroke-linejoin="round"
							d="M3.75 6.75h16.5M3.75 12h16.5m-16.5 5.25H12"
						/>
					</svg>
				</div>
			</button>

			<a
				id="sidebar-new-chat-button"
				class="flex justify-between items-center flex-1 rounded-lg px-2 py-1 h-full text-right hover:bg-gray-100 dark:hover:bg-gray-900 transition no-drag-region"
				href="/"
				draggable="false"
				on:click={async () => {
					selectedChatId = null;
					selectedFolder.set(null);

					if ($user?.role !== 'admin' && $user?.permissions?.chat?.temporary_enforced) {
						await temporaryChatEnabled.set(true);
					} else {
						await temporaryChatEnabled.set(false);
					}

					setTimeout(() => {
						if ($mobile) {
							showSidebar.set(false);
						}
					}, 0);
				}}
			>
				<div class="flex items-center">
					<div class="self-center mx-1.5">
						<img
							crossorigin="anonymous"
							src="{WEBUI_BASE_URL}/static/favicon.png"
							class="sidebar-new-chat-icon size-5 -translate-x-1.5 rounded-full"
							alt="logo"
						/>
					</div>
					<div class=" self-center text-sm text-gray-850 dark:text-white font-primary">
						{$i18n.t('New Chat')}
					</div>
				</div>

				<div>
					<PencilSquare className=" size-5" strokeWidth="2" />
				</div>
			</a>
		</div>

		<!-- {#if $user?.role === 'admin'}
			<div class="px-1.5 flex justify-center text-gray-800 dark:text-gray-200">
				<a
					class="grow flex items-center space-x-3 rounded-lg px-2 py-[7px] hover:bg-gray-100 dark:hover:bg-gray-900 transition"
					href="/home"
					on:click={() => {
						selectedChatId = null;
						chatId.set('');

						if ($mobile) {
							showSidebar.set(false);
						}
					}}
					draggable="false"
				>
					<div class="self-center">
						<Home strokeWidth="2" className="size-[1.1rem]" />
					</div>

					<div class="flex self-center translate-y-[0.5px]">
						<div class=" self-center font-medium text-sm font-primary">{$i18n.t('Home')}</div>
					</div>
				</a>
			</div>
		{/if} -->

		<div class="px-1.5 flex justify-center text-gray-800 dark:text-gray-200">
			<button
				class="grow flex items-center space-x-3 rounded-lg px-2 py-[7px] hover:bg-gray-100 dark:hover:bg-gray-900 transition outline-none"
				on:click={() => {
					showSearch.set(true);
				}}
				draggable="false"
			>
				<div class="self-center">
					<Search strokeWidth="2" className="size-[1.1rem]" />
				</div>

				<div class="flex self-center translate-y-[0.5px]">
					<div class=" self-center text-sm font-primary">{$i18n.t('Search')}</div>
				</div>
			</button>
		</div>

		{#if ($config?.features?.enable_notes ?? false) && ($user?.role === 'admin' || ($user?.permissions?.features?.notes ?? true))}
			<div class="px-1.5 flex justify-center text-gray-800 dark:text-gray-200">
				<a
					class="grow flex items-center space-x-3 rounded-lg px-2 py-[7px] hover:bg-gray-100 dark:hover:bg-gray-900 transition"
					href="/notes"
					on:click={() => {
						selectedChatId = null;
						chatId.set('');

						if ($mobile) {
							showSidebar.set(false);
						}
					}}
					draggable="false"
				>
					<div class="self-center">
						<svg
							class="size-4"
							aria-hidden="true"
							xmlns="http://www.w3.org/2000/svg"
							width="24"
							height="24"
							fill="none"
							viewBox="0 0 24 24"
						>
							<path
								stroke="currentColor"
								stroke-linecap="round"
								stroke-linejoin="round"
								stroke-width="2"
								d="M10 3v4a1 1 0 0 1-1 1H5m4 8h6m-6-4h6m4-8v16a1 1 0 0 1-1 1H6a1 1 0 0 1-1-1V7.914a1 1 0 0 1 .293-.707l3.914-3.914A1 1 0 0 1 9.914 3H18a1 1 0 0 1 1 1Z"
							/>
						</svg>
					</div>

					<div class="flex self-center translate-y-[0.5px]">
						<div class=" self-center text-sm font-primary">{$i18n.t('Notes')}</div>
					</div>
				</a>
			</div>
		{/if}

		{#if $user?.role === 'admin' || $user?.permissions?.workspace?.models || $user?.permissions?.workspace?.knowledge || $user?.permissions?.workspace?.prompts || $user?.permissions?.workspace?.tools}
			<div class="px-1.5 flex justify-center text-gray-800 dark:text-gray-200">
				<a
					class="grow flex items-center space-x-3 rounded-lg px-2 py-[7px] hover:bg-gray-100 dark:hover:bg-gray-900 transition"
					href="/workspace"
					on:click={() => {
						selectedChatId = null;
						chatId.set('');

						if ($mobile) {
							showSidebar.set(false);
						}
					}}
					draggable="false"
				>
					<div class="self-center">
						<svg
							xmlns="http://www.w3.org/2000/svg"
							fill="none"
							viewBox="0 0 24 24"
							stroke-width="2"
							stroke="currentColor"
							class="size-[1.1rem]"
						>
							<path
								stroke-linecap="round"
								stroke-linejoin="round"
								d="M13.5 16.875h3.375m0 0h3.375m-3.375 0V13.5m0 3.375v3.375M6 10.5h2.25a2.25 2.25 0 0 0 2.25-2.25V6a2.25 2.25 0 0 0-2.25-2.25H6A2.25 2.25 0 0 0 3.75 6v2.25A2.25 2.25 0 0 0 6 10.5Zm0 9.75h2.25A2.25 2.25 0 0 0 10.5 18v-2.25a2.25 2.25 0 0 0-2.25-2.25H6a2.25 2.25 0 0 0-2.25 2.25V18A2.25 2.25 0 0 0 6 20.25Zm9.75-9.75H18a2.25 2.25 0 0 0 2.25-2.25V6A2.25 2.25 0 0 0 18 3.75h-2.25A2.25 2.25 0 0 0 13.5 6v2.25a2.25 2.25 0 0 0 2.25 2.25Z"
							/>
						</svg>
					</div>

					<div class="flex self-center translate-y-[0.5px]">
						<div class=" self-center text-sm font-primary">{$i18n.t('Workspace')}</div>
					</div>
				</a>
			</div>
		{/if}

		<div class="relative flex flex-col flex-1 overflow-y-auto overflow-x-hidden">
			{#if ($models ?? []).length > 0 && ($settings?.pinnedModels ?? []).length > 0}
				<div class="mt-0.5">
					{#each $settings.pinnedModels as modelId (modelId)}
						{@const model = $models.find((model) => model.id === modelId)}
						{#if model}
							<div class="px-1.5 flex justify-center text-gray-800 dark:text-gray-200">
								<a
									class="grow flex items-center space-x-2.5 rounded-lg px-2 py-[7px] hover:bg-gray-100 dark:hover:bg-gray-900 transition"
									href="/?model={modelId}"
									on:click={() => {
										selectedChatId = null;
										chatId.set('');

										if ($mobile) {
											showSidebar.set(false);
										}
									}}
									draggable="false"
								>
									<div class="self-center shrink-0">
										<img
<<<<<<< HEAD
											src={model?.info?.meta?.profile_image_url ?? '/static/favicon.png'}
=======
											crossorigin="anonymous"
											src={model?.info?.meta?.profile_image_url ??
												`${WEBUI_BASE_URL}/static/favicon.png`}
>>>>>>> 2470da83
											class=" size-5 rounded-full -translate-x-[0.5px]"
											alt="logo"
										/>
									</div>

									<div class="flex self-center translate-y-[0.5px]">
										<div class=" self-center text-sm font-primary line-clamp-1">
											{model?.name ?? modelId}
										</div>
									</div>
								</a>
							</div>
						{/if}
					{/each}
				</div>
			{/if}

			{#if $config?.features?.enable_channels && ($user?.role === 'admin' || $channels.length > 0)}
				<Folder
					className="px-2 mt-0.5"
					name={$i18n.t('Channels')}
					dragAndDrop={false}
					onAdd={async () => {
						if ($user?.role === 'admin') {
							await tick();

							setTimeout(() => {
								showCreateChannel = true;
							}, 0);
						}
					}}
					onAddLabel={$i18n.t('Create Channel')}
				>
					{#each $channels as channel}
						<ChannelItem
							{channel}
							onUpdate={async () => {
								await initChannels();
							}}
						/>
					{/each}
				</Folder>
			{/if}

			<Folder
				className="px-2 mt-0.5"
				name={$i18n.t('Chats')}
				onAdd={() => {
					createFolder();
				}}
				onAddLabel={$i18n.t('New Folder')}
				on:change={(e) => {
					selectedFolder.set(null);
				}}
				on:import={(e) => {
					importChatHandler(e.detail);
				}}
				on:drop={async (e) => {
					const { type, id, item } = e.detail;

					if (type === 'chat') {
						let chat = await getChatById(localStorage.token, id).catch((error) => {
							return null;
						});
						if (!chat && item) {
							chat = await importChat(
								localStorage.token,
								item.chat,
								item?.meta ?? {},
								false,
								null,
								item?.created_at ?? null,
								item?.updated_at ?? null
							);
						}

						if (chat) {
							console.log(chat);
							if (chat.folder_id) {
								const res = await updateChatFolderIdById(localStorage.token, chat.id, null).catch(
									(error) => {
										toast.error(`${error}`);
										return null;
									}
								);
							}

							if (chat.pinned) {
								const res = await toggleChatPinnedStatusById(localStorage.token, chat.id);
							}

							initChatList();
						}
					} else if (type === 'folder') {
						if (folders[id].parent_id === null) {
							return;
						}

						const res = await updateFolderParentIdById(localStorage.token, id, null).catch(
							(error) => {
								toast.error(`${error}`);
								return null;
							}
						);

						if (res) {
							await initFolders();
						}
					}
				}}
			>
				{#if $pinnedChats.length > 0}
					<div class="flex flex-col space-y-1 rounded-xl">
						<Folder
							className=""
							bind:open={showPinnedChat}
							on:change={(e) => {
								localStorage.setItem('showPinnedChat', e.detail);
								console.log(e.detail);
							}}
							on:import={(e) => {
								importChatHandler(e.detail, true);
							}}
							on:drop={async (e) => {
								const { type, id, item } = e.detail;

								if (type === 'chat') {
									let chat = await getChatById(localStorage.token, id).catch((error) => {
										return null;
									});
									if (!chat && item) {
										chat = await importChat(
											localStorage.token,
											item.chat,
											item?.meta ?? {},
											false,
											null,
											item?.created_at ?? null,
											item?.updated_at ?? null
										);
									}

									if (chat) {
										console.log(chat);
										if (chat.folder_id) {
											const res = await updateChatFolderIdById(
												localStorage.token,
												chat.id,
												null
											).catch((error) => {
												toast.error(`${error}`);
												return null;
											});
										}

										if (!chat.pinned) {
											const res = await toggleChatPinnedStatusById(localStorage.token, chat.id);
										}

										initChatList();
									}
								}
							}}
							name={$i18n.t('Pinned')}
						>
							<div
								class="ml-3 pl-1 mt-[1px] flex flex-col overflow-y-auto scrollbar-hidden border-s border-gray-100 dark:border-gray-900"
							>
								{#each $pinnedChats as chat, idx (`pinned-chat-${chat?.id ?? idx}`)}
									<ChatItem
										className=""
										id={chat.id}
										title={chat.title}
										{shiftKey}
										selected={selectedChatId === chat.id}
										on:select={() => {
											selectedChatId = chat.id;
										}}
										on:unselect={() => {
											selectedChatId = null;
										}}
										on:change={async () => {
											initChatList();
										}}
										on:tag={(e) => {
											const { type, name } = e.detail;
											tagEventHandler(type, name, chat.id);
										}}
									/>
								{/each}
							</div>
						</Folder>
					</div>
				{/if}

				{#if folders}
					<Folders
						{folders}
						{shiftKey}
						onDelete={(folderId) => {
							selectedFolder.set(null);
							initChatList();
						}}
						on:update={() => {
							initChatList();
						}}
						on:import={(e) => {
							const { folderId, items } = e.detail;
							importChatHandler(items, false, folderId);
						}}
						on:change={async () => {
							initChatList();
						}}
					/>
				{/if}

				<div class=" flex-1 flex flex-col overflow-y-auto scrollbar-hidden">
					<div class="pt-1.5">
						{#if $chats}
							{#each $chats as chat, idx (`chat-${chat?.id ?? idx}`)}
								{#if idx === 0 || (idx > 0 && chat.time_range !== $chats[idx - 1].time_range)}
									<div
										class="w-full pl-2.5 text-xs text-gray-500 dark:text-gray-500 font-medium {idx ===
										0
											? ''
											: 'pt-5'} pb-1.5"
									>
										{$i18n.t(chat.time_range)}
										<!-- localisation keys for time_range to be recognized from the i18next parser (so they don't get automatically removed):
							{$i18n.t('Today')}
							{$i18n.t('Yesterday')}
							{$i18n.t('Previous 7 days')}
							{$i18n.t('Previous 30 days')}
							{$i18n.t('January')}
							{$i18n.t('February')}
							{$i18n.t('March')}
							{$i18n.t('April')}
							{$i18n.t('May')}
							{$i18n.t('June')}
							{$i18n.t('July')}
							{$i18n.t('August')}
							{$i18n.t('September')}
							{$i18n.t('October')}
							{$i18n.t('November')}
							{$i18n.t('December')}
							-->
									</div>
								{/if}

								<ChatItem
									className=""
									id={chat.id}
									title={chat.title}
									{shiftKey}
									selected={selectedChatId === chat.id}
									on:select={() => {
										selectedChatId = chat.id;
									}}
									on:unselect={() => {
										selectedChatId = null;
									}}
									on:change={async () => {
										initChatList();
									}}
									on:tag={(e) => {
										const { type, name } = e.detail;
										tagEventHandler(type, name, chat.id);
									}}
								/>
							{/each}

							{#if $scrollPaginationEnabled && !allChatsLoaded}
								<Loader
									on:visible={(e) => {
										if (!chatListLoading) {
											loadMoreChats();
										}
									}}
								>
									<div
										class="w-full flex justify-center py-1 text-xs animate-pulse items-center gap-2"
									>
										<Spinner className=" size-4" />
										<div class=" ">Loading...</div>
									</div>
								</Loader>
							{/if}
						{:else}
							<div class="w-full flex justify-center py-1 text-xs animate-pulse items-center gap-2">
								<Spinner className=" size-4" />
								<div class=" ">Loading...</div>
							</div>
						{/if}
					</div>
				</div>
			</Folder>
		</div>

		<div class="px-2">
			<div class="flex flex-col font-primary">
				{#if $user !== undefined && $user !== null}
					<UserMenu
						role={$user?.role}
						on:show={(e) => {
							if (e.detail === 'archived-chat') {
								showArchivedChats.set(true);
							}
						}}
					>
						<button
							class=" flex items-center rounded-xl py-2.5 px-2.5 w-full hover:bg-gray-100 dark:hover:bg-gray-900 transition"
							on:click={() => {
								showDropdown = !showDropdown;
							}}
						>
							<div class=" self-center mr-3">
								<img
									src={$user?.profile_image_url}
									class=" max-w-[30px] object-cover rounded-full"
									alt="User profile"
								/>
							</div>
							<div class=" self-center font-medium">{$user?.name}</div>
						</button>
					</UserMenu>
				{/if}
			</div>
		</div>
	</div>
</div>

<style>
	.scrollbar-hidden:active::-webkit-scrollbar-thumb,
	.scrollbar-hidden:focus::-webkit-scrollbar-thumb,
	.scrollbar-hidden:hover::-webkit-scrollbar-thumb {
		visibility: visible;
	}
	.scrollbar-hidden::-webkit-scrollbar-thumb {
		visibility: hidden;
	}
</style><|MERGE_RESOLUTION|>--- conflicted
+++ resolved
@@ -683,13 +683,7 @@
 								>
 									<div class="self-center shrink-0">
 										<img
-<<<<<<< HEAD
-											src={model?.info?.meta?.profile_image_url ?? '/static/favicon.png'}
-=======
-											crossorigin="anonymous"
-											src={model?.info?.meta?.profile_image_url ??
-												`${WEBUI_BASE_URL}/static/favicon.png`}
->>>>>>> 2470da83
+											src={model?.info?.meta?.profile_image_url ?? `${WEBUI_BASE_URL}/static/favicon.png`}
 											class=" size-5 rounded-full -translate-x-[0.5px]"
 											alt="logo"
 										/>
