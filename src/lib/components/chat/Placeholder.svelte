<script lang="ts">
	import { toast } from 'svelte-sonner';
	import { marked } from 'marked';

	import { onMount, getContext, tick, createEventDispatcher } from 'svelte';
	import { blur, fade } from 'svelte/transition';

	const dispatch = createEventDispatcher();

	import {
		config,
		user,
		models as _models,
		temporaryChatEnabled,
		selectedFolder
	} from '$lib/stores';
	import { sanitizeResponseContent, extractCurlyBraceWords } from '$lib/utils';
	import { WEBUI_BASE_URL } from '$lib/constants';

	import Suggestions from './Suggestions.svelte';
	import Tooltip from '$lib/components/common/Tooltip.svelte';
	import EyeSlash from '$lib/components/icons/EyeSlash.svelte';
	import MessageInput from './MessageInput.svelte';
	import FolderOpen from '../icons/FolderOpen.svelte';
	import XMark from '../icons/XMark.svelte';
	import Folder from '../icons/Folder.svelte';

	const i18n = getContext('i18n');

	export let transparentBackground = false;

	export let createMessagePair: Function;
	export let stopResponse: Function;

	export let autoScroll = false;

	export let atSelectedModel: Model | undefined;
	export let selectedModels: [''];

	export let history;

	export let prompt = '';
	export let files = [];
	export let messageInput = null;

	export let selectedToolIds = [];
	export let selectedFilterIds = [];

	export let showCommands = false;

	export let imageGenerationEnabled = false;
	export let codeInterpreterEnabled = false;
	export let webSearchEnabled = false;

	export let onSelect = (e) => {};

	export let toolServers = [];

	let models = [];

	let selectedModelIdx = 0;

	$: if (selectedModels.length > 0) {
		selectedModelIdx = models.length - 1;
	}

	$: models = selectedModels.map((id) => $_models.find((m) => m.id === id));

	onMount(() => {});
</script>

<div class="m-auto w-full max-w-6xl px-2 @2xl:px-20 translate-y-6 py-24 text-center">
	{#if $temporaryChatEnabled}
		<Tooltip
			content={$i18n.t("This chat won't appear in history and your messages will not be saved.")}
			className="w-full flex justify-center mb-0.5"
			placement="top"
		>
			<div class="flex items-center gap-2 text-gray-500 font-medium text-lg my-2 w-fit">
				<EyeSlash strokeWidth="2.5" className="size-5" />{$i18n.t('Temporary Chat')}
			</div>
		</Tooltip>
	{/if}

	<div
		class="w-full text-3xl text-gray-800 dark:text-gray-100 text-center flex items-center gap-4 font-primary"
	>
		<div class="w-full flex flex-col justify-center items-center">
			{#if $selectedFolder}
				<div class="mb-3 px-4 justify-center w-fit flex relative group">
					<div class="text-center flex gap-3.5 items-center">
						<div class=" rounded-full bg-gray-50 dark:bg-gray-800 p-3 w-fit">
							<Folder className="size-4.5" strokeWidth="2" />
						</div>

						<div class="text-3xl">
							{$selectedFolder?.name}
						</div>
					</div>

					<div class="absolute -right-3">
						<button
							class="group-hover:visible invisible rounded-md"
							type="button"
							on:click={() => {
								selectedFolder.set(null);
							}}
						>
							<XMark className="size-4" />
						</button>
					</div>
				</div>
			{:else}
				<div class="flex flex-row justify-center gap-3 @sm:gap-3.5 w-fit px-5 max-w-xl">
					<div class="flex shrink-0 justify-center">
						<div class="flex -space-x-4 mb-0.5" in:fade={{ duration: 100 }}>
							{#each models as model, modelIdx}
								<Tooltip
									content={(models[modelIdx]?.info?.meta?.tags ?? [])
										.map((tag) => tag.name.toUpperCase())
										.join(', ')}
									placement="top"
								>
									<button
										aria-hidden={models.length <= 1}
										aria-label={$i18n.t('Get information on {{name}} in the UI', {
											name: models[modelIdx]?.name
										})}
										on:click={() => {
											selectedModelIdx = modelIdx;
										}}
									>
										<img
											crossorigin="anonymous"
											src={model?.info?.meta?.profile_image_url ??
												($i18n.language === 'dg-DG'
													? `${WEBUI_BASE_URL}/doge.png`
													: `${WEBUI_BASE_URL}/static/favicon.png`)}
											class=" size-9 @sm:size-10 rounded-full border-[1px] border-gray-100 dark:border-none"
											aria-hidden="true"
											draggable="false"
										/>
									</button>
								</Tooltip>
							{/each}
						</div>
					</div>

					<div
						class=" text-3xl @sm:text-3xl line-clamp-1 flex items-center"
						in:fade={{ duration: 100 }}
					>
						{#if models[selectedModelIdx]?.name}
							<Tooltip
								content={models[selectedModelIdx]?.name}
								placement="top"
								className=" flex items-center "
							>
<<<<<<< HEAD
								<button
									on:click={() => {
										selectedModelIdx = modelIdx;
									}}
								>
									<img
										src={model?.info?.meta?.profile_image_url ??
											($i18n.language === 'dg-DG'
												? `/doge.png`
												: `${WEBUI_BASE_URL}/static/favicon.png`)}
										class=" size-9 @sm:size-10 rounded-full border-[1px] border-gray-100 dark:border-none"
										alt="logo"
										draggable="false"
									/>
								</button>
=======
								<span class="line-clamp-1">
									{models[selectedModelIdx]?.name}
								</span>
>>>>>>> 2470da83
							</Tooltip>
						{:else}
							{$i18n.t('Hello, {{name}}', { name: $user?.name })}
						{/if}
					</div>
				</div>

				<div class="flex mt-1 mb-2">
					<div in:fade={{ duration: 100, delay: 50 }}>
						{#if models[selectedModelIdx]?.info?.meta?.description ?? null}
							<Tooltip
								className=" w-fit"
								content={marked.parse(
									sanitizeResponseContent(
										models[selectedModelIdx]?.info?.meta?.description ?? ''
									).replaceAll('\n', '<br>')
								)}
								placement="top"
							>
								<div
									class="mt-0.5 px-2 text-sm font-normal text-gray-500 dark:text-gray-400 line-clamp-2 max-w-xl markdown"
								>
									{@html marked.parse(
										sanitizeResponseContent(
											models[selectedModelIdx]?.info?.meta?.description ?? ''
										).replaceAll('\n', '<br>')
									)}
								</div>
							</Tooltip>

							{#if models[selectedModelIdx]?.info?.meta?.user}
								<div class="mt-0.5 text-sm font-normal text-gray-400 dark:text-gray-500">
									By
									{#if models[selectedModelIdx]?.info?.meta?.user.community}
										<a
											href="https://openwebui.com/m/{models[selectedModelIdx]?.info?.meta?.user
												.username}"
											>{models[selectedModelIdx]?.info?.meta?.user.name
												? models[selectedModelIdx]?.info?.meta?.user.name
												: `@${models[selectedModelIdx]?.info?.meta?.user.username}`}</a
										>
									{:else}
										{models[selectedModelIdx]?.info?.meta?.user.name}
									{/if}
								</div>
							{/if}
						{/if}
					</div>
				</div>
			{/if}

			<div class="text-base font-normal @md:max-w-3xl w-full py-3 {atSelectedModel ? 'mt-2' : ''}">
				<MessageInput
					bind:this={messageInput}
					{history}
					{selectedModels}
					bind:files
					bind:prompt
					bind:autoScroll
					bind:selectedToolIds
					bind:selectedFilterIds
					bind:imageGenerationEnabled
					bind:codeInterpreterEnabled
					bind:webSearchEnabled
					bind:atSelectedModel
					bind:showCommands
					{toolServers}
					{transparentBackground}
					{stopResponse}
					{createMessagePair}
					placeholder={$i18n.t('How can I help you today?')}
					onChange={(input) => {
						if (!$temporaryChatEnabled) {
							if (input.prompt !== null) {
								sessionStorage.setItem(`chat-input`, JSON.stringify(input));
							} else {
								sessionStorage.removeItem(`chat-input`);
							}
						}
					}}
					on:upload={(e) => {
						dispatch('upload', e.detail);
					}}
					on:submit={(e) => {
						dispatch('submit', e.detail);
					}}
				/>
			</div>
		</div>
	</div>
	<div class="mx-auto max-w-2xl font-primary mt-2" in:fade={{ duration: 200, delay: 200 }}>
		<div class="mx-5">
			<Suggestions
				suggestionPrompts={atSelectedModel?.info?.meta?.suggestion_prompts ??
					models[selectedModelIdx]?.info?.meta?.suggestion_prompts ??
					$config?.default_prompt_suggestions ??
					[]}
				inputValue={prompt}
				{onSelect}
			/>
		</div>
	</div>
</div><|MERGE_RESOLUTION|>--- conflicted
+++ resolved
@@ -131,7 +131,6 @@
 										}}
 									>
 										<img
-											crossorigin="anonymous"
 											src={model?.info?.meta?.profile_image_url ??
 												($i18n.language === 'dg-DG'
 													? `${WEBUI_BASE_URL}/doge.png`
@@ -156,27 +155,9 @@
 								placement="top"
 								className=" flex items-center "
 							>
-<<<<<<< HEAD
-								<button
-									on:click={() => {
-										selectedModelIdx = modelIdx;
-									}}
-								>
-									<img
-										src={model?.info?.meta?.profile_image_url ??
-											($i18n.language === 'dg-DG'
-												? `/doge.png`
-												: `${WEBUI_BASE_URL}/static/favicon.png`)}
-										class=" size-9 @sm:size-10 rounded-full border-[1px] border-gray-100 dark:border-none"
-										alt="logo"
-										draggable="false"
-									/>
-								</button>
-=======
 								<span class="line-clamp-1">
 									{models[selectedModelIdx]?.name}
 								</span>
->>>>>>> 2470da83
 							</Tooltip>
 						{:else}
 							{$i18n.t('Hello, {{name}}', { name: $user?.name })}
