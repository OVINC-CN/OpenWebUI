--- conflicted
+++ resolved
@@ -6,21 +6,8 @@
 </script>
 
 <img
-<<<<<<< HEAD
 	src={src ?? `${WEBUI_BASE_URL}/static/favicon.png`}
-	class=" {className} object-cover rounded-full -translate-y-[1px]"
-=======
-	crossorigin="anonymous"
-	src={src === ''
-		? `${WEBUI_BASE_URL}/static/favicon.png`
-		: src.startsWith(WEBUI_BASE_URL) ||
-			  src.startsWith('https://www.gravatar.com/avatar/') ||
-			  src.startsWith('data:') ||
-			  src.startsWith('/')
-			? src
-			: `/user.png`}
 	class=" {className} object-cover rounded-full"
->>>>>>> 63256136
 	alt="profile"
 	draggable="false"
 />