--- conflicted
+++ resolved
@@ -159,6 +159,20 @@
 									</div>
 
 									<div class="flex flex-col w-full">
+								<div class=" mb-1 text-xs text-gray-500">{$i18n.t('Credit')}</div>
+								<div class="flex-1">
+									<input
+										class="w-full text-sm bg-transparent outline-hidden"
+										type="number"
+										step="0.000000000001"
+										bind:value={_user.credit}
+										autocomplete="off"
+										required
+									/>
+								</div>
+							</div>
+
+									<div class="flex flex-col w-full">
 										<div class=" mb-1 text-xs text-gray-500">{$i18n.t('Email')}</div>
 
 										<div class="flex-1">
@@ -173,34 +187,6 @@
 										</div>
 									</div>
 
-<<<<<<< HEAD
-							<div class="flex flex-col w-full">
-								<div class=" mb-1 text-xs text-gray-500">{$i18n.t('Credit')}</div>
-								<div class="flex-1">
-									<input
-										class="w-full rounded-sm text-sm bg-transparent outline-hidden"
-										type="number"
-										step="0.000000000001"
-										bind:value={_user.credit}
-										autocomplete="off"
-										required
-									/>
-								</div>
-							</div>
-
-							<div class="flex flex-col w-full">
-								<div class=" mb-1 text-xs text-gray-500">{$i18n.t('New Password')}</div>
-
-								<div class="flex-1">
-									<SensitiveInput
-										class="w-full text-sm bg-transparent outline-hidden"
-										type="password"
-										placeholder={$i18n.t('Enter New Password')}
-										bind:value={_user.password}
-										autocomplete="new-password"
-										required={false}
-									/>
-=======
 									{#if _user?.oauth_sub}
 										<div class="flex flex-col w-full">
 											<div class=" mb-1 text-xs text-gray-500">{$i18n.t('OAuth ID')}</div>
@@ -225,7 +211,6 @@
 											/>
 										</div>
 									</div>
->>>>>>> 37d1c85c
 								</div>
 							</div>
 						</div>
