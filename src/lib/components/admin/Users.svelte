<script>
	import { getContext, tick, onMount } from 'svelte';
	import { toast } from 'svelte-sonner';

	import { goto } from '$app/navigation';
	import { user } from '$lib/stores';

	import UserList from './Users/UserList.svelte';
	import Groups from './Users/Groups.svelte';
	import Credit from './Users/Credit.svelte';

	const i18n = getContext('i18n');

	let selectedTab = 'overview';
	let loaded = false;

	onMount(async () => {
		if ($user?.role !== 'admin') {
			await goto('/');
		}

		loaded = true;

		const containerElement = document.getElementById('users-tabs-container');

		if (containerElement) {
			containerElement.addEventListener('wheel', function (event) {
				if (event.deltaY !== 0) {
					// Adjust horizontal scroll position based on vertical scroll
					containerElement.scrollLeft += event.deltaY;
				}
			});
		}
	});
</script>

<div class="flex flex-col lg:flex-row w-full h-full pb-2 lg:space-x-4">
	<div
		id="users-tabs-container"
		class=" flex flex-row overflow-x-auto gap-2.5 max-w-full lg:gap-1 lg:flex-col lg:flex-none lg:w-40 dark:text-gray-200 text-sm font-medium text-left scrollbar-none"
	>
		<button
			class="px-0.5 py-1 min-w-fit rounded-lg lg:flex-none flex text-right transition {selectedTab ===
			'overview'
				? ''
				: ' text-gray-300 dark:text-gray-600 hover:text-gray-700 dark:hover:text-white'}"
			on:click={() => {
				selectedTab = 'overview';
			}}
		>
			<div class=" self-center mr-2">
				<svg
					xmlns="http://www.w3.org/2000/svg"
					viewBox="0 0 16 16"
					fill="currentColor"
					class="size-4"
				>
					<path
						d="M8.5 4.5a2.5 2.5 0 1 1-5 0 2.5 2.5 0 0 1 5 0ZM10.9 12.006c.11.542-.348.994-.9.994H2c-.553 0-1.01-.452-.902-.994a5.002 5.002 0 0 1 9.803 0ZM14.002 12h-1.59a2.556 2.556 0 0 0-.04-.29 6.476 6.476 0 0 0-1.167-2.603 3.002 3.002 0 0 1 3.633 1.911c.18.522-.283.982-.836.982ZM12 8a2 2 0 1 0 0-4 2 2 0 0 0 0 4Z"
					/>
				</svg>
			</div>
			<div class=" self-center">{$i18n.t('Overview')}</div>
		</button>

		<button
			class="px-0.5 py-1 min-w-fit rounded-lg lg:flex-none flex text-right transition {selectedTab ===
			'groups'
				? ''
				: ' text-gray-300 dark:text-gray-600 hover:text-gray-700 dark:hover:text-white'}"
			on:click={() => {
				selectedTab = 'groups';
			}}
		>
			<div class=" self-center mr-2">
				<svg
					xmlns="http://www.w3.org/2000/svg"
					viewBox="0 0 16 16"
					fill="currentColor"
					class="size-4"
				>
					<path
						d="M8 8a2.5 2.5 0 1 0 0-5 2.5 2.5 0 0 0 0 5ZM3.156 11.763c.16-.629.44-1.21.813-1.72a2.5 2.5 0 0 0-2.725 1.377c-.136.287.102.58.418.58h1.449c.01-.077.025-.156.045-.237ZM12.847 11.763c.02.08.036.16.046.237h1.446c.316 0 .554-.293.417-.579a2.5 2.5 0 0 0-2.722-1.378c.374.51.653 1.09.813 1.72ZM14 7.5a1.5 1.5 0 1 1-3 0 1.5 1.5 0 0 1 3 0ZM3.5 9a1.5 1.5 0 1 0 0-3 1.5 1.5 0 0 0 0 3ZM5 13c-.552 0-1.013-.455-.876-.99a4.002 4.002 0 0 1 7.753 0c.136.535-.324.99-.877.99H5Z"
					/>
				</svg>
			</div>
			<div class=" self-center">{$i18n.t('Groups')}</div>
		</button>

		<button
			class="px-0.5 py-1 min-w-fit rounded-lg lg:flex-none flex text-right transition {selectedTab ===
			'credit'
				? ''
				: ' text-gray-300 dark:text-gray-600 hover:text-gray-700 dark:hover:text-white'}"
			on:click={() => {
				selectedTab = 'credit';
			}}
		>
			<div class=" self-center mr-2">
				<svg
					xmlns="http://www.w3.org/2000/svg"
					viewBox="0 0 16 16"
					fill="currentColor"
					class="w-4 h-4"
				>
					<path
						fill-rule="evenodd"
						d="M2 4a2 2 0 0 1 2-2h8a2 2 0 0 1 2 2v1h1a1 1 0 0 1 1 1v6a1 1 0 0 1-1 1h-1v1a2 2 0 0 1-2 2H4a2 2 0 0 1-2-2V4zm10 0H4v8h8V4zm2 2h-1v4h1V6zm-3 2a1 1 0 1 1-2 0 1 1 0 0 1 2 0z"
						clip-rule="evenodd"
					/>
				</svg>
			</div>
			<div class=" self-center">{$i18n.t('Credit Statistics')}</div>
		</button>
	</div>

	<div class="flex-1 mt-1 lg:mt-0 overflow-y-scroll">
		{#if selectedTab === 'overview'}
			<UserList />
		{:else if selectedTab === 'groups'}
<<<<<<< HEAD
			<Groups {users} />
		{:else if selectedTab === 'credit'}
			<Credit />
=======
			<Groups />
>>>>>>> 23b9354c
		{/if}
	</div>
</div><|MERGE_RESOLUTION|>--- conflicted
+++ resolved
@@ -118,13 +118,9 @@
 		{#if selectedTab === 'overview'}
 			<UserList />
 		{:else if selectedTab === 'groups'}
-<<<<<<< HEAD
-			<Groups {users} />
-		{:else if selectedTab === 'credit'}
+			<Groups />
+			{:else if selectedTab === 'credit'}
 			<Credit />
-=======
-			<Groups />
->>>>>>> 23b9354c
 		{/if}
 	</div>
 </div>