--- conflicted
+++ resolved
@@ -70,10 +70,7 @@
 	"Change Password": "Изменить пароль",
 	"Chat": "Чат",
 	"Chat Bubble UI": "",
-<<<<<<< HEAD
-=======
 	"Chat direction": "",
->>>>>>> 009e85d5
 	"Chat History": "История чат",
 	"Chat History is off for this browser.": "История чат отключен для этого браузера.",
 	"Chats": "Чаты",
