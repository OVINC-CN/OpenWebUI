{
	"'s', 'm', 'h', 'd', 'w' or '-1' for no expiration.": "'s', 'm', 'h', 'd', 'w' hoặc '-1' không hết hạn.",
	"(Beta)": "(Beta)",
	"(e.g. `sh webui.sh --api`)": "(vd: `sh webui.sh --api`)",
	"(latest)": "(mới nhất)",
	"{{modelName}} is thinking...": "{{modelName}} đang suy nghĩ...",
	"{{user}}'s Chats": "",
	"{{webUIName}} Backend Required": "{{webUIName}} Yêu cầu Backend",
	"a user": "người sử dụng",
	"About": "Giới thiệu",
	"Account": "Tài khoản",
	"Accurate information": "Thông tin chính xác",
	"Add a model": "Thêm mô hình",
	"Add a model tag name": "Thêm tên thẻ mô hình (tag)",
	"Add a short description about what this modelfile does": "Thêm mô tả ngắn về việc tệp mô tả mô hình (modelfile) này làm gì",
	"Add a short title for this prompt": "Thêm tiêu đề ngắn cho prompt này",
	"Add a tag": "Thêm thẻ (tag)",
	"Add custom prompt": "",
	"Add Docs": "Thêm tài liệu",
	"Add Files": "Thêm tệp",
	"Add message": "Thêm tin nhắn",
	"Add Model": "",
	"Add Tags": "thêm thẻ",
	"Add User": "",
	"Adjusting these settings will apply changes universally to all users.": "Các thay đổi cài đặt này sẽ áp dụng cho tất cả người sử dụng.",
	"admin": "quản trị viên",
	"Admin Panel": "Trang Quản trị",
	"Admin Settings": "Cài đặt hệ thống",
	"Advanced Parameters": "Các tham số Nâng cao",
	"all": "tất cả",
	"All Documents": "",
	"All Users": "Danh sách người sử dụng",
	"Allow": "Cho phép",
	"Allow Chat Deletion": "Cho phép Xóa nội dung chat",
	"alphanumeric characters and hyphens": "ký tự số và gạch nối",
	"Already have an account?": "Bạn đã có tài khoản?",
	"an assistant": "trợ lý",
	"and": "và",
	"and create a new shared link.": "",
	"API Base URL": "Đường dẫn tới API (API Base URL)",
	"API Key": "API Key",
	"API Key created.": "",
	"API keys": "",
	"API RPM": "API RPM",
	"April": "",
	"Archive": "",
	"Archived Chats": "bản ghi trò chuyện",
	"are allowed - Activate this command by typing": "được phép - Kích hoạt lệnh này bằng cách gõ",
	"Are you sure?": "Bạn có chắc chắn không?",
	"Attach file": "",
	"Attention to detail": "Có sự chú ý đến chi tiết của vấn đề",
	"Audio": "Âm thanh",
	"August": "",
	"Auto-playback response": "Tự động phát lại phản hồi (Auto-playback)",
	"Auto-send input after 3 sec.": "Tự động gửi đầu vào sau 3 giây.",
	"AUTOMATIC1111 Base URL": "Đường dẫn kết nối tới AUTOMATIC1111 (Base URL)",
	"AUTOMATIC1111 Base URL is required.": "Base URL của AUTOMATIC1111 là bắt buộc.",
	"available!": "có sẵn!",
	"Back": "Quay lại",
	"Bad Response": "",
	"before": "",
	"Being lazy": "Lười biếng",
	"Beta": "",
	"Builder Mode": "Chế độ Builder",
	"Bypass SSL verification for Websites": "",
	"Cancel": "Hủy bỏ",
	"Categories": "Danh mục",
	"Change Password": "Đổi Mật khẩu",
	"Chat": "Trò chuyện",
	"Chat Bubble UI": "",
<<<<<<< HEAD
=======
	"Chat direction": "",
>>>>>>> 4edef531
	"Chat History": "Lịch sử chat",
	"Chat History is off for this browser.": "Lịch sử chat đã tắt cho trình duyệt này.",
	"Chats": "Chat",
	"Check Again": "Kiểm tra Lại",
	"Check for updates": "Kiểm tra cập nhật",
	"Checking for updates...": "Đang kiểm tra cập nhật...",
	"Choose a model before saving...": "Chọn mô hình trước khi lưu...",
	"Chunk Overlap": "Chồng lấn (overlap)",
	"Chunk Params": "Cài đặt số lượng ký tự cho khối ký tự (chunk)",
	"Chunk Size": "Kích thước khối (size)",
	"Citation": "Trích dẫn",
	"Click here for help.": "Bấm vào đây để được trợ giúp.",
	"Click here to": "",
	"Click here to check other modelfiles.": "Bấm vào đây để kiểm tra các tệp mô tả mô hình (modelfiles) khác.",
	"Click here to select": "Bấm vào đây để chọn",
	"Click here to select a csv file.": "",
	"Click here to select documents.": "Bấm vào đây để chọn tài liệu.",
	"click here.": "bấm vào đây.",
	"Click on the user role button to change a user's role.": "Bấm vào nút trong cột VAI TRÒ để thay đổi quyền của người sử dụng.",
	"Close": "Đóng",
	"Collection": "Tổng hợp mọi tài liệu",
	"ComfyUI": "",
	"ComfyUI Base URL": "",
	"ComfyUI Base URL is required.": "",
	"Command": "Lệnh",
	"Confirm Password": "Xác nhận Mật khẩu",
	"Connections": "Kết nối",
	"Content": "Nội dung",
	"Context Length": "Độ dài ngữ cảnh (Context Length)",
	"Continue Response": "",
	"Conversation Mode": "Chế độ hội thoại",
	"Copied shared chat URL to clipboard!": "",
	"Copy": "",
	"Copy last code block": "Sao chép khối mã cuối cùng",
	"Copy last response": "Sao chép phản hồi cuối cùng",
	"Copy Link": "",
	"Copying to clipboard was successful!": "Sao chép vào clipboard thành công!",
	"Create a concise, 3-5 word phrase as a header for the following query, strictly adhering to the 3-5 word limit and avoiding the use of the word 'title':": "Tạo một cụm từ súc tích, 3-5 từ làm tiêu đề cho truy vấn sau, tuân thủ nghiêm ngặt giới hạn 3-5 từ và tránh sử dụng từ 'tiêu đề':",
	"Create a modelfile": "Tạo tệp mô tả cho mô hình",
	"Create Account": "Tạo Tài khoản",
	"Create new key": "",
	"Create new secret key": "",
	"Created at": "Được tạo vào lúc",
	"Created At": "",
	"Current Model": "Mô hình hiện tại",
	"Current Models": "",
	"Current Password": "Mật khẩu hiện tại",
	"Custom": "Tùy chỉnh",
	"Customize Ollama models for a specific purpose": "Tùy chỉnh các mô hình dựa trên Ollama cho một mục đích cụ thể",
	"Dark": "Tối",
	"Dashboard": "",
	"Database": "Cơ sở dữ liệu",
	"December": "",
	"Default": "Mặc định",
	"Default (Automatic1111)": "Mặc định (Automatic1111)",
	"Default (SentenceTransformers)": "",
	"Default (Web API)": "Mặc định (Web API)",
	"Default model updated": "Mô hình mặc định đã được cập nhật",
	"Default Prompt Suggestions": "Đề xuất prompt mặc định",
	"Default User Role": "Vai trò mặc định",
	"delete": "xóa",
	"Delete": "",
	"Delete a model": "Xóa mô hình",
	"Delete chat": "Xóa nội dung chat",
	"Delete Chat": "",
	"Delete Chats": "Xóa nội dung chat",
	"delete this link": "",
	"Delete User": "",
	"Deleted {{deleteModelTag}}": "Đã xóa {{deleteModelTag}}",
	"Deleted {{tagName}}": "",
	"Description": "Mô tả",
	"Didn't fully follow instructions": "Không tuân theo chỉ dẫn một cách đầy đủ",
	"Disabled": "Đã vô hiệu hóa",
	"Discover a modelfile": "Khám phá thêm các mô hình mới",
	"Discover a prompt": "Khám phá thêm prompt mới",
	"Discover, download, and explore custom prompts": "Tìm kiếm, tải về và khám phá thêm các prompt tùy chỉnh",
	"Discover, download, and explore model presets": "Tìm kiếm, tải về và khám phá thêm các thiết lập mô hình sẵn",
	"Display the username instead of You in the Chat": "Hiển thị tên người sử dụng thay vì 'Bạn' trong nội dung chat",
	"Document": "Tài liệu",
	"Document Settings": "Cấu hình kho tài liệu",
	"Documents": "Tài liệu",
	"does not make any external connections, and your data stays securely on your locally hosted server.": "không thực hiện bất kỳ kết nối ngoài nào, và dữ liệu của bạn vẫn được lưu trữ an toàn trên máy chủ lưu trữ cục bộ của bạn.",
	"Don't Allow": "Không Cho phép",
	"Don't have an account?": "Không có tài khoản?",
	"Don't like the style": "Không thích phong cách trả lời",
	"Download": "",
	"Download canceled": "",
	"Download Database": "Tải xuống Cơ sở dữ liệu",
	"Drop any files here to add to the conversation": "Thả bất kỳ tệp nào ở đây để thêm vào nội dung chat",
	"e.g. '30s','10m'. Valid time units are 's', 'm', 'h'.": "vd: '30s','10m'. Đơn vị thời gian hợp lệ là 's', 'm', 'h'.",
	"Edit": "",
	"Edit Doc": "Thay đổi tài liệu",
	"Edit User": "Thay đổi thông tin người sử dụng",
	"Email": "Email",
	"Embedding Model": "",
	"Embedding Model Engine": "",
	"Embedding model set to \"{{embedding_model}}\"": "",
	"Enable Chat History": "Bật Lịch sử chat",
	"Enable New Sign Ups": "Cho phép đăng ký mới",
	"Enabled": "Đã bật",
	"Ensure your CSV file includes 4 columns in this order: Name, Email, Password, Role.": "",
	"Enter {{role}} message here": "Nhập yêu cầu của {{role}} ở đây",
	"Enter Chunk Overlap": "Nhập Chunk chồng lấn (overlap)",
	"Enter Chunk Size": "Nhập Kích thước Chunk",
	"Enter Image Size (e.g. 512x512)": "Nhập Kích thước ảnh (vd: 512x512)",
	"Enter language codes": "",
	"Enter LiteLLM API Base URL (litellm_params.api_base)": "Nhập URL Cơ bản API LiteLLM (litellm_params.api_base)",
	"Enter LiteLLM API Key (litellm_params.api_key)": "Nhập Khóa API LiteLLM (litellm_params.api_key)",
	"Enter LiteLLM API RPM (litellm_params.rpm)": "Nhập RPM API LiteLLM (litellm_params.rpm)",
	"Enter LiteLLM Model (litellm_params.model)": "Nhập Mô hình LiteLLM (litellm_params.model)",
	"Enter Max Tokens (litellm_params.max_tokens)": "Nhập Số Token Tối đa (litellm_params.max_tokens)",
	"Enter Model Display Name": "",
	"Enter model tag (e.g. {{modelTag}})": "Nhập thẻ mô hình (vd: {{modelTag}})",
	"Enter Number of Steps (e.g. 50)": "Nhập số Steps (vd: 50)",
	"Enter Score": "",
	"Enter stop sequence": "Nhập stop sequence",
	"Enter Top K": "Nhập Top K",
	"Enter URL (e.g. http://127.0.0.1:7860/)": "Nhập URL (vd: http://127.0.0.1:7860/)",
	"Enter URL (e.g. http://localhost:11434)": "",
	"Enter Your Email": "Nhập Email của bạn",
	"Enter Your Full Name": "Nhập Họ và Tên của bạn",
	"Enter Your Password": "Nhập Mật khẩu của bạn",
	"Enter Your Role": "",
	"Experimental": "Thử nghiệm",
	"Export All Chats (All Users)": "Tải về tất cả nội dung chat (tất cả mọi người)",
	"Export Chats": "Tải nội dung chat về máy",
	"Export Documents Mapping": "Tải cấu trúc tài liệu về máy",
	"Export Modelfiles": "Tải tệp mô tả về máy",
	"Export Prompts": "Tải các prompt về máy",
	"Failed to create API Key.": "",
	"Failed to read clipboard contents": "Không thể đọc nội dung clipboard",
	"February": "",
	"Feel free to add specific details": "Mô tả chi tiết về chất lượng của câu hỏi và phương án trả lời",
	"File Mode": "Chế độ Tệp văn bản",
	"File not found.": "Không tìm thấy tệp.",
	"Fingerprint spoofing detected: Unable to use initials as avatar. Defaulting to default profile image.": "",
	"Fluidly stream large external response chunks": "Truyền tải các khối phản hồi bên ngoài lớn một cách trôi chảy",
	"Focus chat input": "Tập trung vào nội dung chat",
	"Followed instructions perfectly": "Tuân theo chỉ dẫn một cách hoàn hảo",
	"Format your variables using square brackets like this:": "Định dạng các biến của bạn bằng cách sử dụng dấu ngoặc vuông như thế này:",
	"From (Base Model)": "Từ (Base Model)",
	"Full Screen Mode": "Chế độ Toàn màn hình",
	"General": "Cài đặt chung",
	"General Settings": "Cấu hình chung",
	"Generation Info": "",
	"Good Response": "",
	"h:mm a": "",
	"has no conversations.": "",
	"Hello, {{name}}": "Xin chào, {{name}}",
	"Help": "",
	"Hide": "Ẩn",
	"Hide Additional Params": "Ẩn Các tham số bổ sung",
	"How can I help you today?": "Tôi có thể giúp gì cho bạn hôm nay?",
	"Hybrid Search": "",
	"Image Generation (Experimental)": "Tạo ảnh (thử nghiệm)",
	"Image Generation Engine": "Công cụ tạo ảnh",
	"Image Settings": "Cài đặt ảnh",
	"Images": "Hình ảnh",
	"Import Chats": "Nạp lại nội dung chat",
	"Import Documents Mapping": "Nạp cấu trúc tài liệu",
	"Import Modelfiles": "Nạp tệp mô tả",
	"Import Prompts": "Nạp các prompt lên hệ thống",
	"Include `--api` flag when running stable-diffusion-webui": "Bao gồm flag `--api` khi chạy stable-diffusion-webui",
	"Input commands": "",
	"Interface": "Giao diện",
	"Invalid Tag": "",
	"Is Model Vision Capable": "",
	"January": "",
	"join our Discord for help.": "tham gia Discord của chúng tôi để được trợ giúp.",
	"JSON": "JSON",
	"July": "",
	"June": "",
	"JWT Expiration": "JWT Hết hạn",
	"JWT Token": "Token JWT",
	"Keep Alive": "Giữ kết nối",
	"Keyboard shortcuts": "Phím tắt",
	"Language": "Ngôn ngữ",
	"Last Active": "",
	"Light": "Sáng",
	"Listening...": "Đang nghe...",
	"LLMs can make mistakes. Verify important information.": "Hệ thống có thể tạo ra nội dung không chính xác hoặc sai. Hãy kiểm chứng kỹ lưỡng thông tin trước khi tiếp nhận và sử dụng.",
	"LTR": "",
	"Made by OpenWebUI Community": "Được tạo bởi Cộng đồng OpenWebUI",
	"Make sure to enclose them with": "Hãy chắc chắn bao quanh chúng bằng",
	"Manage LiteLLM Models": "Quản lý mô hình với LiteLLM",
	"Manage Model Information": "",
	"Manage Models": "Quản lý mô hình",
	"Manage Ollama Models": "Quản lý mô hình với Ollama",
	"March": "",
	"Max Tokens": "Max Tokens",
	"Maximum of 3 models can be downloaded simultaneously. Please try again later.": "Tối đa 3 mô hình có thể được tải xuống cùng lúc. Vui lòng thử lại sau.",
	"May": "",
	"Memory": "",
<<<<<<< HEAD
	"Messages you send after creating your link won't be shared. Users with the URL will beable to view the shared chat.": "",
=======
	"Messages you send after creating your link won't be shared. Users with the URL will be able to view the shared chat.": "",
>>>>>>> 4edef531
	"Minimum Score": "",
	"Mirostat": "Mirostat",
	"Mirostat Eta": "Mirostat Eta",
	"Mirostat Tau": "Mirostat Tau",
	"MMMM DD, YYYY": "MMMM DD, YYYY",
	"MMMM DD, YYYY HH:mm": "",
	"Model '{{modelName}}' has been successfully downloaded.": "Mô hình '{{modelName}}' đã được tải xuống thành công.",
	"Model '{{modelTag}}' is already in queue for downloading.": "Mô hình '{{modelTag}}' đã có trong hàng đợi để tải xuống.",
	"Model {{modelId}} not found": "Không tìm thấy Mô hình {{modelId}}",
	"Model {{modelName}} already exists.": "Mô hình {{modelName}} đã tồn tại.",
	"Model {{modelName}} is not vision capable": "",
	"Model Description": "",
	"Model Display Name": "",
	"Model filesystem path detected. Model shortname is required for update, cannot continue.": "",
	"Model info for {{modelName}} added successfully": "",
	"Model info for {{modelName}} deleted successfully": "",
	"Model Name": "Tên Mô hình",
	"Model not selected": "Chưa chọn Mô hình",
	"Model Tag Name": "Tên thẻ Mô hình",
	"Model Whitelisting": "Whitelist mô hình",
	"Model(s) Whitelisted": "các mô hình được cho vào danh sách Whitelist",
	"Modelfile": "Tệp Mô hình",
	"Modelfile Advanced Settings": "Cài đặt Nâng cao Tệp Mô hình",
	"Modelfile Content": "Nội dung Tệp Mô hình",
	"Modelfiles": "Tệp Mô hình",
	"Models": "Mô hình",
	"More": "",
	"Name": "Tên",
	"Name Tag": "Tên Thẻ",
	"Name your modelfile": "Đặt tên cho tệp mô hình của bạn",
	"New Chat": "Tạo cuộc trò chuyện mới",
	"New Password": "Mật khẩu mới",
	"No": "",
	"No results found": "",
	"No source available": "Không có nguồn",
	"Not factually correct": "Không chính xác so với thực tế",
	"Not sure what to add?": "Không chắc phải thêm gì?",
	"Not sure what to write? Switch to": "Không chắc phải viết gì? Chuyển sang",
	"Note: If you set a minimum score, the search will only return documents with a score greater than or equal to the minimum score.": "",
	"Notifications": "Thông báo trên máy tính (Notification)",
	"November": "",
	"October": "",
	"Off": "Tắt",
	"Okay, Let's Go!": "Được rồi, Bắt đầu thôi!",
	"OLED Dark": "",
	"Ollama": "",
	"Ollama Base URL": "Đường dẫn tới API của Ollama (Ollama Base URL)",
	"Ollama Version": "Phiên bản Ollama",
	"On": "Bật",
	"Only": "Only",
	"Only alphanumeric characters and hyphens are allowed in the command string.": "Chỉ ký tự số và gạch nối được phép trong chuỗi lệnh.",
	"Oops! Hold tight! Your files are still in the processing oven. We're cooking them up to perfection. Please be patient and we'll let you know once they're ready.": "Vui lòng kiên nhẫn chờ đợi! Các tệp của bạn vẫn đang trong được phân tích và xử lý. Chúng tôi đang cố gắng hoàn thành chúng. Vui lòng kiên nhẫn và chúng tôi sẽ cho bạn biết khi chúng sẵn sàng.",
	"Oops! Looks like the URL is invalid. Please double-check and try again.": "Rất tiếc! URL dường như không hợp lệ. Vui lòng kiểm tra lại và thử lại.",
	"Oops! You're using an unsupported method (frontend only). Please serve the WebUI from the backend.": "Rất tiếc! Bạn đang sử dụng một phương thức không được hỗ trợ (chỉ dành cho frontend). Vui lòng cung cấp phương thức cho WebUI từ phía backend.",
	"Open": "Mở",
	"Open AI": "Open AI",
	"Open AI (Dall-E)": "Open AI (Dall-E)",
	"Open new chat": "Mở nội dung chat mới",
	"OpenAI": "",
	"OpenAI API": "API OpenAI",
	"OpenAI API Config": "",
	"OpenAI API Key is required.": "Bắt buộc nhập API OpenAI Key.",
	"OpenAI URL/Key required.": "",
	"or": "hoặc",
	"Other": "Khác",
	"Overview": "",
	"Parameters": "Tham số",
	"Password": "Mật khẩu",
	"PDF document (.pdf)": "",
	"PDF Extract Images (OCR)": "Trích xuất ảnh từ PDF (OCR)",
	"pending": "đang chờ phê duyệt",
	"Permission denied when accessing microphone: {{error}}": "Quyền truy cập micrô bị từ chối: {{error}}",
	"Personalization": "",
	"Plain text (.txt)": "",
	"Playground": "Thử nghiệm (Playground)",
	"Positive attitude": "",
	"Previous 30 days": "",
	"Previous 7 days": "",
	"Profile Image": "",
	"Prompt": "",
	"Prompt (e.g. Tell me a fun fact about the Roman Empire)": "",
	"Prompt Content": "Nội dung prompt",
	"Prompt suggestions": "Gợi ý prompt",
	"Prompts": "Prompt",
	"Pull \"{{searchValue}}\" from Ollama.com": "",
	"Pull a model from Ollama.com": "Tải mô hình từ Ollama.com",
	"Pull Progress": "Tiến trình Tải xuống",
	"Query Params": "Tham số Truy vấn",
	"RAG Template": "Mẫu prompt cho RAG",
	"Raw Format": "Raw Format",
	"Read Aloud": "",
	"Record voice": "Ghi âm",
	"Redirecting you to OpenWebUI Community": "Đang chuyển hướng bạn đến Cộng đồng OpenWebUI",
	"Refused when it shouldn't have": "Từ chối trả lời mà nhẽ không nên làm vậy",
	"Regenerate": "",
	"Release Notes": "Mô tả những cập nhật mới",
	"Remove": "",
	"Remove Model": "",
	"Rename": "",
	"Repeat Last N": "Repeat Last N",
	"Repeat Penalty": "Repeat Penalty",
	"Request Mode": "Request Mode",
	"Reranking Model": "",
	"Reranking model disabled": "",
	"Reranking model set to \"{{reranking_model}}\"": "",
	"Reset Vector Storage": "Cài đặt lại Vector Storage",
	"Response AutoCopy to Clipboard": "Tự động Sao chép Phản hồi vào clipboard",
	"Role": "Vai trò",
	"Rosé Pine": "Rosé Pine",
	"Rosé Pine Dawn": "Rosé Pine Dawn",
	"RTL": "",
	"Save": "Lưu",
	"Save & Create": "Lưu & Tạo",
	"Save & Update": "Lưu & Cập nhật",
	"Saving chat logs directly to your browser's storage is no longer supported. Please take a moment to download and delete your chat logs by clicking the button below. Don't worry, you can easily re-import your chat logs to the backend through": "Không còn hỗ trợ lưu trữ lịch sử chat trực tiếp vào bộ nhớ trình duyệt của bạn. Vui lòng dành thời gian để tải xuống và xóa lịch sử chat của bạn bằng cách nhấp vào nút bên dưới. Đừng lo lắng, bạn có thể dễ dàng nhập lại lịch sử chat của mình vào backend thông qua",
	"Scan": "Quét tài liệu",
	"Scan complete!": "Quét hoàn tất!",
	"Scan for documents from {{path}}": "Quét tài liệu từ đường dẫn: {{path}}",
	"Search": "Tìm kiếm",
	"Search a model": "",
	"Search Documents": "Tìm tài liệu",
	"Search Prompts": "Tìm prompt",
	"See readme.md for instructions": "Xem readme.md để biết hướng dẫn",
	"See what's new": "Xem những cập nhật mới",
	"Seed": "Seed",
	"Select a mode": "Chọn một chế độ",
	"Select a model": "Chọn mô hình",
	"Select an Ollama instance": "Chọn một thực thể Ollama",
	"Select model": "",
	"Selected model does not support image inputs.": "",
	"Send": "",
	"Send a Message": "Gửi yêu cầu",
	"Send message": "Gửi yêu cầu",
	"September": "",
	"Server connection verified": "Kết nối máy chủ đã được xác minh",
	"Set as default": "Đặt làm mặc định",
	"Set Default Model": "Đặt Mô hình Mặc định",
	"Set embedding model (e.g. {{model}})": "",
	"Set Image Size": "Đặt Kích thước ảnh",
	"Set Model": "Thiết lập mô hình",
	"Set reranking model (e.g. {{model}})": "",
	"Set Steps": "Đặt Số Bước",
	"Set Title Auto-Generation Model": "Đặt tiêu đề tự động",
	"Set Voice": "Đặt Giọng nói",
	"Settings": "Cài đặt",
	"Settings saved successfully!": "Cài đặt đã được lưu thành công!",
	"Share": "",
	"Share Chat": "",
	"Share to OpenWebUI Community": "Chia sẻ đến Cộng đồng OpenWebUI",
	"short-summary": "tóm tắt ngắn",
	"Show": "Hiển thị",
	"Show Additional Params": "Hiển thị Tham số Bổ sung",
	"Show shortcuts": "Hiển thị phím tắt",
	"Showcased creativity": "Thể hiện sự sáng tạo",
	"sidebar": "thanh bên",
	"Sign in": "Đăng nhập",
	"Sign Out": "Đăng xuất",
	"Sign up": "Đăng ký",
	"Signing in": "",
	"Source": "Nguồn",
	"Speech recognition error: {{error}}": "Lỗi nhận dạng giọng nói: {{error}}",
	"Speech-to-Text Engine": "Công cụ Nhận dạng Giọng nói",
	"SpeechRecognition API is not supported in this browser.": "Trình duyệt này không hỗ trợ API Nhận dạng Giọng nói.",
	"Stop Sequence": "Trình tự Dừng",
	"STT Settings": "Cài đặt Nhận dạng Giọng nói",
	"Submit": "Gửi",
	"Subtitle (e.g. about the Roman Empire)": "",
	"Success": "Thành công",
	"Successfully updated.": "Đã cập nhật thành công.",
	"Suggested": "",
	"Sync All": "Đồng bộ hóa Tất cả",
	"System": "Hệ thống",
	"System Prompt": "Prompt Hệ thống (System Prompt)",
	"Tags": "Thẻ",
	"Tell us more:": "Hãy cho chúng tôi hiểu thêm về chất lượng của câu trả lời:",
	"Temperature": "Temperature",
	"Template": "Mẫu",
	"Text Completion": "Hoàn tất Văn bản",
	"Text-to-Speech Engine": "Công cụ Chuyển Văn bản thành Giọng nói",
	"Tfs Z": "Tfs Z",
	"Thanks for your feedback!": "Cám ơn bạn đã gửi phản hồi!",
	"The score should be a value between 0.0 (0%) and 1.0 (100%).": "",
	"Theme": "Chủ đề",
	"This ensures that your valuable conversations are securely saved to your backend database. Thank you!": "Điều này đảm bảo rằng các nội dung chat có giá trị của bạn được lưu an toàn vào cơ sở dữ liệu backend của bạn. Cảm ơn bạn!",
	"This setting does not sync across browsers or devices.": "Cài đặt này không đồng bộ hóa trên các trình duyệt hoặc thiết bị.",
	"Thorough explanation": "Giải thích kỹ lưỡng",
	"Tip: Update multiple variable slots consecutively by pressing the tab key in the chat input after each replacement.": "Mẹo: Cập nhật nhiều khe biến liên tiếp bằng cách nhấn phím tab trong đầu vào trò chuyện sau mỗi việc thay thế.",
	"Title": "Tiêu đề",
	"Title (e.g. Tell me a fun fact)": "",
	"Title Auto-Generation": "Tự động Tạo Tiêu đề",
	"Title cannot be an empty string.": "",
	"Title Generation Prompt": "Prompt tạo tiêu đề",
	"to": "đến",
	"To access the available model names for downloading,": "Để truy cập các tên mô hình có sẵn để tải xuống,",
	"To access the GGUF models available for downloading,": "Để truy cập các mô hình GGUF có sẵn để tải xuống,",
	"to chat input.": "đến đầu vào trò chuyện.",
	"Today": "",
	"Toggle settings": "Bật/tắt cài đặt",
	"Toggle sidebar": "Bật/tắt thanh bên",
	"Top K": "Top K",
	"Top P": "Top P",
	"Trouble accessing Ollama?": "Gặp vấn đề khi truy cập Ollama?",
	"TTS Settings": "Cài đặt Chuyển văn bản thành Giọng nói",
	"Type Hugging Face Resolve (Download) URL": "Nhập URL Hugging Face Resolve (Tải xuống)",
	"Uh-oh! There was an issue connecting to {{provider}}.": "Ồ! Đã xảy ra sự cố khi kết nối với {{provider}}.",
	"Unknown File Type '{{file_type}}', but accepting and treating as plain text": "Loại Tệp Không xác định '{{file_type}}', nhưng đang chấp nhận và xử lý như văn bản thô",
	"Update and Copy Link": "",
	"Update password": "Cập nhật mật khẩu",
	"Upload a GGUF model": "Tải lên mô hình GGUF",
	"Upload files": "Tải tệp lên hệ thống",
	"Upload Progress": "Tiến trình tải tệp lên hệ thống",
	"URL Mode": "Chế độ URL",
	"Use '#' in the prompt input to load and select your documents.": "Sử dụng '#' trong đầu vào của prompt để tải về và lựa chọn tài liệu của bạn cần truy vấn.",
	"Use Gravatar": "Sử dụng Gravatar",
	"Use Initials": "",
	"user": "Người sử dụng",
	"User Permissions": "Phân quyền sử dụng",
	"Users": "người sử dụng",
	"Utilize": "Sử dụng",
	"Valid time units:": "Đơn vị thời gian hợp lệ:",
	"variable": "biến",
	"variable to have them replaced with clipboard content.": "biến để có chúng được thay thế bằng nội dung clipboard.",
	"Version": "Version",
	"Warning: If you update or change your embedding model, you will need to re-import all documents.": "",
	"Web": "Web",
	"Web Loader Settings": "",
	"Web Params": "",
	"Webhook URL": "",
	"WebUI Add-ons": "Tiện ích WebUI",
	"WebUI Settings": "Cài đặt WebUI",
	"WebUI will make requests to": "WebUI sẽ thực hiện các yêu cầu đến",
	"What’s New in": "",
	"When history is turned off, new chats on this browser won't appear in your history on any of your devices.": "Khi chế độ lịch sử chat đã tắt, các nội dung chat mới trên trình duyệt này sẽ không xuất hiện trên bất kỳ thiết bị nào của bạn.",
	"Whisper (Local)": "Whisper (Local)",
	"Workspace": "",
	"Write a prompt suggestion (e.g. Who are you?)": "Hãy viết một prompt (vd: Bạn là ai?)",
	"Write a summary in 50 words that summarizes [topic or keyword].": "Viết một tóm tắt trong vòng 50 từ cho [chủ đề hoặc từ khóa].",
	"Yes": "",
	"Yesterday": "",
	"You": "",
	"You have no archived conversations.": "",
	"You have shared this chat": "",
	"You're a helpful assistant.": "Bạn là một trợ lý hữu ích.",
	"You're now logged in.": "Bạn đã đăng nhập.",
	"Youtube": "",
	"Youtube Loader Settings": ""
}<|MERGE_RESOLUTION|>--- conflicted
+++ resolved
@@ -68,10 +68,7 @@
 	"Change Password": "Đổi Mật khẩu",
 	"Chat": "Trò chuyện",
 	"Chat Bubble UI": "",
-<<<<<<< HEAD
-=======
 	"Chat direction": "",
->>>>>>> 4edef531
 	"Chat History": "Lịch sử chat",
 	"Chat History is off for this browser.": "Lịch sử chat đã tắt cho trình duyệt này.",
 	"Chats": "Chat",
@@ -265,11 +262,7 @@
 	"Maximum of 3 models can be downloaded simultaneously. Please try again later.": "Tối đa 3 mô hình có thể được tải xuống cùng lúc. Vui lòng thử lại sau.",
 	"May": "",
 	"Memory": "",
-<<<<<<< HEAD
-	"Messages you send after creating your link won't be shared. Users with the URL will beable to view the shared chat.": "",
-=======
 	"Messages you send after creating your link won't be shared. Users with the URL will be able to view the shared chat.": "",
->>>>>>> 4edef531
 	"Minimum Score": "",
 	"Mirostat": "Mirostat",
 	"Mirostat Eta": "Mirostat Eta",
